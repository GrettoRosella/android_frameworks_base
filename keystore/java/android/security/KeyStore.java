--- conflicted
+++ resolved
@@ -547,13 +547,9 @@
         try {
             args = args != null ? args : new KeymasterArguments();
             entropy = entropy != null ? entropy : new byte[0];
-<<<<<<< HEAD
-            // TODO(67752510): Apply USER_ID tag
-=======
             if (!args.containsTag(KeymasterDefs.KM_TAG_USER_ID)) {
                 args.addUnsignedInt(KeymasterDefs.KM_TAG_USER_ID, ActivityManager.getCurrentUser());
             }
->>>>>>> 0186b42f
             return mBinder.begin(getToken(), alias, purpose, pruneable, args, entropy, uid);
         } catch (RemoteException e) {
             Log.w(TAG, "Cannot connect to keystore", e);
