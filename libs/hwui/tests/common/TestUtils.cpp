/*
 * Copyright (C) 2015 The Android Open Source Project
 *
 * Licensed under the Apache License, Version 2.0 (the "License");
 * you may not use this file except in compliance with the License.
 * You may obtain a copy of the License at
 *
 *      http://www.apache.org/licenses/LICENSE-2.0
 *
 * Unless required by applicable law or agreed to in writing, software
 * distributed under the License is distributed on an "AS IS" BASIS,
 * WITHOUT WARRANTIES OR CONDITIONS OF ANY KIND, either express or implied.
 * See the License for the specific language governing permissions and
 * limitations under the License.
 */

#include "TestUtils.h"

#include "hwui/Paint.h"
#include "DeferredLayerUpdater.h"
#include "LayerRenderer.h"

#include <utils/Unicode.h>

namespace android {
namespace uirenderer {

SkColor TestUtils::interpolateColor(float fraction, SkColor start, SkColor end) {
    int startA = (start >> 24) & 0xff;
    int startR = (start >> 16) & 0xff;
    int startG = (start >> 8) & 0xff;
    int startB = start & 0xff;

    int endA = (end >> 24) & 0xff;
    int endR = (end >> 16) & 0xff;
    int endG = (end >> 8) & 0xff;
    int endB = end & 0xff;

    return (int)((startA + (int)(fraction * (endA - startA))) << 24)
            | (int)((startR + (int)(fraction * (endR - startR))) << 16)
            | (int)((startG + (int)(fraction * (endG - startG))) << 8)
            | (int)((startB + (int)(fraction * (endB - startB))));
}

sp<DeferredLayerUpdater> TestUtils::createTextureLayerUpdater(
        renderthread::RenderThread& renderThread, uint32_t width, uint32_t height,
        std::function<void(Matrix4*)> transformSetupCallback) {
    bool isOpaque = true;
    bool forceFilter = true;
    GLenum renderTarget = GL_TEXTURE_EXTERNAL_OES;

    Layer* layer = LayerRenderer::createTextureLayer(renderThread.renderState());
    LayerRenderer::updateTextureLayer(layer, width, height, isOpaque, forceFilter,
            renderTarget, Matrix4::identity().data);
    transformSetupCallback(&(layer->getTransform()));

    sp<DeferredLayerUpdater> layerUpdater = new DeferredLayerUpdater(layer);
    return layerUpdater;
}

void TestUtils::layoutTextUnscaled(const SkPaint& paint, const char* text,
        std::vector<glyph_t>* outGlyphs, std::vector<float>* outPositions,
        float* outTotalAdvance, Rect* outBounds) {
    Rect bounds;
    float totalAdvance = 0;
    SkSurfaceProps surfaceProps(0, kUnknown_SkPixelGeometry);
    SkAutoGlyphCacheNoGamma autoCache(paint, &surfaceProps, &SkMatrix::I());
    while (*text != '\0') {
        size_t nextIndex = 0;
        int32_t unichar = utf32_from_utf8_at(text, 4, 0, &nextIndex);
        text += nextIndex;

        glyph_t glyph = autoCache.getCache()->unicharToGlyph(unichar);
        autoCache.getCache()->unicharToGlyph(unichar);

        // push glyph and its relative position
        outGlyphs->push_back(glyph);
        outPositions->push_back(totalAdvance);
        outPositions->push_back(0);

        // compute bounds
        SkGlyph skGlyph = autoCache.getCache()->getUnicharMetrics(unichar);
        Rect glyphBounds(skGlyph.fWidth, skGlyph.fHeight);
        glyphBounds.translate(totalAdvance + skGlyph.fLeft, skGlyph.fTop);
        bounds.unionWith(glyphBounds);

        // advance next character
        SkScalar skWidth;
        paint.getTextWidths(&glyph, sizeof(glyph), &skWidth, NULL);
        totalAdvance += skWidth;
    }
    *outBounds = bounds;
    *outTotalAdvance = totalAdvance;
}


void TestUtils::drawUtf8ToCanvas(Canvas* canvas, const char* text,
        const SkPaint& paint, float x, float y) {
    auto utf16 = asciiToUtf16(text);
    canvas->drawText(utf16.get(), 0, strlen(text), strlen(text), x, y, 0, paint, nullptr);
}

void TestUtils::drawUtf8ToCanvas(Canvas* canvas, const char* text,
        const SkPaint& paint, const SkPath& path) {
<<<<<<< HEAD
    // drawing text requires GlyphID TextEncoding (which JNI layer would have done)
    LOG_ALWAYS_FATAL_IF(paint.getTextEncoding() != SkPaint::kGlyphID_TextEncoding,
            "must use glyph encoding");
    SkSurfaceProps surfaceProps(0, kUnknown_SkPixelGeometry);
    SkAutoGlyphCacheNoGamma autoCache(paint, &surfaceProps, &SkMatrix::I());

    std::vector<glyph_t> glyphs;
    while (*text != '\0') {
        size_t nextIndex = 0;
        int32_t unichar = utf32_from_utf8_at(text, 4, 0, &nextIndex);
        text += nextIndex;

        glyphs.push_back(autoCache.getCache()->unicharToGlyph(unichar));
    }
    canvas->drawGlyphsOnPath(glyphs.data(), glyphs.size(), path, 0, 0, paint);
=======
    auto utf16 = asciiToUtf16(text);
    canvas->drawTextOnPath(utf16.get(), strlen(text), 0, path, 0, 0, paint, nullptr);
>>>>>>> 928b30a1
}

void TestUtils::TestTask::run() {
    // RenderState only valid once RenderThread is running, so queried here
    RenderState& renderState = renderthread::RenderThread::getInstance().renderState();

    renderState.onGLContextCreated();
    rtCallback(renderthread::RenderThread::getInstance());
    renderState.flush(Caches::FlushMode::Full);
    renderState.onGLContextDestroyed();
}

std::unique_ptr<uint16_t[]> TestUtils::asciiToUtf16(const char* str) {
    const int length = strlen(str);
    std::unique_ptr<uint16_t[]> utf16(new uint16_t[length]);
    for (int i = 0; i < length; i++) {
        utf16.get()[i] = str[i];
    }
    return utf16;
}

} /* namespace uirenderer */
} /* namespace android */<|MERGE_RESOLUTION|>--- conflicted
+++ resolved
@@ -102,26 +102,8 @@
 
 void TestUtils::drawUtf8ToCanvas(Canvas* canvas, const char* text,
         const SkPaint& paint, const SkPath& path) {
-<<<<<<< HEAD
-    // drawing text requires GlyphID TextEncoding (which JNI layer would have done)
-    LOG_ALWAYS_FATAL_IF(paint.getTextEncoding() != SkPaint::kGlyphID_TextEncoding,
-            "must use glyph encoding");
-    SkSurfaceProps surfaceProps(0, kUnknown_SkPixelGeometry);
-    SkAutoGlyphCacheNoGamma autoCache(paint, &surfaceProps, &SkMatrix::I());
-
-    std::vector<glyph_t> glyphs;
-    while (*text != '\0') {
-        size_t nextIndex = 0;
-        int32_t unichar = utf32_from_utf8_at(text, 4, 0, &nextIndex);
-        text += nextIndex;
-
-        glyphs.push_back(autoCache.getCache()->unicharToGlyph(unichar));
-    }
-    canvas->drawGlyphsOnPath(glyphs.data(), glyphs.size(), path, 0, 0, paint);
-=======
     auto utf16 = asciiToUtf16(text);
     canvas->drawTextOnPath(utf16.get(), strlen(text), 0, path, 0, 0, paint, nullptr);
->>>>>>> 928b30a1
 }
 
 void TestUtils::TestTask::run() {
