/*
 * Copyright (C) 2017 The Android Open Source Project
 *
 * Licensed under the Apache License, Version 2.0 (the "License"); you may not use this file
 * except in compliance with the License. You may obtain a copy of the License at
 *
 *      http://www.apache.org/licenses/LICENSE-2.0
 *
 * Unless required by applicable law or agreed to in writing, software distributed under the
 * License is distributed on an "AS IS" BASIS, WITHOUT WARRANTIES OR CONDITIONS OF ANY
 * KIND, either express or implied. See the License for the specific language governing
 * permissions and limitations under the License.
 */

package com.android.systemui.globalactions;

import static android.view.ViewGroup.LayoutParams.MATCH_PARENT;
import static android.view.WindowManager.LayoutParams.FLAG_ALT_FOCUSABLE_IM;
import static android.view.WindowManager.LayoutParams.LAYOUT_IN_DISPLAY_CUTOUT_MODE_ALWAYS;
import static android.view.WindowManager.ScreenshotSource.SCREENSHOT_GLOBAL_ACTIONS;
import static android.view.WindowManager.TAKE_SCREENSHOT_FULLSCREEN;

import static com.android.internal.widget.LockPatternUtils.StrongAuthTracker.SOME_AUTH_REQUIRED_AFTER_USER_REQUEST;
import static com.android.internal.widget.LockPatternUtils.StrongAuthTracker.STRONG_AUTH_NOT_REQUIRED;
import static com.android.internal.widget.LockPatternUtils.StrongAuthTracker.STRONG_AUTH_REQUIRED_AFTER_BOOT;
import static com.android.internal.widget.LockPatternUtils.StrongAuthTracker.STRONG_AUTH_REQUIRED_AFTER_USER_LOCKDOWN;
import static com.android.systemui.shared.system.QuickStepContract.SYSUI_STATE_GLOBAL_ACTIONS_SHOWING;

import android.animation.Animator;
import android.animation.AnimatorListenerAdapter;
import android.animation.AnimatorSet;
import android.animation.ObjectAnimator;
import android.annotation.Nullable;
import android.app.ActivityManager;
import android.app.Dialog;
import android.app.IActivityManager;
import android.app.KeyguardManager;
import android.app.PendingIntent;
import android.app.StatusBarManager;
import android.app.WallpaperManager;
import android.app.admin.DevicePolicyManager;
import android.app.trust.TrustManager;
import android.content.BroadcastReceiver;
import android.content.ComponentName;
import android.content.ContentResolver;
import android.content.Context;
import android.content.ContentResolver;
import android.content.DialogInterface;
import android.content.Intent;
import android.content.IntentFilter;
import android.content.SharedPreferences;
import android.content.pm.UserInfo;
import android.content.res.ColorStateList;
import android.content.res.Resources;
import android.database.ContentObserver;
import android.graphics.Color;
import android.graphics.drawable.Drawable;
import android.graphics.Bitmap;
import android.graphics.BitmapShader;
import android.graphics.Canvas;
import android.graphics.Matrix;
import android.graphics.Paint;
import android.graphics.RectF;
import android.graphics.Shader;
import android.graphics.drawable.BitmapDrawable;
import android.hardware.camera2.CameraManager;
import android.hardware.camera2.CameraCharacteristics;
import android.hardware.camera2.CameraAccessException;
import android.media.AudioManager;
import android.net.ConnectivityManager;
import android.os.Binder;
import android.os.Handler;
import android.os.IBinder;
import android.os.Message;
import android.os.PowerManager;
import android.os.RemoteException;
import android.os.SystemProperties;
import android.os.UserHandle;
import android.os.UserManager;
import android.os.Vibrator;
import android.provider.Settings;
import android.service.dreams.IDreamManager;
import android.sysprop.TelephonyProperties;
import android.telecom.TelecomManager;
import android.telephony.PhoneStateListener;
import android.telephony.ServiceState;
import android.telephony.TelephonyManager;
import android.transition.AutoTransition;
import android.transition.TransitionManager;
import android.transition.TransitionSet;
import android.util.ArraySet;
import android.util.FeatureFlagUtils;
import android.util.Log;
import android.view.ContextThemeWrapper;
import android.view.IWindowManager;
import android.view.LayoutInflater;
import android.view.View;
import android.view.ViewGroup;
import android.view.Window;
import android.view.WindowInsets;
import android.view.WindowManager;
import android.view.accessibility.AccessibilityEvent;
import android.widget.BaseAdapter;
import android.widget.FrameLayout;
import android.widget.ImageView;
import android.widget.ImageView.ScaleType;
import android.widget.LinearLayout;
import android.widget.ListPopupWindow;
import android.widget.TextView;

import androidx.annotation.NonNull;
import androidx.lifecycle.Lifecycle;
import androidx.lifecycle.LifecycleOwner;
import androidx.lifecycle.LifecycleRegistry;

import com.android.internal.R;
import com.android.internal.annotations.VisibleForTesting;
import com.android.internal.colorextraction.ColorExtractor;
import com.android.internal.colorextraction.ColorExtractor.GradientColors;
import com.android.internal.colorextraction.drawable.ScrimDrawable;
import com.android.internal.logging.MetricsLogger;
import com.android.internal.logging.UiEvent;
import com.android.internal.logging.UiEventLogger;
import com.android.internal.logging.nano.MetricsProto.MetricsEvent;
import com.android.internal.statusbar.IStatusBarService;
import com.android.internal.util.EmergencyAffordanceManager;
import com.android.internal.util.ScreenRecordHelper;
import com.android.internal.util.ScreenshotHelper;
import com.android.internal.util.UserIcons;
import com.android.internal.view.RotationPolicy;
import com.android.internal.widget.LockPatternUtils;
import com.android.systemui.Interpolators;
import com.android.systemui.MultiListLayout;
import com.android.systemui.MultiListLayout.MultiListAdapter;
import com.android.systemui.broadcast.BroadcastDispatcher;
import com.android.systemui.colorextraction.SysuiColorExtractor;
import com.android.systemui.controls.ControlsServiceInfo;
import com.android.systemui.controls.controller.ControlsController;
import com.android.systemui.controls.dagger.ControlsComponent;
import com.android.systemui.controls.management.ControlsAnimations;
import com.android.systemui.controls.ui.ControlsUiController;
import com.android.systemui.dagger.qualifiers.Background;
import com.android.systemui.dagger.qualifiers.Main;
import com.android.systemui.model.SysUiState;
import com.android.systemui.plugins.ActivityStarter;
import com.android.systemui.plugins.GlobalActions.GlobalActionsManager;
import com.android.systemui.plugins.GlobalActionsPanelPlugin;
import com.android.systemui.settings.CurrentUserContextTracker;
import com.android.systemui.statusbar.BlurUtils;
import com.android.systemui.statusbar.NotificationShadeDepthController;
import com.android.systemui.statusbar.phone.NotificationShadeWindowController;
import com.android.systemui.statusbar.phone.ScrimController;
import com.android.systemui.statusbar.policy.ConfigurationController;
import com.android.systemui.statusbar.policy.KeyguardStateController;
import com.android.systemui.util.EmergencyDialerConstants;
import com.android.systemui.util.RingerModeTracker;
import com.android.systemui.util.leak.RotationUtils;

import java.util.ArrayList;
import java.util.Collections;
import java.util.HashSet;
import java.util.List;
import java.util.Optional;
import java.util.Set;
import java.util.concurrent.Executor;

import javax.inject.Inject;
import javax.inject.Provider;

/**
 * Helper to show the global actions dialog.  Each item is an {@link Action} that may show depending
 * on whether the keyguard is showing, and whether the device is provisioned.
 */
public class GlobalActionsDialog implements DialogInterface.OnDismissListener,
        DialogInterface.OnShowListener,
        ConfigurationController.ConfigurationListener,
        GlobalActionsPanelPlugin.Callbacks,
        LifecycleOwner {

    public static final String SYSTEM_DIALOG_REASON_KEY = "reason";
    public static final String SYSTEM_DIALOG_REASON_GLOBAL_ACTIONS = "globalactions";
    public static final String SYSTEM_DIALOG_REASON_DREAM = "dream";

    private static final String TAG = "GlobalActionsDialog";

    private static final boolean SHOW_SILENT_TOGGLE = true;

    /* Valid settings for global actions keys.
     * see config.xml config_globalActionList */
    @VisibleForTesting
    static final String GLOBAL_ACTION_KEY_POWER = "power";
    private static final String GLOBAL_ACTION_KEY_AIRPLANE = "airplane";
    static final String GLOBAL_ACTION_KEY_BUGREPORT = "bugreport";
    private static final String GLOBAL_ACTION_KEY_SILENT = "silent";
    private static final String GLOBAL_ACTION_KEY_USERS = "users";
    private static final String GLOBAL_ACTION_KEY_SETTINGS = "settings";
    static final String GLOBAL_ACTION_KEY_LOCKDOWN = "lockdown";
    private static final String GLOBAL_ACTION_KEY_VOICEASSIST = "voiceassist";
    private static final String GLOBAL_ACTION_KEY_ASSIST = "assist";
    static final String GLOBAL_ACTION_KEY_RESTART = "restart";
    private static final String GLOBAL_ACTION_KEY_LOGOUT = "logout";
    static final String GLOBAL_ACTION_KEY_EMERGENCY = "emergency";
    static final String GLOBAL_ACTION_KEY_SCREENSHOT = "screenshot";
    private static final String GLOBAL_ACTION_KEY_REBOOT_RECOVERY = "reboot_recovery";
    private static final String GLOBAL_ACTION_KEY_REBOOT_BOOTLOADER = "reboot_bootloader";
    private static final String GLOBAL_ACTION_KEY_REBOOT_FASTBOOT = "reboot_fastboot";
    private static final String GLOBAL_ACTION_KEY_SCREENRECORD = "screenrecord";
    private static final String GLOBAL_ACTION_KEY_FLASHLIGHT = "flashlight";

    public static final String PREFS_CONTROLS_SEEDING_COMPLETED = "SeedingCompleted";
    public static final String PREFS_CONTROLS_FILE = "controls_prefs";
    private static final int SEEDING_MAX = 2;

    private final Context mContext;
    private final GlobalActionsManager mWindowManagerFuncs;
    private final AudioManager mAudioManager;
    private final IDreamManager mDreamManager;
    private final DevicePolicyManager mDevicePolicyManager;
    private final LockPatternUtils mLockPatternUtils;
    private final KeyguardStateController mKeyguardStateController;
    private final BroadcastDispatcher mBroadcastDispatcher;
    private final ContentResolver mContentResolver;
    private final Resources mResources;
    private final ConfigurationController mConfigurationController;
    private final UserManager mUserManager;
    private final TrustManager mTrustManager;
    private final IActivityManager mIActivityManager;
    private final TelecomManager mTelecomManager;
    private final MetricsLogger mMetricsLogger;
    private final UiEventLogger mUiEventLogger;
    private final NotificationShadeDepthController mDepthController;
    private final SysUiState mSysUiState;

    // Used for RingerModeTracker
    private final LifecycleRegistry mLifecycle = new LifecycleRegistry(this);

    @VisibleForTesting
    protected final ArrayList<Action> mItems = new ArrayList<>();
    @VisibleForTesting
    protected final ArrayList<Action> mOverflowItems = new ArrayList<>();
    @VisibleForTesting
    protected final ArrayList<Action> mPowerItems = new ArrayList<>();

    @VisibleForTesting
    protected ActionsDialog mDialog;

    private Action mSilentModeAction;
    private ToggleAction mAirplaneModeOn;

    private MyAdapter mAdapter;
    private MyOverflowAdapter mOverflowAdapter;
    private MyPowerOptionsAdapter mPowerAdapter;

    private boolean mKeyguardShowing = false;
    private boolean mDeviceProvisioned = false;
    private ToggleState mAirplaneState = ToggleState.Off;
    private boolean mIsWaitingForEcmExit = false;
    private boolean mHasTelephony;
    private boolean mHasVibrator;
    private final boolean mShowSilentToggle;
    private final EmergencyAffordanceManager mEmergencyAffordanceManager;
    private final ScreenshotHelper mScreenshotHelper;
    private final ScreenRecordHelper mScreenRecordHelper;
    private final ActivityStarter mActivityStarter;
    private final SysuiColorExtractor mSysuiColorExtractor;
    private final IStatusBarService mStatusBarService;
    private final NotificationShadeWindowController mNotificationShadeWindowController;
    private GlobalActionsPanelPlugin mWalletPlugin;
    private Optional<ControlsUiController> mControlsUiControllerOptional;
    private final IWindowManager mIWindowManager;
    private final Executor mBackgroundExecutor;
    private List<ControlsServiceInfo> mControlsServiceInfos = new ArrayList<>();
    private Optional<ControlsController> mControlsControllerOptional;
    private final RingerModeTracker mRingerModeTracker;
    private int mDialogPressDelay = DIALOG_PRESS_DELAY; // ms
    private Handler mMainHandler;
    private CurrentUserContextTracker mCurrentUserContextTracker;
    private final BlurUtils mBlurUtils;
    @VisibleForTesting
    boolean mShowLockScreenCardsAndControls = false;
    private boolean mFlashlightEnabled = false;

    private String[] mDefaultMenuActions;
    private String[] mRootMenuActions;
    private String[] mRebootMenuActions;
    private String[] mCurrentMenuActions;
    private boolean mIsRebootMenu;

    @VisibleForTesting
    public enum GlobalActionsEvent implements UiEventLogger.UiEventEnum {
        @UiEvent(doc = "The global actions / power menu surface became visible on the screen.")
        GA_POWER_MENU_OPEN(337),

        @UiEvent(doc = "The global actions / power menu surface was dismissed.")
        GA_POWER_MENU_CLOSE(471),

        @UiEvent(doc = "The global actions bugreport button was pressed.")
        GA_BUGREPORT_PRESS(344),

        @UiEvent(doc = "The global actions bugreport button was long pressed.")
        GA_BUGREPORT_LONG_PRESS(345),

        @UiEvent(doc = "The global actions emergency button was pressed.")
        GA_EMERGENCY_DIALER_PRESS(346),

        @UiEvent(doc = "The global actions screenshot button was pressed.")
        GA_SCREENSHOT_PRESS(347),

        @UiEvent(doc = "The global actions screenshot button was long pressed.")
        GA_SCREENSHOT_LONG_PRESS(348);

        private final int mId;

        GlobalActionsEvent(int id) {
            mId = id;
        }

        @Override
        public int getId() {
            return mId;
        }
    }

    /**
     * @param context everything needs a context :(
     */
    @Inject
    public GlobalActionsDialog(Context context, GlobalActionsManager windowManagerFuncs,
            AudioManager audioManager, IDreamManager iDreamManager,
            DevicePolicyManager devicePolicyManager, LockPatternUtils lockPatternUtils,
            BroadcastDispatcher broadcastDispatcher,
            ConnectivityManager connectivityManager, TelephonyManager telephonyManager,
            ContentResolver contentResolver, @Nullable Vibrator vibrator, @Main Resources resources,
            ConfigurationController configurationController, ActivityStarter activityStarter,
            KeyguardStateController keyguardStateController, UserManager userManager,
            TrustManager trustManager, IActivityManager iActivityManager,
            @Nullable TelecomManager telecomManager, MetricsLogger metricsLogger,
            NotificationShadeDepthController depthController, SysuiColorExtractor colorExtractor,
            IStatusBarService statusBarService,
            NotificationShadeWindowController notificationShadeWindowController,
            IWindowManager iWindowManager,
            @Background Executor backgroundExecutor,
            UiEventLogger uiEventLogger,
            RingerModeTracker ringerModeTracker, SysUiState sysUiState, @Main Handler handler,
            ControlsComponent controlsComponent,
            CurrentUserContextTracker currentUserContextTracker, BlurUtils blurUtils) {
        mContext = context;
        mWindowManagerFuncs = windowManagerFuncs;
        mAudioManager = audioManager;
        mDreamManager = iDreamManager;
        mDevicePolicyManager = devicePolicyManager;
        mLockPatternUtils = lockPatternUtils;
        mKeyguardStateController = keyguardStateController;
        mBroadcastDispatcher = broadcastDispatcher;
        mContentResolver = contentResolver;
        mResources = resources;
        mConfigurationController = configurationController;
        mUserManager = userManager;
        mTrustManager = trustManager;
        mIActivityManager = iActivityManager;
        mTelecomManager = telecomManager;
        mMetricsLogger = metricsLogger;
        mUiEventLogger = uiEventLogger;
        mDepthController = depthController;
        mSysuiColorExtractor = colorExtractor;
        mStatusBarService = statusBarService;
        mNotificationShadeWindowController = notificationShadeWindowController;
        mControlsUiControllerOptional = controlsComponent.getControlsUiController();
        mIWindowManager = iWindowManager;
        mBackgroundExecutor = backgroundExecutor;
        mRingerModeTracker = ringerModeTracker;
        mControlsControllerOptional = controlsComponent.getControlsController();
        mSysUiState = sysUiState;
        mMainHandler = handler;
        mCurrentUserContextTracker = currentUserContextTracker;
        mBlurUtils = blurUtils;

        // receive broadcasts
        IntentFilter filter = new IntentFilter();
        filter.addAction(Intent.ACTION_CLOSE_SYSTEM_DIALOGS);
        filter.addAction(Intent.ACTION_SCREEN_OFF);
        filter.addAction(TelephonyManager.ACTION_EMERGENCY_CALLBACK_MODE_CHANGED);
        mBroadcastDispatcher.registerReceiver(mBroadcastReceiver, filter);

        mHasTelephony = connectivityManager.isNetworkSupported(ConnectivityManager.TYPE_MOBILE);

        // get notified of phone state changes
        telephonyManager.listen(mPhoneStateListener, PhoneStateListener.LISTEN_SERVICE_STATE);
        contentResolver.registerContentObserver(
                Settings.Global.getUriFor(Settings.Global.AIRPLANE_MODE_ON), true,
                mAirplaneModeObserver);
        mHasVibrator = vibrator != null && vibrator.hasVibrator();

        mShowSilentToggle = SHOW_SILENT_TOGGLE && !resources.getBoolean(
                R.bool.config_useFixedVolume);
        if (mShowSilentToggle) {
            mRingerModeTracker.getRingerMode().observe(this, ringer ->
                    mHandler.sendEmptyMessage(MESSAGE_REFRESH)
            );
        }

        mEmergencyAffordanceManager = new EmergencyAffordanceManager(context);
        mScreenshotHelper = new ScreenshotHelper(context);
        mScreenRecordHelper = new ScreenRecordHelper(context);

        // Set the initial status of airplane mode toggle
        mAirplaneState = getUpdatedAirplaneToggleState();

        mConfigurationController.addCallback(this);

        mActivityStarter = activityStarter;
        keyguardStateController.addCallback(new KeyguardStateController.Callback() {
            @Override
            public void onUnlockedChanged() {
                if (mDialog != null) {
                    boolean unlocked = mKeyguardStateController.isUnlocked();
                    if (mDialog.mWalletViewController != null) {
                        mDialog.mWalletViewController.onDeviceLockStateChanged(!unlocked);
                    }
                    if (!mDialog.isShowingControls() && shouldShowControls()) {
                        mDialog.showControls(mControlsUiControllerOptional.get());
                    }
                    if (unlocked) {
                        mDialog.hideLockMessage();
                    }
                }
            }
        });

        if (controlsComponent.getControlsListingController().isPresent()) {
            controlsComponent.getControlsListingController().get()
                    .addCallback(list -> {
                        mControlsServiceInfos = list;
                        // This callback may occur after the dialog has been shown. If so, add
                        // controls into the already visible space or show the lock msg if needed.
                        if (mDialog != null) {
                            if (!mDialog.isShowingControls() && shouldShowControls()) {
                                mDialog.showControls(mControlsUiControllerOptional.get());
                            } else if (shouldShowLockMessage(mDialog)) {
                                mDialog.showLockMessage();
                            }
                        }
                    });
        }

        // Listen for changes to show controls on the power menu while locked
        onPowerMenuLockScreenSettingsChanged();
        mContext.getContentResolver().registerContentObserver(
                Settings.Secure.getUriFor(Settings.Secure.POWER_MENU_LOCKED_SHOW_CONTENT),
                false /* notifyForDescendants */,
                new ContentObserver(mMainHandler) {
                    @Override
                    public void onChange(boolean selfChange) {
                        onPowerMenuLockScreenSettingsChanged();
                    }
                });

        mDefaultMenuActions = mContext.getResources().getStringArray(
                com.android.internal.R.array.config_globalActionsList);
        mRebootMenuActions = mContext.getResources().getStringArray(
                com.android.internal.R.array.config_rebootActionsList);

        settingsChanged();
    }

    /**
     * See if any available control service providers match one of the preferred components. If
     * they do, and there are no current favorites for that component, query the preferred
     * component for a limited number of suggested controls.
     */
    private void seedFavorites() {
        if (!mControlsControllerOptional.isPresent()
                || mControlsServiceInfos.isEmpty()) {
            return;
        }

        String[] preferredControlsPackages = mContext.getResources()
                .getStringArray(com.android.systemui.R.array.config_controlsPreferredPackages);

        SharedPreferences prefs = mCurrentUserContextTracker.getCurrentUserContext()
                .getSharedPreferences(PREFS_CONTROLS_FILE, Context.MODE_PRIVATE);
        Set<String> seededPackages = prefs.getStringSet(PREFS_CONTROLS_SEEDING_COMPLETED,
                Collections.emptySet());

        List<ComponentName> componentsToSeed = new ArrayList<>();
        for (int i = 0; i < Math.min(SEEDING_MAX, preferredControlsPackages.length); i++) {
            String pkg = preferredControlsPackages[i];
            for (ControlsServiceInfo info : mControlsServiceInfos) {
                if (!pkg.equals(info.componentName.getPackageName())) continue;
                if (seededPackages.contains(pkg)) {
                    break;
                } else if (mControlsControllerOptional.get()
                        .countFavoritesForComponent(info.componentName) > 0) {
                    // When there are existing controls but no saved preference, assume it
                    // is out of sync, perhaps through a device restore, and update the
                    // preference
                    addPackageToSeededSet(prefs, pkg);
                    break;
                }
                componentsToSeed.add(info.componentName);
                break;
            }
        }

        if (componentsToSeed.isEmpty()) return;

        mControlsControllerOptional.get().seedFavoritesForComponents(
                componentsToSeed,
                (response) -> {
                    Log.d(TAG, "Controls seeded: " + response);
                    if (response.getAccepted()) {
                        addPackageToSeededSet(prefs, response.getPackageName());
                    }
                });
    }

    private void addPackageToSeededSet(SharedPreferences prefs, String pkg) {
        Set<String> seededPackages = prefs.getStringSet(PREFS_CONTROLS_SEEDING_COMPLETED,
                Collections.emptySet());
        Set<String> updatedPkgs = new HashSet<>(seededPackages);
        updatedPkgs.add(pkg);
        prefs.edit().putStringSet(PREFS_CONTROLS_SEEDING_COMPLETED, updatedPkgs).apply();
    }

    /**
     * Show the global actions dialog (creating if necessary)
     *
     * @param keyguardShowing True if keyguard is showing
     */
    public void showOrHideDialog(boolean keyguardShowing, boolean isDeviceProvisioned,
            GlobalActionsPanelPlugin walletPlugin) {
        mKeyguardShowing = keyguardShowing;
        mDeviceProvisioned = isDeviceProvisioned;
        mWalletPlugin = walletPlugin;
        mIsRebootMenu = false;
        mCurrentMenuActions = mRootMenuActions;
        if (mDialog != null && mDialog.isShowing()) {
            // In order to force global actions to hide on the same affordance press, we must
            // register a call to onGlobalActionsShown() first to prevent the default actions
            // menu from showing. This will be followed by a subsequent call to
            // onGlobalActionsHidden() on dismiss()
            mWindowManagerFuncs.onGlobalActionsShown();
            mDialog.dismiss();
            mDialog = null;
        } else {
            handleShow();
        }
    }

    /**
     * Dismiss the global actions dialog, if it's currently shown
     */
    public void dismissDialog() {
        mHandler.removeMessages(MESSAGE_DISMISS);
        mHandler.sendEmptyMessage(MESSAGE_DISMISS);
    }

    private void awakenIfNecessary() {
        if (mDreamManager != null) {
            try {
                if (mDreamManager.isDreaming()) {
                    mDreamManager.awaken();
                }
            } catch (RemoteException e) {
                // we tried
            }
        }
    }

    private void handleShow() {
        awakenIfNecessary();
        mDialog = createDialog();
        prepareDialog();
        seedFavorites();

        WindowManager.LayoutParams attrs = mDialog.getWindow().getAttributes();
        attrs.setTitle("ActionsDialog");
        attrs.layoutInDisplayCutoutMode = LAYOUT_IN_DISPLAY_CUTOUT_MODE_ALWAYS;
        mDialog.getWindow().setAttributes(attrs);
        // Don't acquire soft keyboard focus, to avoid destroying state when capturing bugreports
        mDialog.getWindow().setFlags(FLAG_ALT_FOCUSABLE_IM, FLAG_ALT_FOCUSABLE_IM);
        mDialog.show();
        mWindowManagerFuncs.onGlobalActionsShown();
    }

    @VisibleForTesting
    protected boolean shouldShowAction(Action action) {
        if (mKeyguardShowing && !action.showDuringKeyguard()) {
            return false;
        }
        if (!mDeviceProvisioned && !action.showBeforeProvisioning()) {
            return false;
        }
        return true;
    }

    public void settingsChanged() {
        final String globalAction = Settings.System.getStringForUser(mContext.getContentResolver(),
                Settings.System.GLOBAL_ACTIONS_LIST, UserHandle.USER_CURRENT);

        if (globalAction != null) {
            mRootMenuActions = globalAction.split(",");
        } else {
            mRootMenuActions = mDefaultMenuActions;
        }
    }

    private boolean isAdvancedRebootPossible(Context context) {
        KeyguardManager km = (KeyguardManager) context.getSystemService(Context.KEYGUARD_SERVICE);
        boolean keyguardLocked = km.inKeyguardRestrictedInputMode() && km.isKeyguardSecure();
        boolean advancedRebootEnabled = Settings.Secure.getInt(context.getContentResolver(),
                Settings.Secure.ADVANCED_REBOOT, 1) == 1;
        boolean isPrimaryUser = UserHandle.getCallingUserId() == UserHandle.USER_OWNER;

        return advancedRebootEnabled && !keyguardLocked && isPrimaryUser;
    }

    private List<Action> getCurrentRebootMenuItems() {
        List<Action> items = new ArrayList<Action>();
        String[] rebootMenuActions = mContext.getResources().getStringArray(
                    com.android.internal.R.array.config_rebootActionsList);
        for (int i = 0; i < rebootMenuActions.length; i++) {
            String actionKey = rebootMenuActions[i];
            if (GLOBAL_ACTION_KEY_REBOOT_RECOVERY.equals(actionKey)) {
                items.add(new RebootRecoveryAction());
            } else if (GLOBAL_ACTION_KEY_REBOOT_BOOTLOADER.equals(actionKey)) {
                items.add(new RebootBootloaderAction());
            }
        }
        return items;
    }

    private boolean shouldShowRebootSubmenu() {
        if (!isAdvancedRebootPossible(mContext)) {
            return false;
        } else {
            List<Action> rebootMenuItems = getCurrentRebootMenuItems();
            return rebootMenuItems.size() > 0;
        }
    }

    /**
     * Returns the maximum number of power menu items to show based on which GlobalActions
     * layout is being used.
     */
    @VisibleForTesting
    protected int getMaxShownPowerItems() {
        int globalactionMaxColumns = Settings.System.getInt(mContext.getContentResolver(),
                Settings.System.GLOBAL_ACTIONS_MAX_COLUMNS, 3);
        if (mIsRebootMenu) {
            // To show reboot to bootloader, recovery, fastbootd, system.
            return 4;
        } else if (globalactionMaxColumns != 0) {
            return globalactionMaxColumns;
        } else {
            return mResources.getInteger(com.android.systemui.R.integer.power_menu_max_columns);
        }
    }

    /**
     * Add a power menu action item for to either the main or overflow items lists, depending on
     * whether controls are enabled and whether the max number of shown items has been reached.
     */
    private void addActionItem(Action action) {
        if (mItems.size() < getMaxShownPowerItems()) {
            mItems.add(action);
        } else {
            mOverflowItems.add(action);
        }
    }

    @VisibleForTesting
    protected String[] getDefaultActions() {
        return mResources.getStringArray(R.array.config_globalActionsList);
    }

    private void addIfShouldShowAction(List<Action> actions, Action action) {
        if (shouldShowAction(action)) {
            actions.add(action);
        }
    }

    @VisibleForTesting
    protected void createActionItems() {
        // Simple toggle style if there's no vibrator, otherwise use a tri-state
        if (!mHasVibrator) {
            mSilentModeAction = new SilentModeToggleAction();
        } else {
            mSilentModeAction = new SilentModeTriStateAction(mAudioManager, mHandler);
        }
        mAirplaneModeOn = new AirplaneModeAction();
        onAirplaneModeChanged();

        mItems.clear();
        mOverflowItems.clear();
        mPowerItems.clear();

        ShutDownAction shutdownAction = new ShutDownAction();
        RestartAction restartAction = new RestartAction();
        ArraySet<String> addedKeys = new ArraySet<String>();
        List<Action> tempActions = new ArrayList<>();
        CurrentUserProvider currentUser = new CurrentUserProvider();

        // Always add the power off and restart options if we're not in advanced restart submenu
        if (!mIsRebootMenu) {
            addIfShouldShowAction(tempActions, shutdownAction);
            addIfShouldShowAction(tempActions, restartAction);
        }

        for (int i = 0; i < mCurrentMenuActions.length; i++) {
            String actionKey = mCurrentMenuActions[i];
            if (addedKeys.contains(actionKey)) {
                // If we already have added this, don't add it again.
                continue;
            }
            if (GLOBAL_ACTION_KEY_POWER.equals(actionKey)) {
                continue;
            } else if (GLOBAL_ACTION_KEY_AIRPLANE.equals(actionKey)) {
                if (Settings.System.getInt(mContext.getContentResolver(),
                        Settings.System.GLOBAL_ACTIONS_AIRPLANE, 0) == 1) {
                    addIfShouldShowAction(tempActions, mAirplaneModeOn);
                }
            } else if (GLOBAL_ACTION_KEY_BUGREPORT.equals(actionKey)) {
                if (shouldDisplayBugReport(currentUser.get())) {
                    addIfShouldShowAction(tempActions, new BugReportAction());
                }
            } else if (GLOBAL_ACTION_KEY_SILENT.equals(actionKey)) {
                if (Settings.System.getInt(mContext.getContentResolver(),
                        Settings.System.GLOBAL_ACTIONS_SOUNDPANEL, 0) == 1) {
                    addIfShouldShowAction(tempActions, mSilentModeAction);
                }
            } else if (GLOBAL_ACTION_KEY_USERS.equals(actionKey)) {
                if (Settings.System.getInt(mContext.getContentResolver(),
                        Settings.System.GLOBAL_ACTIONS_USERS, 0) == 1) {
                    addUserActions(tempActions, currentUser.get());
                }
            } else if (GLOBAL_ACTION_KEY_SETTINGS.equals(actionKey)) {
                if (Settings.System.getInt(mContext.getContentResolver(),
                        Settings.System.GLOBAL_ACTIONS_SETTINGS, 0) != 0) {
                    addIfShouldShowAction(tempActions, getSettingsAction());
                }
            } else if (GLOBAL_ACTION_KEY_LOCKDOWN.equals(actionKey)) {
                if (Settings.System.getIntForUser(mContext.getContentResolver(),
                            Settings.System.GLOBAL_ACTIONS_LOCKDOWN, 0, getCurrentUser().id) != 0) {
                    addIfShouldShowAction(tempActions, new LockDownAction());
                }
            } else if (GLOBAL_ACTION_KEY_VOICEASSIST.equals(actionKey)) {
                addIfShouldShowAction(tempActions, getVoiceAssistAction());
            } else if (GLOBAL_ACTION_KEY_ASSIST.equals(actionKey)) {
                addIfShouldShowAction(tempActions, getAssistAction());
            } else if (GLOBAL_ACTION_KEY_RESTART.equals(actionKey)) {
                if (!mIsRebootMenu) {
                    continue;
                } else {
                    addIfShouldShowAction(tempActions, restartAction);
                }
            } else if (GLOBAL_ACTION_KEY_REBOOT_RECOVERY.equals(actionKey) &&
                    isAdvancedRebootPossible(mContext)) {
                addIfShouldShowAction(tempActions, new RebootRecoveryAction());
            } else if (GLOBAL_ACTION_KEY_REBOOT_BOOTLOADER.equals(actionKey) &&
                    isAdvancedRebootPossible(mContext)) {
                addIfShouldShowAction(tempActions, new RebootBootloaderAction());


            } else if (GLOBAL_ACTION_KEY_REBOOT_FASTBOOT.equals(actionKey) &&
                    isAdvancedRebootPossible(mContext)) {
                addIfShouldShowAction(tempActions, new RebootFastbootAction());
            } else if (GLOBAL_ACTION_KEY_SCREENSHOT.equals(actionKey)) {
                if (Settings.System.getInt(mContext.getContentResolver(),
                        Settings.System.GLOBAL_ACTIONS_SCREENSHOT, 0) == 1) {
                    addIfShouldShowAction(tempActions, new ScreenshotAction());
                }
            } else if (GLOBAL_ACTION_KEY_SCREENRECORD.equals(actionKey)) {
                if (Settings.System.getInt(mContext.getContentResolver(),
                        Settings.System.GLOBAL_ACTIONS_SCREENRECORD, 0) == 1) {

                    addIfShouldShowAction(tempActions, getScreenrecordAction());
                }
            } else if (GLOBAL_ACTION_KEY_FLASHLIGHT.equals(actionKey)) {
                if (Settings.System.getInt(mContext.getContentResolver(),
                        Settings.System.GLOBAL_ACTIONS_FLASHLIGHT, 0) == 1) {
                    addIfShouldShowAction(tempActions, getFlashlightToggleAction());
                }
            } else if (GLOBAL_ACTION_KEY_LOGOUT.equals(actionKey)) {
                if (mDevicePolicyManager.isLogoutEnabled()
                        && currentUser.get() != null
                        && currentUser.get().id != UserHandle.USER_SYSTEM) {
                    addIfShouldShowAction(tempActions, new LogoutAction());
                }
            } else if (GLOBAL_ACTION_KEY_EMERGENCY.equals(actionKey)) {
                if (Settings.System.getInt(mContext.getContentResolver(),
                        Settings.System.GLOBAL_ACTIONS_EMERGENCY, 0) == 1 && !mIsRebootMenu) {
                    addIfShouldShowAction(tempActions, new EmergencyDialerAction());
		}
            } else {
                Log.e(TAG, "Invalid global action key " + actionKey);
            }
            // Add here so we don't add more than one.
            addedKeys.add(actionKey);
        }

        // replace power and restart with a single power options action, if needed
        if (tempActions.contains(shutdownAction) && tempActions.contains(restartAction)
                && tempActions.size() > getMaxShownPowerItems()) {
            // transfer shutdown and restart to their own list of power actions
            int powerOptionsIndex = Math.min(tempActions.indexOf(restartAction),
                    tempActions.indexOf(shutdownAction));
            tempActions.remove(shutdownAction);
            tempActions.remove(restartAction);
            mPowerItems.add(shutdownAction);
            mPowerItems.add(restartAction);

            // add the PowerOptionsAction after Emergency, if present
            tempActions.add(powerOptionsIndex, new PowerOptionsAction());
        }
        for (Action action : tempActions) {
            addActionItem(action);
        }
    }

    private void onRotate() {
        // re-allocate actions between main and overflow lists
        this.createActionItems();
    }

    /**
     * Create the global actions dialog.
     *
     * @return A new dialog.
     */
    private ActionsDialog createDialog() {
        createActionItems();

        mAdapter = new MyAdapter();
        mOverflowAdapter = new MyOverflowAdapter();
        mPowerAdapter = new MyPowerOptionsAdapter();

        mDepthController.setShowingHomeControls(true);
        ControlsUiController uiController = null;
        if (mControlsUiControllerOptional.isPresent() && shouldShowControls()) {
            uiController = mControlsUiControllerOptional.get();
        }
        ActionsDialog dialog = new ActionsDialog(mContext, mAdapter, mOverflowAdapter,
                this::getWalletViewController, mDepthController, mSysuiColorExtractor,
                mStatusBarService, mNotificationShadeWindowController,
                controlsAvailable(), uiController,
                mSysUiState, this::onRotate, mKeyguardShowing, mPowerAdapter,
                mBlurUtils);

        if (shouldShowLockMessage(dialog)) {
            dialog.showLockMessage();
        }
        dialog.setCanceledOnTouchOutside(false); // Handled by the custom class.
        dialog.setOnDismissListener(this);
        dialog.setOnShowListener(this);

        return dialog;
    }

    @VisibleForTesting
    boolean shouldDisplayLockdown(UserInfo user) {
        if (user == null) {
            return false;
        }

        int userId = user.id;

        // No lockdown option if it's not turned on in Settings
        if (Settings.Secure.getIntForUser(mContentResolver,
                Settings.Secure.LOCKDOWN_IN_POWER_MENU, 0, userId) == 0) {
            return false;
        }

        // Lockdown is meaningless without a place to go.
        if (!mKeyguardStateController.isMethodSecure()) {
            return false;
        }

        // Only show the lockdown button if the device isn't locked down (for whatever reason).
        int state = mLockPatternUtils.getStrongAuthForUser(userId);
        return (state == STRONG_AUTH_NOT_REQUIRED
                || state == SOME_AUTH_REQUIRED_AFTER_USER_REQUEST);
    }

    @VisibleForTesting
    boolean shouldDisplayBugReport(UserInfo currentUser) {
        return Settings.Global.getInt(
                mContentResolver, Settings.Global.BUGREPORT_IN_POWER_MENU, 0) != 0
                && (currentUser == null || currentUser.isPrimary());
    }

    @Override
    public void onUiModeChanged() {
        mContext.getTheme().applyStyle(mContext.getThemeResId(), true);
        if (mDialog != null && mDialog.isShowing()) {
            mDialog.refreshDialog();
        }
    }

    public void destroy() {
        mConfigurationController.removeCallback(this);
    }

    @Nullable
    private GlobalActionsPanelPlugin.PanelViewController getWalletViewController() {
        if (mWalletPlugin == null) {
            return null;
        }
        return mWalletPlugin.onPanelShown(this, !mKeyguardStateController.isUnlocked());
    }

    /**
     * Implements {@link GlobalActionsPanelPlugin.Callbacks#dismissGlobalActionsMenu()}, which is
     * called when the quick access wallet requests dismissal.
     */
    @Override
    public void dismissGlobalActionsMenu() {
        dismissDialog();
    }

    /**
     * Implements {@link GlobalActionsPanelPlugin.Callbacks#dismissGlobalActionsMenu()}, which is
     * called when the quick access wallet requests that an intent be started (with lock screen
     * shown first if needed).
     */
    @Override
    public void startPendingIntentDismissingKeyguard(PendingIntent pendingIntent) {
        mActivityStarter.startPendingIntentDismissingKeyguard(pendingIntent);
    }

    @VisibleForTesting
    protected final class PowerOptionsAction extends SinglePressAction {
        private PowerOptionsAction() {
            super(com.android.systemui.R.drawable.ic_settings_power,
                    R.string.global_action_power_options);
        }

        @Override
        public boolean showDuringKeyguard() {
            return true;
        }

        @Override
        public boolean showBeforeProvisioning() {
            return true;
        }

        @Override
        public void onPress() {
            if (mDialog != null) {
                mDialog.showPowerOptionsMenu();
            }
        }
    }

    @VisibleForTesting
    final class ShutDownAction extends SinglePressAction implements LongPressAction {
        private ShutDownAction() {
            super(R.drawable.ic_lock_power_off,
                    R.string.global_action_power_off);
        }

        @Override
        public boolean onLongPress() {
            if (!mUserManager.hasUserRestriction(UserManager.DISALLOW_SAFE_BOOT)) {
                mWindowManagerFuncs.reboot(true, null);
                return true;
            }
            return false;
        }

        @Override
        public boolean showDuringKeyguard() {
            return true;
        }

        @Override
        public boolean showBeforeProvisioning() {
            return true;
        }

        @Override
        public void onPress() {
            // shutdown by making sure radio and power are handled accordingly.
            mWindowManagerFuncs.shutdown();
        }
    }

    @VisibleForTesting
    protected abstract class EmergencyAction extends SinglePressAction {
        EmergencyAction(int iconResId, int messageResId) {
            super(iconResId, messageResId);
        }

        @Override
        public boolean shouldBeSeparated() {
            return false;
        }

        @Override
        public View create(
                Context context, View convertView, ViewGroup parent, LayoutInflater inflater) {
            View v = super.create(context, convertView, parent, inflater);
            int textColor;
            textColor = v.getResources().getColor(
                    com.android.systemui.R.color.global_actions_emergency_text);
            TextView messageView = v.findViewById(R.id.message);
            messageView.setTextColor(textColor);
            messageView.setSelected(true); // necessary for marquee to work
            ImageView icon = v.findViewById(R.id.icon);
            icon.getDrawable().setTint(v.getResources().getColor(
                    com.android.systemui.R.color.global_actions_emergency_background));
            return v;
        }

        @Override
        public boolean showDuringKeyguard() {
            return true;
        }

        @Override
        public boolean showBeforeProvisioning() {
            return true;
        }
    }

    private class EmergencyAffordanceAction extends EmergencyAction {
        EmergencyAffordanceAction() {
            super(R.drawable.emergency_icon,
                    R.string.global_action_emergency);
        }

        @Override
        public void onPress() {
            mEmergencyAffordanceManager.performEmergencyCall();
        }
    }

    @VisibleForTesting
    class EmergencyDialerAction extends EmergencyAction {
        private EmergencyDialerAction() {
            super(com.android.systemui.R.drawable.ic_emergency_star,
                    R.string.global_action_emergency);
        }

        @Override
        public void onPress() {
            mMetricsLogger.action(MetricsEvent.ACTION_EMERGENCY_DIALER_FROM_POWER_MENU);
            mUiEventLogger.log(GlobalActionsEvent.GA_EMERGENCY_DIALER_PRESS);
            if (mTelecomManager != null) {
                Intent intent = mTelecomManager.createLaunchEmergencyDialerIntent(
                        null /* number */);
                intent.addFlags(Intent.FLAG_ACTIVITY_NEW_TASK
                        | Intent.FLAG_ACTIVITY_EXCLUDE_FROM_RECENTS
                        | Intent.FLAG_ACTIVITY_CLEAR_TOP);
                intent.putExtra(EmergencyDialerConstants.EXTRA_ENTRY_TYPE,
                        EmergencyDialerConstants.ENTRY_TYPE_POWER_MENU);
                mContext.startActivityAsUser(intent, UserHandle.CURRENT);
            }
        }
    }

    @VisibleForTesting
    EmergencyDialerAction makeEmergencyDialerActionForTesting() {
        return new EmergencyDialerAction();
    }

    @VisibleForTesting
    final class RestartAction extends SinglePressAction implements LongPressAction {
        private RestartAction() {
            super(R.drawable.ic_restart, com.android.systemui.R.string.global_action_reboot);
            if (mIsRebootMenu) {
                mMessageResId = com.android.systemui.R.string.global_action_reboot_system;
            } else if (shouldShowRebootSubmenu()) {
                mMessageResId = com.android.systemui.R.string.global_action_reboot;
            }
        }

        @Override
        public boolean onLongPress() {
            if (!mUserManager.hasUserRestriction(UserManager.DISALLOW_SAFE_BOOT)) {
                mWindowManagerFuncs.reboot(true, null);
                return true;
            }
            return false;
        }

        @Override
        public boolean showDuringKeyguard() {
            return true;
        }

        @Override
        public boolean showBeforeProvisioning() {
            return true;
        }

        @Override
        public void onPress() {
            if (!mIsRebootMenu && shouldShowRebootSubmenu()) {
                mIsRebootMenu = true;
                mCurrentMenuActions = mRebootMenuActions;
                if (mDialog != null) {
                    mDialog.dismiss();
                    mDialog = null;
                    // Show delayed, so that the dismiss of the previous dialog completes
                    mHandler.sendEmptyMessageDelayed(MESSAGE_SHOW, DIALOG_SHOW_DELAY);
                } else {
                    handleShow();
                }
            } else {
                mHandler.sendEmptyMessage(MESSAGE_DISMISS);
                if (mIsRebootMenu || !isAdvancedRebootPossible(mContext)) {
                    mWindowManagerFuncs.reboot(false, null);
                }
            }
        }
    }

    private final class RebootRecoveryAction extends SinglePressAction {
        private RebootRecoveryAction() {
            super(com.android.systemui.R.drawable.ic_restart_recovery,
                    com.android.systemui.R.string.global_action_reboot_recovery);
        }

        @Override
        public boolean showDuringKeyguard() {
            return true;
        }

        @Override
        public boolean showDuringRestrictedKeyguard() {
            return false;
        }

        @Override
        public boolean showBeforeProvisioning() {
            return true;
        }

        @Override
        public void onPress() {
            mWindowManagerFuncs.reboot(false, PowerManager.REBOOT_RECOVERY);
        }
    }

    private final class RebootBootloaderAction extends SinglePressAction {
        private RebootBootloaderAction() {
            super(com.android.systemui.R.drawable.ic_restart_bootloader,
                    com.android.systemui.R.string.global_action_reboot_bootloader);
        }

        @Override
        public boolean showDuringKeyguard() {
            return true;
        }

        @Override
        public boolean showDuringRestrictedKeyguard() {
            return false;
        }

        @Override
        public boolean showBeforeProvisioning() {
            return true;
        }

        @Override
        public void onPress() {
            mWindowManagerFuncs.reboot(false, PowerManager.REBOOT_BOOTLOADER);
        }
    }

    private final class RebootFastbootAction extends SinglePressAction {
        private RebootFastbootAction() {
            super(com.android.systemui.R.drawable.ic_lock_restart_fastboot,
                    com.android.systemui.R.string.global_action_reboot_fastboot);
        }

        @Override
        public boolean showDuringKeyguard() {
            return true;
        }

        @Override
        public boolean showDuringRestrictedKeyguard() {
            return false;
        }

        @Override
        public boolean showBeforeProvisioning() {
            return true;
        }

        @Override
        public void onPress() {
            mWindowManagerFuncs.reboot(false, PowerManager.REBOOT_FASTBOOT);
        }
    }

    @VisibleForTesting
    class ScreenshotAction extends SinglePressAction implements LongPressAction {
        public ScreenshotAction() {
            super(com.android.systemui.R.drawable.ic_lock_screenshot,
                    R.string.global_action_screenshot);
        }

        @Override
        public void onPress() {
            // Add a little delay before executing, to give the
            // dialog a chance to go away before it takes a
            // screenshot.
            // TODO: instead, omit global action dialog layer
            mHandler.postDelayed(new Runnable() {
                @Override
                public void run() {
                    mScreenshotHelper.takeScreenshot(TAKE_SCREENSHOT_FULLSCREEN, true, true,
                            SCREENSHOT_GLOBAL_ACTIONS, mHandler, null);
                    mMetricsLogger.action(MetricsEvent.ACTION_SCREENSHOT_POWER_MENU);
                    mUiEventLogger.log(GlobalActionsEvent.GA_SCREENSHOT_PRESS);
                }
            }, mDialogPressDelay);
        }

        @Override
        public boolean showDuringKeyguard() {
            return true;
        }

        @Override
        public boolean showBeforeProvisioning() {
            return false;
        }

        @Override
        public boolean onLongPress() {
            mScreenshotHelper.takeScreenshot(2, true, true,
                    SCREENSHOT_GLOBAL_ACTIONS, mHandler, null);
            return true;
        }
    }

    @VisibleForTesting
    ScreenshotAction makeScreenshotActionForTesting() {
        return new ScreenshotAction();
    }

    private Action getFlashlightToggleAction() {
        return new SinglePressAction(com.android.systemui.R.drawable.ic_lock_flashlight,
                com.android.systemui.R.string.global_action_flashlight) {

            public void onPress() {
                try {
                    CameraManager cameraManager = (CameraManager)
                            mContext.getSystemService(Context.CAMERA_SERVICE);
                    for (final String cameraId : cameraManager.getCameraIdList()) {
                        CameraCharacteristics characteristics =
                            cameraManager.getCameraCharacteristics(cameraId);
                        int orient = characteristics.get(CameraCharacteristics.LENS_FACING);
                        if (orient == CameraCharacteristics.LENS_FACING_BACK) {
                            cameraManager.setTorchMode(cameraId, !mFlashlightEnabled);
                            mFlashlightEnabled = !mFlashlightEnabled;
                        }
                    }
                } catch (CameraAccessException e) {
                }
            }

            public boolean showDuringKeyguard() {
                return true;
            }

            public boolean showBeforeProvisioning() {
                return false;
            }
        };
    }

    private Action getScreenrecordAction() {
        return new SinglePressAction(com.android.systemui.R.drawable.ic_lock_screenrecord,
                com.android.systemui.R.string.global_action_screenrecord) {
            @Override
            public void onPress() {
                mScreenRecordHelper.launchRecordPrompt();
            }

            @Override
            public boolean showDuringKeyguard() {
                return true;
            }

            @Override
            public boolean showBeforeProvisioning() {
                return true;
            }
        };
    }

    @VisibleForTesting
    class BugReportAction extends SinglePressAction implements LongPressAction {

        public BugReportAction() {
            super(R.drawable.ic_lock_bugreport, R.string.bugreport_title);
        }

        @Override
        public void onPress() {
            // don't actually trigger the bugreport if we are running stability
            // tests via monkey
            if (ActivityManager.isUserAMonkey()) {
                return;
            }
            // Add a little delay before executing, to give the
            // dialog a chance to go away before it takes a
            // screenshot.
            mHandler.postDelayed(new Runnable() {
                @Override
                public void run() {
                    try {
                        // Take an "interactive" bugreport.
                        mMetricsLogger.action(
                                MetricsEvent.ACTION_BUGREPORT_FROM_POWER_MENU_INTERACTIVE);
                        mUiEventLogger.log(GlobalActionsEvent.GA_BUGREPORT_PRESS);
                        if (!mIActivityManager.launchBugReportHandlerApp()) {
                            Log.w(TAG, "Bugreport handler could not be launched");
                            mIActivityManager.requestInteractiveBugReport();
                        }
                    } catch (RemoteException e) {
                    }
                }
            }, mDialogPressDelay);
        }

        @Override
        public boolean onLongPress() {
            // don't actually trigger the bugreport if we are running stability
            // tests via monkey
            if (ActivityManager.isUserAMonkey()) {
                return false;
            }
            try {
                // Take a "full" bugreport.
                mMetricsLogger.action(MetricsEvent.ACTION_BUGREPORT_FROM_POWER_MENU_FULL);
                mUiEventLogger.log(GlobalActionsEvent.GA_BUGREPORT_LONG_PRESS);
                mIActivityManager.requestFullBugReport();
            } catch (RemoteException e) {
            }
            return false;
        }

        public boolean showDuringKeyguard() {
            return true;
        }

        @Override
        public boolean showBeforeProvisioning() {
            return false;
        }
    }

    @VisibleForTesting
    BugReportAction makeBugReportActionForTesting() {
        return new BugReportAction();
    }

    private final class LogoutAction extends SinglePressAction {
        private LogoutAction() {
            super(R.drawable.ic_logout, R.string.global_action_logout);
        }

        @Override
        public boolean showDuringKeyguard() {
            return true;
        }

        @Override
        public boolean showBeforeProvisioning() {
            return false;
        }

        @Override
        public void onPress() {
            // Add a little delay before executing, to give the dialog a chance to go away before
            // switching user
            mHandler.postDelayed(() -> {
                try {
                    int currentUserId = getCurrentUser().id;
                    mIActivityManager.switchUser(UserHandle.USER_SYSTEM);
                    mIActivityManager.stopUser(currentUserId, true /*force*/, null);
                } catch (RemoteException re) {
                    Log.e(TAG, "Couldn't logout user " + re);
                }
            }, mDialogPressDelay);
        }
    }

    private Action getSettingsAction() {
        return new SinglePressAction(com.android.systemui.R.drawable.ic_lock_settings,
                R.string.global_action_settings) {

            @Override
            public void onPress() {
                Intent intent = new Intent(Settings.ACTION_SETTINGS);
                intent.addFlags(Intent.FLAG_ACTIVITY_NEW_TASK | Intent.FLAG_ACTIVITY_CLEAR_TOP);
                mContext.startActivity(intent);
            }

            @Override
            public boolean showDuringKeyguard() {
                return true;
            }

            @Override
            public boolean showBeforeProvisioning() {
                return true;
            }
        };
    }

    private Action getAssistAction() {
        return new SinglePressAction(R.drawable.ic_action_assist_focused,
                R.string.global_action_assist) {
            @Override
            public void onPress() {
                Intent intent = new Intent(Intent.ACTION_ASSIST);
                intent.addFlags(Intent.FLAG_ACTIVITY_NEW_TASK | Intent.FLAG_ACTIVITY_CLEAR_TOP);
                mContext.startActivity(intent);
            }

            @Override
            public boolean showDuringKeyguard() {
                return true;
            }

            @Override
            public boolean showBeforeProvisioning() {
                return true;
            }
        };
    }

    private Action getVoiceAssistAction() {
        return new SinglePressAction(R.drawable.ic_voice_search,
                R.string.global_action_voice_assist) {
            @Override
            public void onPress() {
                Intent intent = new Intent(Intent.ACTION_VOICE_ASSIST);
                intent.addFlags(Intent.FLAG_ACTIVITY_NEW_TASK | Intent.FLAG_ACTIVITY_CLEAR_TOP);
                mContext.startActivity(intent);
            }

            @Override
            public boolean showDuringKeyguard() {
                return true;
            }

            @Override
            public boolean showBeforeProvisioning() {
                return true;
            }
        };
    }

    @VisibleForTesting
    class LockDownAction extends SinglePressAction {
        LockDownAction() {
            super(com.android.systemui.R.drawable.ic_lock_lock, R.string.global_action_lockdown);
        }

        @Override
        public void onPress() {
            mLockPatternUtils.requireStrongAuth(STRONG_AUTH_REQUIRED_AFTER_USER_LOCKDOWN,
                    UserHandle.USER_ALL);
            try {
                mIWindowManager.lockNow(null);
                // Lock profiles (if any) on the background thread.
                mBackgroundExecutor.execute(() -> lockProfiles());
            } catch (RemoteException e) {
                Log.e(TAG, "Error while trying to lock device.", e);
            }
        }

        @Override
        public boolean showDuringKeyguard() {
            return true;
        }

        @Override
        public boolean showBeforeProvisioning() {
            return false;
        }
    }

    private void lockProfiles() {
        final int currentUserId = getCurrentUser().id;
        final int[] profileIds = mUserManager.getEnabledProfileIds(currentUserId);
        for (final int id : profileIds) {
            if (id != currentUserId) {
                mTrustManager.setDeviceLockedForUser(id, true);
            }
        }
    }

    private UserInfo getCurrentUser() {
        try {
            return mIActivityManager.getCurrentUser();
        } catch (RemoteException re) {
            return null;
        }
    }

    /**
     * Non-thread-safe current user provider that caches the result - helpful when a method needs
     * to fetch it an indeterminate number of times.
     */
    private class CurrentUserProvider {
        private UserInfo mUserInfo = null;
        private boolean mFetched = false;

        @Nullable
        UserInfo get() {
            if (!mFetched) {
                mFetched = true;
                mUserInfo = getCurrentUser();
            }
            return mUserInfo;
        }
    }

    private void addUserActions(List<Action> actions, UserInfo currentUser) {
        if (mUserManager.isUserSwitcherEnabled()) {
            List<UserInfo> users = mUserManager.getUsers();
            final int avatarSize = mContext.getResources().getDimensionPixelSize(
                    com.android.systemui.R.dimen.global_actions_avatar_size);
            for (final UserInfo user : users) {
                if (user.supportsSwitchToByUser()) {
                    boolean isCurrentUser = currentUser == null
                            ? user.id == 0 : (currentUser.id == user.id);
                    Drawable avatar = null;
                    Bitmap rawAvatar = mUserManager.getUserIcon(user.id);
                    if (rawAvatar == null) {
                        rawAvatar = UserIcons.convertToBitmap(UserIcons.getDefaultUserIcon(
                                mContext.getResources(),
                                user.isGuest() ? UserHandle.USER_NULL : user.id, /*light=*/ false));
                    }
                    avatar = new BitmapDrawable(mContext.getResources(),
                            createCircularClip(rawAvatar, avatarSize, avatarSize));
                    SinglePressAction switchToUser = new SinglePressAction(
                            com.android.systemui.R.drawable.ic_lock_user, avatar,
                            (user.name != null ? user.name : "Primary")) {
                        public void onPress() {
                            try {
                                mIActivityManager.switchUser(user.id);
                            } catch (RemoteException re) {
                                Log.e(TAG, "Couldn't switch user " + re);
                            }
                        }

                        public boolean showDuringKeyguard() {
                            return true;
                        }

                        public boolean showBeforeProvisioning() {
                            return false;
                        }
                    };
                    if (isCurrentUser) {
                        switchToUser.setStatus(mContext.getString(
                                com.android.systemui.R.string.global_action_current_user));
                    }
                    addIfShouldShowAction(actions, switchToUser);
                }
            }
        }
    }

    private void prepareDialog() {
        refreshSilentMode();
        mAirplaneModeOn.updateState(mAirplaneState);
        mAdapter.notifyDataSetChanged();
        mLifecycle.setCurrentState(Lifecycle.State.RESUMED);
    }

    private void refreshSilentMode() {
        if (!mHasVibrator) {
            Integer value = mRingerModeTracker.getRingerMode().getValue();
            final boolean silentModeOn = value != null && value != AudioManager.RINGER_MODE_NORMAL;
            ((ToggleAction) mSilentModeAction).updateState(
                    silentModeOn ? ToggleState.On : ToggleState.Off);
        }
    }

    /**
     * {@inheritDoc}
     */
    public void onDismiss(DialogInterface dialog) {
        if (mDialog == dialog) {
            mDialog = null;
        }
        mUiEventLogger.log(GlobalActionsEvent.GA_POWER_MENU_CLOSE);
        mWindowManagerFuncs.onGlobalActionsHidden();
        mLifecycle.setCurrentState(Lifecycle.State.CREATED);
    }

    /**
     * {@inheritDoc}
     */
    public void onShow(DialogInterface dialog) {
        mMetricsLogger.visible(MetricsEvent.POWER_MENU);
        mUiEventLogger.log(GlobalActionsEvent.GA_POWER_MENU_OPEN);
    }

    /**
     * The adapter used for power menu items shown in the global actions dialog.
     */
    public class MyAdapter extends MultiListAdapter {
        private int countItems(boolean separated) {
            int count = 0;
            for (int i = 0; i < mItems.size(); i++) {
                final Action action = mItems.get(i);

                if (action.shouldBeSeparated() == separated) {
                    count++;
                }
            }
            return count;
        }

        @Override
        public int countSeparatedItems() {
            return countItems(true);
        }

        @Override
        public int countListItems() {
            return countItems(false);
        }

        @Override
        public int getCount() {
            return countSeparatedItems() + countListItems();
        }

        @Override
        public boolean isEnabled(int position) {
            return getItem(position).isEnabled();
        }

        @Override
        public boolean areAllItemsEnabled() {
            return false;
        }

        @Override
        public Action getItem(int position) {
            int filteredPos = 0;
            for (int i = 0; i < mItems.size(); i++) {
                final Action action = mItems.get(i);
                if (!shouldShowAction(action)) {
                    continue;
                }
                if (filteredPos == position) {
                    return action;
                }
                filteredPos++;
            }

            throw new IllegalArgumentException("position " + position
                    + " out of range of showable actions"
                    + ", filtered count=" + getCount()
                    + ", keyguardshowing=" + mKeyguardShowing
                    + ", provisioned=" + mDeviceProvisioned);
        }


        public long getItemId(int position) {
            return position;
        }

        @Override
        public View getView(int position, View convertView, ViewGroup parent) {
            Action action = getItem(position);
            View view = action.create(mContext, convertView, parent, LayoutInflater.from(mContext));
            view.setOnClickListener(v -> onClickItem(position));
            if (action instanceof LongPressAction) {
                view.setOnLongClickListener(v -> onLongClickItem(position));
            }
            return view;
        }

        @Override
        public boolean onLongClickItem(int position) {
            final Action action = mAdapter.getItem(position);
            if (action instanceof LongPressAction) {
                if (mDialog != null) {
                    mDialog.dismiss();
                } else {
                    Log.w(TAG, "Action long-clicked while mDialog is null.");
                }
                return ((LongPressAction) action).onLongPress();
            }
            return false;
        }

        @Override
        public void onClickItem(int position) {
            Action item = mAdapter.getItem(position);
            if (!(item instanceof SilentModeTriStateAction)) {
                if (mDialog != null) {
                    // don't dismiss the dialog if we're opening the power options menu
                    if (!(item instanceof PowerOptionsAction)) {
                        mDialog.dismiss();
                    }
                } else {
                    Log.w(TAG, "Action clicked while mDialog is null.");
                }
                item.onPress();
            }
        }

        @Override
        public boolean shouldBeSeparated(int position) {
            return getItem(position).shouldBeSeparated();
        }
    }

    /**
     * The adapter used for items in the overflow menu.
     */
    public class MyPowerOptionsAdapter extends BaseAdapter {
        @Override
        public int getCount() {
            return mPowerItems.size();
        }

        @Override
        public Action getItem(int position) {
            return mPowerItems.get(position);
        }

        @Override
        public long getItemId(int position) {
            return position;
        }

        @Override
        public View getView(int position, View convertView, ViewGroup parent) {
            Action action = getItem(position);
            if (action == null) {
                Log.w(TAG, "No power options action found at position: " + position);
                return null;
            }
            int viewLayoutResource = com.android.systemui.R.layout.global_actions_power_item;
            View view = convertView != null ? convertView
                    : LayoutInflater.from(mContext).inflate(viewLayoutResource, parent, false);
            view.setOnClickListener(v -> onClickItem(position));
            if (action instanceof LongPressAction) {
                view.setOnLongClickListener(v -> onLongClickItem(position));
            }
            ImageView icon = view.findViewById(R.id.icon);
            TextView messageView = view.findViewById(R.id.message);
            messageView.setSelected(true); // necessary for marquee to work

            icon.setImageDrawable(action.getIcon(mContext));
            icon.setScaleType(ScaleType.CENTER_CROP);

            if (action.getMessage() != null) {
                messageView.setText(action.getMessage());
            } else {
                messageView.setText(action.getMessageResId());
            }
            return view;
        }

        private boolean onLongClickItem(int position) {
            final Action action = getItem(position);
            if (action instanceof LongPressAction) {
                if (mDialog != null) {
                    mDialog.dismiss();
                } else {
                    Log.w(TAG, "Action long-clicked while mDialog is null.");
                }
                return ((LongPressAction) action).onLongPress();
            }
            return false;
        }

        private void onClickItem(int position) {
            Action item = getItem(position);
            if (!(item instanceof SilentModeTriStateAction)) {
                if (mDialog != null) {
                    mDialog.dismiss();
                } else {
                    Log.w(TAG, "Action clicked while mDialog is null.");
                }
                item.onPress();
            }
        }
    }

    /**
     * The adapter used for items in the power options menu, triggered by the PowerOptionsAction.
     */
    public class MyOverflowAdapter extends BaseAdapter {
        @Override
        public int getCount() {
            return mOverflowItems.size();
        }

        @Override
        public Action getItem(int position) {
            return mOverflowItems.get(position);
        }

        @Override
        public long getItemId(int position) {
            return position;
        }

        @Override
        public View getView(int position, View convertView, ViewGroup parent) {
            Action action = getItem(position);
            if (action == null) {
                Log.w(TAG, "No overflow action found at position: " + position);
                return null;
            }
            int viewLayoutResource = com.android.systemui.R.layout.controls_more_item;
            View view = convertView != null ? convertView
                    : LayoutInflater.from(mContext).inflate(viewLayoutResource, parent, false);
            TextView textView = (TextView) view;
            if (action.getMessageResId() != 0) {
                textView.setText(action.getMessageResId());
            } else {
                textView.setText(action.getMessage());
            }
            return textView;
        }

        private boolean onLongClickItem(int position) {
            final Action action = getItem(position);
            if (action instanceof LongPressAction) {
                if (mDialog != null) {
                    mDialog.dismiss();
                } else {
                    Log.w(TAG, "Action long-clicked while mDialog is null.");
                }
                return ((LongPressAction) action).onLongPress();
            }
            return false;
        }

        private void onClickItem(int position) {
            Action item = getItem(position);
            if (!(item instanceof SilentModeTriStateAction)) {
                if (mDialog != null) {
                    mDialog.dismiss();
                } else {
                    Log.w(TAG, "Action clicked while mDialog is null.");
                }
                item.onPress();
            }
        }
    }

    // note: the scheme below made more sense when we were planning on having
    // 8 different things in the global actions dialog.  seems overkill with
    // only 3 items now, but may as well keep this flexible approach so it will
    // be easy should someone decide at the last minute to include something
    // else, such as 'enable wifi', or 'enable bluetooth'

    /**
     * What each item in the global actions dialog must be able to support.
     */
    public interface Action {
        /**
         * @return Text that will be announced when dialog is created.  null for none.
         */
        CharSequence getLabelForAccessibility(Context context);

        View create(Context context, View convertView, ViewGroup parent, LayoutInflater inflater);

        void onPress();

        /**
         * @return whether this action should appear in the dialog when the keygaurd is showing.
         */
        boolean showDuringKeyguard();

        /**
         * @return whether this action should appear in the dialog when a restricted
         * keyguard is showing.
         */
        default boolean showDuringRestrictedKeyguard() {
            return true;
        }

        /**
         * @return whether this action should appear in the dialog before the
         * device is provisioned.f
         */
        boolean showBeforeProvisioning();

        boolean isEnabled();

        default boolean shouldBeSeparated() {
            return false;
        }

        /**
         * Return the id of the message associated with this action, or 0 if it doesn't have one.
         * @return
         */
        int getMessageResId();

        /**
         * Return the icon drawable for this action.
         */
        Drawable getIcon(Context context);

        /**
         * Return the message associated with this action, or null if it doesn't have one.
         * @return
         */
        CharSequence getMessage();
    }

    /**
     * An action that also supports long press.
     */
    private interface LongPressAction extends Action {
        boolean onLongPress();
    }

    /**
     * A single press action maintains no state, just responds to a press and takes an action.
     */

    private abstract class SinglePressAction implements Action {
        private final int mIconResId;
        private final Drawable mIcon;
        protected int mMessageResId;
        private final CharSequence mMessage;
        private CharSequence mStatusMessage;

        protected SinglePressAction(int iconResId, int messageResId) {
            mIconResId = iconResId;
            mMessageResId = messageResId;
            mMessage = null;
            mIcon = null;
        }

        protected SinglePressAction(int iconResId, Drawable icon, CharSequence message) {
            mIconResId = iconResId;
            mMessageResId = 0;
            mMessage = message;
            mIcon = icon;
        }

        public boolean isEnabled() {
            return true;
        }

        public CharSequence getStatus() {
            return mStatusMessage;
        }

        public void setStatus(CharSequence status) {
            mStatusMessage = status;
        }

        abstract public void onPress();

        public CharSequence getLabelForAccessibility(Context context) {
            if (mMessage != null) {
                return mMessage;
            } else {
                return context.getString(mMessageResId);
            }
        }

        public int getMessageResId() {
            return mMessageResId;
        }

        public CharSequence getMessage() {
            return mMessage;
        }

        @Override
        public Drawable getIcon(Context context) {
            if (mIcon != null) {
                return mIcon;
            } else {
                return context.getDrawable(mIconResId);
            }
        }

        public View create(
                Context context, View convertView, ViewGroup parent, LayoutInflater inflater) {
            View v = inflater.inflate(com.android.systemui.R.layout.global_actions_grid_item_v2,
                    parent, false /* attach */);

            ImageView icon = v.findViewById(R.id.icon);
            TextView messageView = v.findViewById(R.id.message);
            messageView.setSelected(true); // necessary for marquee to work

            icon.setImageDrawable(getIcon(context));
            icon.setScaleType(ScaleType.CENTER_CROP);

            if (mMessage != null) {
                messageView.setText(mMessage);
            } else {
                messageView.setText(mMessageResId);
            }

            return v;
        }
    }

    private enum ToggleState {
        Off(false),
        TurningOn(true),
        TurningOff(true),
        On(false);

        private final boolean mInTransition;

        ToggleState(boolean intermediate) {
            mInTransition = intermediate;
        }

        public boolean inTransition() {
            return mInTransition;
        }
    }

    /**
     * A toggle action knows whether it is on or off, and displays an icon and status message
     * accordingly.
     */
    private abstract class ToggleAction implements Action {

        public String getStatus() {
            return null;
        }

        protected ToggleState mState = ToggleState.Off;

        // prefs
        protected int mEnabledIconResId;
        protected int mDisabledIconResid;
        protected int mMessageResId;
        protected int mEnabledStatusMessageResId;
        protected int mDisabledStatusMessageResId;

        /**
         * @param enabledIconResId           The icon for when this action is on.
         * @param disabledIconResid          The icon for when this action is off.
         * @param message                    The general information message, e.g 'Silent Mode'
         * @param enabledStatusMessageResId  The on status message, e.g 'sound disabled'
         * @param disabledStatusMessageResId The off status message, e.g. 'sound enabled'
         */
        public ToggleAction(int enabledIconResId,
                int disabledIconResid,
                int message,
                int enabledStatusMessageResId,
                int disabledStatusMessageResId) {
            mEnabledIconResId = enabledIconResId;
            mDisabledIconResid = disabledIconResid;
            mMessageResId = message;
            mEnabledStatusMessageResId = enabledStatusMessageResId;
            mDisabledStatusMessageResId = disabledStatusMessageResId;
        }

        /**
         * Override to make changes to resource IDs just before creating the View.
         */
        void willCreate() {

        }

        @Override
        public CharSequence getLabelForAccessibility(Context context) {
            return context.getString(mMessageResId);
        }

        private boolean isOn() {
            return mState == ToggleState.On || mState == ToggleState.TurningOn;
        }

        @Override
        public CharSequence getMessage() {
            return null;
        }
        @Override
        public int getMessageResId() {
            return isOn() ? mEnabledStatusMessageResId : mDisabledStatusMessageResId;
        }

        private int getIconResId() {
            return isOn() ? mEnabledIconResId : mDisabledIconResid;
        }

        @Override
        public Drawable getIcon(Context context) {
            return context.getDrawable(getIconResId());
        }

        public View create(Context context, View convertView, ViewGroup parent,
                LayoutInflater inflater) {
            willCreate();

            View v = inflater.inflate(com.android.systemui.R.layout.global_actions_grid_item_v2,
                    parent, false /* attach */);

            ImageView icon = (ImageView) v.findViewById(R.id.icon);
            TextView messageView = (TextView) v.findViewById(R.id.message);
            final boolean enabled = isEnabled();

            if (messageView != null) {
                messageView.setText(getMessageResId());
                messageView.setEnabled(enabled);
                messageView.setSelected(true); // necessary for marquee to work
            }

            if (icon != null) {
                icon.setImageDrawable(context.getDrawable(getIconResId()));
                icon.setEnabled(enabled);
            }

            v.setEnabled(enabled);

            return v;
        }

        public final void onPress() {
            if (mState.inTransition()) {
                Log.w(TAG, "shouldn't be able to toggle when in transition");
                return;
            }

            final boolean nowOn = !(mState == ToggleState.On);
            onToggle(nowOn);
            changeStateFromPress(nowOn);
        }

        public boolean isEnabled() {
            return !mState.inTransition();
        }

        /**
         * Implementations may override this if their state can be in on of the intermediate states
         * until some notification is received (e.g airplane mode is 'turning off' until we know the
         * wireless connections are back online
         *
         * @param buttonOn Whether the button was turned on or off
         */
        protected void changeStateFromPress(boolean buttonOn) {
            mState = buttonOn ? ToggleState.On : ToggleState.Off;
        }

        abstract void onToggle(boolean on);

        public void updateState(ToggleState state) {
            mState = state;
        }
    }

    private class AirplaneModeAction extends ToggleAction {
        AirplaneModeAction() {
            super(
                    com.android.systemui.R.drawable.ic_lock_airplane_mode_enabled,
                    com.android.systemui.R.drawable.ic_lock_airplane_mode_disabled,
                    R.string.global_actions_toggle_airplane_mode,
                    R.string.global_actions_airplane_mode_on_status,
                    R.string.global_actions_airplane_mode_off_status);
        }

        void onToggle(boolean on) {
            if (mHasTelephony && TelephonyProperties.in_ecm_mode().orElse(false)) {
                mIsWaitingForEcmExit = true;
                // Launch ECM exit dialog
                Intent ecmDialogIntent =
                        new Intent(TelephonyManager.ACTION_SHOW_NOTICE_ECM_BLOCK_OTHERS, null);
                ecmDialogIntent.addFlags(Intent.FLAG_ACTIVITY_NEW_TASK);
                mContext.startActivity(ecmDialogIntent);
            } else {
                changeAirplaneModeSystemSetting(on);
            }
        }

        @Override
        protected void changeStateFromPress(boolean buttonOn) {
            if (!mHasTelephony) return;

            // In ECM mode airplane state cannot be changed
            if (!TelephonyProperties.in_ecm_mode().orElse(false)) {
                mState = buttonOn ? ToggleState.TurningOn : ToggleState.TurningOff;
                mAirplaneState = mState;
            }
        }

        public boolean showDuringKeyguard() {
            return true;
        }

        public boolean showBeforeProvisioning() {
            return false;
        }
    }

    private class SilentModeToggleAction extends ToggleAction {
        public SilentModeToggleAction() {
            super(R.drawable.ic_audio_vol_mute,
                    R.drawable.ic_audio_vol,
                    R.string.global_action_toggle_silent_mode,
                    R.string.global_action_silent_mode_on_status,
                    R.string.global_action_silent_mode_off_status);
        }

        void onToggle(boolean on) {
            if (on) {
                mAudioManager.setRingerMode(AudioManager.RINGER_MODE_SILENT);
            } else {
                mAudioManager.setRingerMode(AudioManager.RINGER_MODE_NORMAL);
            }
        }

        public boolean showDuringKeyguard() {
            return true;
        }

        public boolean showBeforeProvisioning() {
            return false;
        }
    }

    private static class SilentModeTriStateAction implements Action, View.OnClickListener {

        private final int[] ITEM_IDS = {R.id.option1, R.id.option2, R.id.option3};

        private final AudioManager mAudioManager;
        private final Handler mHandler;

        SilentModeTriStateAction(AudioManager audioManager, Handler handler) {
            mAudioManager = audioManager;
            mHandler = handler;
        }

        private int ringerModeToIndex(int ringerMode) {
            // They just happen to coincide
            return ringerMode;
        }

        private int indexToRingerMode(int index) {
            // They just happen to coincide
            return index;
        }

        @Override
        public CharSequence getLabelForAccessibility(Context context) {
            return null;
        }

        @Override
        public int getMessageResId() {
            return 0;
        }

        @Override
        public CharSequence getMessage() {
            return null;
        }

        @Override
        public Drawable getIcon(Context context) {
            return null;
        }


        public View create(Context context, View convertView, ViewGroup parent,
                LayoutInflater inflater) {
            View v = inflater.inflate(R.layout.global_actions_silent_mode, parent, false);

            int selectedIndex = ringerModeToIndex(mAudioManager.getRingerMode());
            for (int i = 0; i < 3; i++) {
                View itemView = v.findViewById(ITEM_IDS[i]);
                itemView.setSelected(selectedIndex == i);
                // Set up click handler
                itemView.setTag(i);
                itemView.setOnClickListener(this);
            }
            return v;
        }

        public void onPress() {
        }

        public boolean showDuringKeyguard() {
            return true;
        }

        public boolean showBeforeProvisioning() {
            return false;
        }

        public boolean isEnabled() {
            return true;
        }

        void willCreate() {
        }

        public void onClick(View v) {
            if (!(v.getTag() instanceof Integer)) return;

            int index = (Integer) v.getTag();
            mAudioManager.setRingerMode(indexToRingerMode(index));
            mHandler.sendEmptyMessageDelayed(MESSAGE_DISMISS, DIALOG_DISMISS_DELAY);
        }
    }

    private BroadcastReceiver mBroadcastReceiver = new BroadcastReceiver() {
        public void onReceive(Context context, Intent intent) {
            String action = intent.getAction();
            if (Intent.ACTION_CLOSE_SYSTEM_DIALOGS.equals(action)
                    || Intent.ACTION_SCREEN_OFF.equals(action)) {
                String reason = intent.getStringExtra(SYSTEM_DIALOG_REASON_KEY);
                if (!SYSTEM_DIALOG_REASON_GLOBAL_ACTIONS.equals(reason)) {
                    mHandler.sendMessage(mHandler.obtainMessage(MESSAGE_DISMISS, reason));
                }
            } else if (TelephonyManager.ACTION_EMERGENCY_CALLBACK_MODE_CHANGED.equals(action)) {
                // Airplane mode can be changed after ECM exits if airplane toggle button
                // is pressed during ECM mode
                if (!(intent.getBooleanExtra(TelephonyManager.EXTRA_PHONE_IN_ECM_STATE, false))
                        && mIsWaitingForEcmExit) {
                    mIsWaitingForEcmExit = false;
                    changeAirplaneModeSystemSetting(true);
                }
            }
        }
    };

    PhoneStateListener mPhoneStateListener = new PhoneStateListener() {
        @Override
        public void onServiceStateChanged(ServiceState serviceState) {
            if (!mHasTelephony) return;
            final boolean inAirplaneMode = serviceState.getState() == ServiceState.STATE_POWER_OFF;
            mAirplaneState = inAirplaneMode ? ToggleState.On : ToggleState.Off;
            mAirplaneModeOn.updateState(mAirplaneState);
            mAdapter.notifyDataSetChanged();
            mOverflowAdapter.notifyDataSetChanged();
            mPowerAdapter.notifyDataSetChanged();
        }
    };

    private ContentObserver mAirplaneModeObserver = new ContentObserver(mMainHandler) {
        @Override
        public void onChange(boolean selfChange) {
            onAirplaneModeChanged();
        }
    };

    private static final int MESSAGE_DISMISS = 0;
    private static final int MESSAGE_REFRESH = 1;
    private static final int MESSAGE_SHOW = 2;
    private static final int DIALOG_DISMISS_DELAY = 300; // ms
    private static final int DIALOG_PRESS_DELAY = 850; // ms
    private static final int DIALOG_SHOW_DELAY = 300; // ms

    @VisibleForTesting void setZeroDialogPressDelayForTesting() {
        mDialogPressDelay = 0; // ms
    }

    private Handler mHandler = new Handler() {
        public void handleMessage(Message msg) {
            switch (msg.what) {
                case MESSAGE_DISMISS:
                    if (mDialog != null) {
                        if (SYSTEM_DIALOG_REASON_DREAM.equals(msg.obj)) {
                            mDialog.completeDismiss();
                        } else {
                            mDialog.dismiss();
                        }
                        mDialog = null;
                    }
                    break;
                case MESSAGE_REFRESH:
                    refreshSilentMode();
                    mAdapter.notifyDataSetChanged();
                    break;
                case MESSAGE_SHOW:
                    handleShow();
                    break;
            }
        }
    };

    private ToggleState getUpdatedAirplaneToggleState() {
        return (Settings.Global.getInt(mContentResolver,
                    Settings.Global.AIRPLANE_MODE_ON, 0) == 1) ?
                ToggleState.On : ToggleState.Off;
    }

    private void onAirplaneModeChanged() {
        // Let the service state callbacks handle the state.
        if (mHasTelephony) return;

        mAirplaneState = getUpdatedAirplaneToggleState();
        mAirplaneModeOn.updateState(mAirplaneState);
    }

    /**
     * Change the airplane mode system setting
     */
    private void changeAirplaneModeSystemSetting(boolean on) {
        Settings.Global.putInt(
                mContentResolver,
                Settings.Global.AIRPLANE_MODE_ON,
                on ? 1 : 0);
        Intent intent = new Intent(Intent.ACTION_AIRPLANE_MODE_CHANGED);
        intent.addFlags(Intent.FLAG_RECEIVER_REPLACE_PENDING);
        intent.putExtra("state", on);
        mContext.sendBroadcastAsUser(intent, UserHandle.ALL);
        if (!mHasTelephony) {
            mAirplaneState = on ? ToggleState.On : ToggleState.Off;
        }
    }

    @NonNull
    @Override
    public Lifecycle getLifecycle() {
        return mLifecycle;
    }

    /**
     * Generate a new bitmap (width x height pixels, ARGB_8888) with the input bitmap scaled
     * to fit and clipped to an inscribed circle.
     * @param input Bitmap to resize and clip
     * @param width Width of output bitmap (and diameter of circle)
     * @param height Height of output bitmap
     * @return A shiny new bitmap for you to use
     */
    private static Bitmap createCircularClip(Bitmap input, int width, int height) {
        if (input == null) return null;

        final int inWidth = input.getWidth();
        final int inHeight = input.getHeight();
        final Bitmap output = Bitmap.createBitmap(width, height, Bitmap.Config.ARGB_8888);
        final Canvas canvas = new Canvas(output);
        final Paint paint = new Paint();
        paint.setShader(new BitmapShader(input, Shader.TileMode.CLAMP, Shader.TileMode.CLAMP));
        paint.setAntiAlias(true);
        final RectF srcRect = new RectF(0, 0, inWidth, inHeight);
        final RectF dstRect = new RectF(0, 0, width, height);
        final Matrix m = new Matrix();
        m.setRectToRect(srcRect, dstRect, Matrix.ScaleToFit.CENTER);
        canvas.setMatrix(m);
        canvas.drawCircle(inWidth / 2, inHeight / 2, inWidth / 2, paint);
        return output;
    }

    @VisibleForTesting
    static final class ActionsDialog extends Dialog implements DialogInterface,
            ColorExtractor.OnColorsChangedListener {

        private final Context mContext;
        private final MyAdapter mAdapter;
        private final MyOverflowAdapter mOverflowAdapter;
        private final MyPowerOptionsAdapter mPowerOptionsAdapter;
        private final IStatusBarService mStatusBarService;
        private final IBinder mToken = new Binder();
        private MultiListLayout mGlobalActionsLayout;
        private Drawable mBackgroundDrawable;
        private final SysuiColorExtractor mColorExtractor;
        private final Provider<GlobalActionsPanelPlugin.PanelViewController> mWalletFactory;
        @Nullable private GlobalActionsPanelPlugin.PanelViewController mWalletViewController;
        private boolean mKeyguardShowing;
        private boolean mShowing;
        private float mScrimAlpha;
        private ResetOrientationData mResetOrientationData;
        private final NotificationShadeWindowController mNotificationShadeWindowController;
        private final NotificationShadeDepthController mDepthController;
        private final SysUiState mSysUiState;
        private ListPopupWindow mOverflowPopup;
        private Dialog mPowerOptionsDialog;
        private final Runnable mOnRotateCallback;
        private final boolean mControlsAvailable;
        private final BlurUtils mBlurUtils;

        private ControlsUiController mControlsUiController;
        private ViewGroup mControlsView;
        private ViewGroup mContainer;
        @VisibleForTesting ViewGroup mLockMessageContainer;
        private TextView mLockMessage;

        ActionsDialog(Context context, MyAdapter adapter, MyOverflowAdapter overflowAdapter,
                Provider<GlobalActionsPanelPlugin.PanelViewController> walletFactory,
                NotificationShadeDepthController depthController,
                SysuiColorExtractor sysuiColorExtractor, IStatusBarService statusBarService,
                NotificationShadeWindowController notificationShadeWindowController,
                boolean controlsAvailable, @Nullable ControlsUiController controlsUiController,
                SysUiState sysuiState, Runnable onRotateCallback, boolean keyguardShowing,
                MyPowerOptionsAdapter powerAdapter, BlurUtils blurUtils) {
            super(context, com.android.systemui.R.style.Theme_SystemUI_Dialog_GlobalActions);
            mContext = context;
            mAdapter = adapter;
            mOverflowAdapter = overflowAdapter;
            mPowerOptionsAdapter = powerAdapter;
            mDepthController = depthController;
            mColorExtractor = sysuiColorExtractor;
            mStatusBarService = statusBarService;
            mNotificationShadeWindowController = notificationShadeWindowController;
            mControlsAvailable = controlsAvailable;
            mControlsUiController = controlsUiController;
            mSysUiState = sysuiState;
            mOnRotateCallback = onRotateCallback;
            mKeyguardShowing = keyguardShowing;
<<<<<<< HEAD
            mBlurUtils = blurUtils;
=======
            mWalletFactory = walletFactory;
>>>>>>> e0b64f17

            // Window initialization
            Window window = getWindow();
            window.requestFeature(Window.FEATURE_NO_TITLE);
            // Inflate the decor view, so the attributes below are not overwritten by the theme.
            window.getDecorView();
            window.getAttributes().systemUiVisibility |= View.SYSTEM_UI_FLAG_LAYOUT_FULLSCREEN
                    | View.SYSTEM_UI_FLAG_LAYOUT_STABLE
                    | View.SYSTEM_UI_FLAG_LAYOUT_HIDE_NAVIGATION;
            window.setLayout(MATCH_PARENT, MATCH_PARENT);
            window.clearFlags(WindowManager.LayoutParams.FLAG_DIM_BEHIND);
            window.addFlags(
                    WindowManager.LayoutParams.FLAG_LAYOUT_IN_SCREEN
                            | WindowManager.LayoutParams.FLAG_NOT_TOUCH_MODAL
                            | WindowManager.LayoutParams.FLAG_LAYOUT_INSET_DECOR
                            | WindowManager.LayoutParams.FLAG_SHOW_WHEN_LOCKED
                            | WindowManager.LayoutParams.FLAG_WATCH_OUTSIDE_TOUCH
                            | WindowManager.LayoutParams.FLAG_HARDWARE_ACCELERATED);
            window.setType(WindowManager.LayoutParams.TYPE_VOLUME_OVERLAY);
            window.getAttributes().setFitInsetsTypes(0 /* types */);
            setTitle(R.string.global_actions);

            initializeLayout();
        }

        private boolean isShowingControls() {
            return mControlsUiController != null;
        }

        private void showControls(ControlsUiController controller) {
            mControlsUiController = controller;
            mControlsUiController.show(mControlsView, this::dismissForControlsActivity);
        }

        private boolean isWalletViewAvailable() {
            return mWalletViewController != null && mWalletViewController.getPanelContent() != null;
        }

        private void initializeWalletView() {
            mWalletViewController = mWalletFactory.get();
            if (!isWalletViewAvailable()) {
                return;
            }

            int rotation = RotationUtils.getRotation(mContext);
            boolean rotationLocked = RotationPolicy.isRotationLocked(mContext);
            if (rotation != RotationUtils.ROTATION_NONE) {
                if (rotationLocked) {
                    if (mResetOrientationData == null) {
                        mResetOrientationData = new ResetOrientationData();
                        mResetOrientationData.locked = true;
                        mResetOrientationData.rotation = rotation;
                    }

                    // Unlock rotation, so user can choose to rotate to portrait to see the panel.
                    // This call is posted so that the rotation does not change until post-layout,
                    // otherwise onConfigurationChanged() may not get invoked.
                    mGlobalActionsLayout.post(() ->
                            RotationPolicy.setRotationLockAtAngle(
                                    mContext, false, RotationUtils.ROTATION_NONE));
                }
            } else {
                if (!rotationLocked) {
                    if (mResetOrientationData == null) {
                        mResetOrientationData = new ResetOrientationData();
                        mResetOrientationData.locked = false;
                    }

                    // Lock to portrait, so the user doesn't accidentally hide the panel.
                    // This call is posted so that the rotation does not change until post-layout,
                    // otherwise onConfigurationChanged() may not get invoked.
                    mGlobalActionsLayout.post(() ->
                            RotationPolicy.setRotationLockAtAngle(
                                    mContext, true, RotationUtils.ROTATION_NONE));
                }

                // Disable rotation suggestions, if enabled
                setRotationSuggestionsEnabled(false);

                FrameLayout panelContainer =
                        findViewById(com.android.systemui.R.id.global_actions_wallet);
                FrameLayout.LayoutParams panelParams =
                        new FrameLayout.LayoutParams(
                                FrameLayout.LayoutParams.MATCH_PARENT,
                                FrameLayout.LayoutParams.MATCH_PARENT);
                if (!mControlsAvailable) {
                    panelParams.topMargin = mContext.getResources().getDimensionPixelSize(
                            com.android.systemui.R.dimen.global_actions_wallet_top_margin);
                }
                View walletView = mWalletViewController.getPanelContent();
                panelContainer.addView(walletView, panelParams);
                // Smooth transitions when wallet is resized, which can happen when a card is added
                ViewGroup root = findViewById(com.android.systemui.R.id.global_actions_grid_root);
                if (root != null) {
                    walletView.addOnLayoutChangeListener((v, l, t, r, b, ol, ot, or, ob) -> {
                        int oldHeight = ob - ot;
                        int newHeight = b - t;
                        if (oldHeight > 0 && oldHeight != newHeight) {
                            TransitionSet transition = new AutoTransition()
                                    .setDuration(250)
                                    .setOrdering(TransitionSet.ORDERING_TOGETHER);
                            TransitionManager.beginDelayedTransition(root, transition);
                        }
                    });
                }
            }
        }

        private ListPopupWindow createPowerOverflowPopup() {
            GlobalActionsPopupMenu popup = new GlobalActionsPopupMenu(
                    new ContextThemeWrapper(
                            mContext,
                            com.android.systemui.R.style.Control_ListPopupWindow
                    ), false /* isDropDownMode */);
            popup.setOnItemClickListener(
                    (parent, view, position, id) -> mOverflowAdapter.onClickItem(position));
            popup.setOnItemLongClickListener(
                    (parent, view, position, id) -> mOverflowAdapter.onLongClickItem(position));
            View overflowButton =
                    findViewById(com.android.systemui.R.id.global_actions_overflow_button);
            popup.setAnchorView(overflowButton);
            popup.setAdapter(mOverflowAdapter);
            return popup;
        }

        public void showPowerOptionsMenu() {
            mPowerOptionsDialog = GlobalActionsPowerDialog.create(mContext, mPowerOptionsAdapter);
            mPowerOptionsDialog.show();
        }

        private void showPowerOverflowMenu() {
            mOverflowPopup = createPowerOverflowPopup();
            mOverflowPopup.show();
        }

        private void initializeLayout() {
            setContentView(com.android.systemui.R.layout.global_actions_grid_v2);
            fixNavBarClipping();
            mControlsView = findViewById(com.android.systemui.R.id.global_actions_controls);
            mGlobalActionsLayout = findViewById(com.android.systemui.R.id.global_actions_view);
            mGlobalActionsLayout.setListViewAccessibilityDelegate(new View.AccessibilityDelegate() {
                @Override
                public boolean dispatchPopulateAccessibilityEvent(
                        View host, AccessibilityEvent event) {
                    // Populate the title here, just as Activity does
                    event.getText().add(mContext.getString(R.string.global_actions));
                    return true;
                }
            });
            mGlobalActionsLayout.setRotationListener(this::onRotate);
            mGlobalActionsLayout.setAdapter(mAdapter);
            mContainer = findViewById(com.android.systemui.R.id.global_actions_container);
            mLockMessageContainer = requireViewById(
                    com.android.systemui.R.id.global_actions_lock_message_container);
            mLockMessage = requireViewById(com.android.systemui.R.id.global_actions_lock_message);

            View overflowButton = findViewById(
                    com.android.systemui.R.id.global_actions_overflow_button);
            if (overflowButton != null) {
                if (mOverflowAdapter.getCount() > 0) {
                    overflowButton.setOnClickListener((view) -> showPowerOverflowMenu());
                    LinearLayout.LayoutParams params =
                            (LinearLayout.LayoutParams) mGlobalActionsLayout.getLayoutParams();
                    params.setMarginEnd(0);
                    mGlobalActionsLayout.setLayoutParams(params);
                } else {
                    overflowButton.setVisibility(View.GONE);
                    LinearLayout.LayoutParams params =
                            (LinearLayout.LayoutParams) mGlobalActionsLayout.getLayoutParams();
                    params.setMarginEnd(mContext.getResources().getDimensionPixelSize(
                            com.android.systemui.R.dimen.global_actions_side_margin));
                    mGlobalActionsLayout.setLayoutParams(params);
                }
            }

            initializeWalletView();
            if (mBackgroundDrawable == null) {
                mBackgroundDrawable = new ScrimDrawable();
                mScrimAlpha = mBlurUtils.supportsBlursOnWindows() ?
                        ScrimController.BLUR_SCRIM_ALPHA : ScrimController.BUSY_SCRIM_ALPHA;
            }
            getWindow().setBackgroundDrawable(mBackgroundDrawable);
        }

        private void fixNavBarClipping() {
            ViewGroup content = findViewById(android.R.id.content);
            content.setClipChildren(false);
            content.setClipToPadding(false);
            ViewGroup contentParent = (ViewGroup) content.getParent();
            contentParent.setClipChildren(false);
            contentParent.setClipToPadding(false);
        }

        @Override
        protected void onStart() {
            super.setCanceledOnTouchOutside(true);
            super.onStart();
            mGlobalActionsLayout.updateList();

            if (mBackgroundDrawable instanceof ScrimDrawable) {
                mColorExtractor.addOnColorsChangedListener(this);
                GradientColors colors = mColorExtractor.getNeutralColors();
                updateColors(colors, false /* animate */);
            }
        }

        /**
         * Updates background and system bars according to current GradientColors.
         *
         * @param colors  Colors and hints to use.
         * @param animate Interpolates gradient if true, just sets otherwise.
         */
        private void updateColors(GradientColors colors, boolean animate) {
            if (!(mBackgroundDrawable instanceof ScrimDrawable)) {
                return;
            }
            View decorView = getWindow().getDecorView();
            if (colors.supportsDarkText()) {
                decorView.setSystemUiVisibility(View.SYSTEM_UI_FLAG_LIGHT_NAVIGATION_BAR |
                        View.SYSTEM_UI_FLAG_LIGHT_STATUS_BAR);
            } else {
                decorView.setSystemUiVisibility(0);
            }
        }

        @Override
        protected void onStop() {
            super.onStop();
            mColorExtractor.removeOnColorsChangedListener(this);
        }

        @Override
        public void show() {
            super.show();
            mShowing = true;
            mNotificationShadeWindowController.setRequestTopUi(true, TAG);
            mSysUiState.setFlag(SYSUI_STATE_GLOBAL_ACTIONS_SHOWING, true)
                    .commitUpdate(mContext.getDisplayId());

            ViewGroup root = (ViewGroup) mGlobalActionsLayout.getRootView();
            root.setOnApplyWindowInsetsListener((v, windowInsets) -> {
                root.setPadding(windowInsets.getStableInsetLeft(),
                        windowInsets.getStableInsetTop(),
                        windowInsets.getStableInsetRight(),
                        windowInsets.getStableInsetBottom());
                return WindowInsets.CONSUMED;
            });
            if (mControlsUiController != null) {
                mControlsUiController.show(mControlsView, this::dismissForControlsActivity);
            }

            mBackgroundDrawable.setAlpha(0);
            float xOffset = mGlobalActionsLayout.getAnimationOffsetX();
            ObjectAnimator alphaAnimator =
                    ObjectAnimator.ofFloat(mContainer, "alpha", 0f, 1f);
            alphaAnimator.setInterpolator(Interpolators.LINEAR_OUT_SLOW_IN);
            alphaAnimator.setDuration(183);
            alphaAnimator.addUpdateListener((animation) -> {
                float animatedValue = animation.getAnimatedFraction();
                int alpha = (int) (animatedValue * mScrimAlpha * 255);
                mBackgroundDrawable.setAlpha(alpha);
                mDepthController.updateGlobalDialogVisibility(animatedValue,
                        mGlobalActionsLayout);
            });

            ObjectAnimator xAnimator =
                    ObjectAnimator.ofFloat(mContainer, "translationX", xOffset, 0f);
            xAnimator.setInterpolator(Interpolators.LINEAR_OUT_SLOW_IN);
            xAnimator.setDuration(350);

            AnimatorSet animatorSet = new AnimatorSet();
            animatorSet.playTogether(alphaAnimator, xAnimator);
            animatorSet.start();
        }

        @Override
        public void dismiss() {
            dismissWithAnimation(() -> {
                mContainer.setTranslationX(0);
                ObjectAnimator alphaAnimator =
                        ObjectAnimator.ofFloat(mContainer, "alpha", 1f, 0f);
                alphaAnimator.setInterpolator(Interpolators.FAST_OUT_LINEAR_IN);
                alphaAnimator.setDuration(233);
                alphaAnimator.addUpdateListener((animation) -> {
                    float animatedValue = 1f - animation.getAnimatedFraction();
                    int alpha = (int) (animatedValue * mScrimAlpha * 255);
                    mBackgroundDrawable.setAlpha(alpha);
                    mDepthController.updateGlobalDialogVisibility(animatedValue,
                            mGlobalActionsLayout);
                });

                float xOffset = mGlobalActionsLayout.getAnimationOffsetX();
                ObjectAnimator xAnimator =
                        ObjectAnimator.ofFloat(mContainer, "translationX", 0f, xOffset);
                xAnimator.setInterpolator(Interpolators.FAST_OUT_LINEAR_IN);
                xAnimator.setDuration(350);

                AnimatorSet animatorSet = new AnimatorSet();
                animatorSet.playTogether(alphaAnimator, xAnimator);
                animatorSet.addListener(new AnimatorListenerAdapter() {
                    public void onAnimationEnd(Animator animation) {
                        completeDismiss();
                    }
                });

                animatorSet.start();

                // close first, as popup windows will not fade during the animation
                dismissOverflow(false);
                dismissPowerOptions(false);
                if (mControlsUiController != null) mControlsUiController.closeDialogs(false);
            });
        }

        private void dismissForControlsActivity() {
            dismissWithAnimation(() -> {
                ViewGroup root = (ViewGroup) mGlobalActionsLayout.getParent();
                ControlsAnimations.exitAnimation(root, this::completeDismiss).start();
            });
        }

        void dismissWithAnimation(Runnable animation) {
            if (!mShowing) {
                return;
            }
            mShowing = false;
            animation.run();
        }

        private void completeDismiss() {
            mShowing = false;
            resetOrientation();
            dismissWallet();
            dismissOverflow(true);
            dismissPowerOptions(true);
            if (mControlsUiController != null) mControlsUiController.hide();
            mNotificationShadeWindowController.setRequestTopUi(false, TAG);
            mDepthController.updateGlobalDialogVisibility(0, null /* view */);
            mSysUiState.setFlag(SYSUI_STATE_GLOBAL_ACTIONS_SHOWING, false)
                    .commitUpdate(mContext.getDisplayId());
            super.dismiss();
        }

        private void dismissWallet() {
            if (mWalletViewController != null) {
                mWalletViewController.onDismissed();
                // The wallet controller should not be re-used after being dismissed.
                mWalletViewController = null;
            }
        }

        private void dismissOverflow(boolean immediate) {
            if (mOverflowPopup != null) {
                if (immediate) {
                    mOverflowPopup.dismissImmediate();
                } else {
                    mOverflowPopup.dismiss();
                }
            }
        }

        private void dismissPowerOptions(boolean immediate) {
            if (mPowerOptionsDialog != null) {
                if (immediate) {
                    mPowerOptionsDialog.dismiss();
                } else {
                    mPowerOptionsDialog.dismiss();
                }
            }
        }

        private void setRotationSuggestionsEnabled(boolean enabled) {
            try {
                final int userId = Binder.getCallingUserHandle().getIdentifier();
                final int what = enabled
                        ? StatusBarManager.DISABLE2_NONE
                        : StatusBarManager.DISABLE2_ROTATE_SUGGESTIONS;
                mStatusBarService.disable2ForUser(what, mToken, mContext.getPackageName(), userId);
            } catch (RemoteException ex) {
                throw ex.rethrowFromSystemServer();
            }
        }

        private void resetOrientation() {
            if (mResetOrientationData != null) {
                RotationPolicy.setRotationLockAtAngle(mContext, mResetOrientationData.locked,
                        mResetOrientationData.rotation);
            }
            setRotationSuggestionsEnabled(true);
        }

        @Override
        public void onColorsChanged(ColorExtractor extractor, int which) {
            if (mKeyguardShowing) {
                if ((WallpaperManager.FLAG_LOCK & which) != 0) {
                    updateColors(extractor.getColors(WallpaperManager.FLAG_LOCK),
                            true /* animate */);
                }
            } else {
                if ((WallpaperManager.FLAG_SYSTEM & which) != 0) {
                    updateColors(extractor.getColors(WallpaperManager.FLAG_SYSTEM),
                            true /* animate */);
                }
            }
        }

        public void setKeyguardShowing(boolean keyguardShowing) {
            mKeyguardShowing = keyguardShowing;
        }

        public void refreshDialog() {
            // ensure dropdown menus are dismissed before re-initializing the dialog
            dismissWallet();
            dismissOverflow(true);
            dismissPowerOptions(true);
            if (mControlsUiController != null) {
                mControlsUiController.hide();
            }

            // re-create dialog
            initializeLayout();
            mGlobalActionsLayout.updateList();
            if (mControlsUiController != null) {
                mControlsUiController.show(mControlsView, this::dismissForControlsActivity);
            }
        }

        public void onRotate(int from, int to) {
            if (mShowing) {
                mOnRotateCallback.run();
                refreshDialog();
            }
        }

        void hideLockMessage() {
            if (mLockMessageContainer.getVisibility() == View.VISIBLE) {
                mLockMessageContainer.animate().alpha(0).setDuration(150).setListener(
                        new AnimatorListenerAdapter() {
                            @Override
                            public void onAnimationEnd(Animator animation) {
                                mLockMessageContainer.setVisibility(View.GONE);
                            }
                        }).start();
            }
        }

        void showLockMessage() {
            Drawable lockIcon = mContext.getDrawable(com.android.internal.R.drawable.ic_lock);
            lockIcon.setTint(mContext.getColor(com.android.systemui.R.color.control_primary_text));
            mLockMessage.setCompoundDrawablesWithIntrinsicBounds(null, lockIcon, null, null);
            mLockMessageContainer.setVisibility(View.VISIBLE);
        }

        private static class ResetOrientationData {
            public boolean locked;
            public int rotation;
        }
    }

    /**
     * Determines whether or not debug mode has been activated for the Global Actions Panel.
     */
    private static boolean isPanelDebugModeEnabled(Context context) {
        return Settings.Secure.getInt(context.getContentResolver(),
                Settings.Secure.GLOBAL_ACTIONS_PANEL_DEBUG_ENABLED, 0) == 1;
    }

    /**
     * Determines whether or not the Global Actions menu should be forced to use the newer
     * grid-style layout.
     */
    private static boolean isForceGridEnabled(Context context) {
        return isPanelDebugModeEnabled(context);
    }

    private boolean shouldShowControls() {
        boolean showOnLockScreen = mShowLockScreenCardsAndControls && mLockPatternUtils
                .getStrongAuthForUser(getCurrentUser().id) != STRONG_AUTH_REQUIRED_AFTER_BOOT;
        return controlsAvailable()
                && (mKeyguardStateController.isUnlocked() || showOnLockScreen);
    }

    private boolean controlsAvailable() {
        return mDeviceProvisioned
                && mControlsUiControllerOptional.isPresent()
                && mControlsUiControllerOptional.get().getAvailable()
                && !mControlsServiceInfos.isEmpty();
    }

    private boolean shouldShowLockMessage(ActionsDialog dialog) {
        boolean isLockedAfterBoot = mLockPatternUtils.getStrongAuthForUser(getCurrentUser().id)
                == STRONG_AUTH_REQUIRED_AFTER_BOOT;
        return !mKeyguardStateController.isUnlocked()
                && (!mShowLockScreenCardsAndControls || isLockedAfterBoot)
                && (controlsAvailable() || dialog.isWalletViewAvailable());
    }

    private void onPowerMenuLockScreenSettingsChanged() {
        mShowLockScreenCardsAndControls = Settings.Secure.getInt(mContentResolver,
                Settings.Secure.POWER_MENU_LOCKED_SHOW_CONTENT, 0) != 0;
    }
}<|MERGE_RESOLUTION|>--- conflicted
+++ resolved
@@ -2516,11 +2516,8 @@
             mSysUiState = sysuiState;
             mOnRotateCallback = onRotateCallback;
             mKeyguardShowing = keyguardShowing;
-<<<<<<< HEAD
             mBlurUtils = blurUtils;
-=======
             mWalletFactory = walletFactory;
->>>>>>> e0b64f17
 
             // Window initialization
             Window window = getWindow();
