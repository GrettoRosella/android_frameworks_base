/*
 * Copyright (C) 2019 The Android Open Source Project
 *
 * Licensed under the Apache License, Version 2.0 (the "License");
 * you may not use this file except in compliance with the License.
 * You may obtain a copy of the License at
 *
 *      http://www.apache.org/licenses/LICENSE-2.0
 *
 * Unless required by applicable law or agreed to in writing, software
 * distributed under the License is distributed on an "AS IS" BASIS,
 * WITHOUT WARRANTIES OR CONDITIONS OF ANY KIND, either express or implied.
 * See the License for the specific language governing permissions and
 * limitations under the License.
 */

package com.android.systemui.assist;

import static com.android.systemui.assist.AssistModule.ASSIST_HANDLE_THREAD_NAME;
import static com.android.systemui.assist.AssistModule.UPTIME_NAME;

import android.app.ActivityManager;
import android.content.BroadcastReceiver;
import android.content.ComponentName;
import android.content.Context;
import android.content.Intent;
import android.content.IntentFilter;
import android.content.pm.ResolveInfo;
import android.database.ContentObserver;
import android.net.Uri;
import android.os.Handler;
import android.provider.Settings;

import androidx.annotation.Nullable;
import androidx.slice.Clock;

import com.android.internal.config.sysui.SystemUiDeviceConfigFlags;
import com.android.systemui.BootCompleteCache;
import com.android.systemui.assist.AssistHandleBehaviorController.BehaviorController;
import com.android.systemui.broadcast.BroadcastDispatcher;
import com.android.systemui.keyguard.WakefulnessLifecycle;
import com.android.systemui.model.SysUiState;
import com.android.systemui.plugins.statusbar.StatusBarStateController;
import com.android.systemui.recents.OverviewProxyService;
import com.android.systemui.shared.system.ActivityManagerWrapper;
import com.android.systemui.shared.system.PackageManagerWrapper;
import com.android.systemui.shared.system.QuickStepContract;
import com.android.systemui.shared.system.TaskStackChangeListener;
import com.android.systemui.statusbar.StatusBarState;

import java.io.PrintWriter;
import java.time.LocalDate;
import java.util.ArrayList;
import java.util.List;
import java.util.concurrent.TimeUnit;

import javax.inject.Inject;
import javax.inject.Named;
import javax.inject.Singleton;

import dagger.Lazy;

/**
 * Assistant handle behavior that hides the handles when the phone is dozing or in immersive mode,
 * shows the handles when on lockscreen, and shows the handles temporarily when changing tasks or
 * entering overview.
 */
@Singleton
final class AssistHandleReminderExpBehavior implements BehaviorController {

    private static final Uri LEARNING_TIME_ELAPSED_URI =
            Settings.Secure.getUriFor(Settings.Secure.ASSIST_HANDLES_LEARNING_TIME_ELAPSED_MILLIS);
    private static final Uri LEARNING_EVENT_COUNT_URI =
            Settings.Secure.getUriFor(Settings.Secure.ASSIST_HANDLES_LEARNING_EVENT_COUNT);
    private static final String LEARNED_HINT_LAST_SHOWN_KEY =
            "reminder_exp_learned_hint_last_shown";
    private static final long DEFAULT_LEARNING_TIME_MS = TimeUnit.DAYS.toMillis(2);
    private static final int DEFAULT_LEARNING_COUNT = 2;
    private static final long DEFAULT_SHOW_AND_GO_DELAYED_SHORT_DELAY_MS = 150;
    private static final long DEFAULT_SHOW_AND_GO_DELAYED_LONG_DELAY_MS =
            TimeUnit.SECONDS.toMillis(1);
    private static final long DEFAULT_SHOW_AND_GO_DELAY_RESET_TIMEOUT_MS =
            TimeUnit.SECONDS.toMillis(3);
    private static final boolean DEFAULT_SUPPRESS_ON_LOCKSCREEN = true;
    private static final boolean DEFAULT_SUPPRESS_ON_LAUNCHER = false;
    private static final boolean DEFAULT_SUPPRESS_ON_APPS = true;
    private static final boolean DEFAULT_SHOW_WHEN_TAUGHT = false;

    private static final String[] DEFAULT_HOME_CHANGE_ACTIONS = new String[] {
            PackageManagerWrapper.ACTION_PREFERRED_ACTIVITY_CHANGED,
            Intent.ACTION_PACKAGE_ADDED,
            Intent.ACTION_PACKAGE_CHANGED,
            Intent.ACTION_PACKAGE_REMOVED
    };

    private final StatusBarStateController.StateListener mStatusBarStateListener =
            new StatusBarStateController.StateListener() {
                @Override
                public void onStateChanged(int newState) {
                    handleStatusBarStateChanged(newState);
                }

                @Override
                public void onDozingChanged(boolean isDozing) {
                    handleDozingChanged(isDozing);
                }
            };
    private final TaskStackChangeListener mTaskStackChangeListener =
            new TaskStackChangeListener() {
                @Override
                public void onTaskMovedToFront(ActivityManager.RunningTaskInfo taskInfo) {
                    handleTaskStackTopChanged(taskInfo.taskId, taskInfo.topActivity);
                }

                @Override
                public void onTaskCreated(int taskId, ComponentName componentName) {
                    handleTaskStackTopChanged(taskId, componentName);
                }
            };
    private final OverviewProxyService.OverviewProxyListener mOverviewProxyListener =
            new OverviewProxyService.OverviewProxyListener() {
                @Override
                public void onOverviewShown(boolean fromHome) {
                    handleOverviewShown();
                }
            };
    private final SysUiState.SysUiStateCallback mSysUiStateCallback =
            this::handleSystemUiStateChanged;
    private final WakefulnessLifecycle.Observer mWakefulnessLifecycleObserver =
            new WakefulnessLifecycle.Observer() {
                @Override
                public void onStartedWakingUp() {
                    handleWakefullnessChanged(/* isAwake = */ false);
                }

                @Override
                public void onFinishedWakingUp() {
                    handleWakefullnessChanged(/* isAwake = */ true);
                }

                @Override
                public void onStartedGoingToSleep() {
                    handleWakefullnessChanged(/* isAwake = */ false);
                }

                @Override
                public void onFinishedGoingToSleep() {
                    handleWakefullnessChanged(/* isAwake = */ false);
                }
            };
    private final BroadcastReceiver mDefaultHomeBroadcastReceiver = new BroadcastReceiver() {
        @Override
        public void onReceive(Context context, Intent intent) {
            mDefaultHome = getCurrentDefaultHome();
        }
    };

    private final BootCompleteCache.BootCompleteListener mBootCompleteListener =
            new BootCompleteCache.BootCompleteListener() {
        @Override
        public void onBootComplete() {
            mDefaultHome = getCurrentDefaultHome();
        }
    };

    private final IntentFilter mDefaultHomeIntentFilter;
    private final Runnable mResetConsecutiveTaskSwitches = this::resetConsecutiveTaskSwitches;

    private final Clock mClock;
    private final Handler mHandler;
    private final DeviceConfigHelper mDeviceConfigHelper;
    private final Lazy<StatusBarStateController> mStatusBarStateController;
    private final Lazy<ActivityManagerWrapper> mActivityManagerWrapper;
    private final Lazy<OverviewProxyService> mOverviewProxyService;
    private final Lazy<SysUiState> mSysUiFlagContainer;
    private final Lazy<WakefulnessLifecycle> mWakefulnessLifecycle;
    private final Lazy<PackageManagerWrapper> mPackageManagerWrapper;
    private final Lazy<BroadcastDispatcher> mBroadcastDispatcher;
    private final Lazy<BootCompleteCache> mBootCompleteCache;

    private boolean mOnLockscreen;
    private boolean mIsDozing;
    private boolean mIsAwake;
    private int mRunningTaskId;
    private boolean mIsNavBarHidden;
    private boolean mIsLauncherShowing;
    private int mConsecutiveTaskSwitches;
    @Nullable private ContentObserver mSettingObserver;

    /** Whether user has learned the gesture. */
    private boolean mIsLearned;
    private long mLastLearningTimestamp;
    /** Uptime while in this behavior. */
    private long mLearningTimeElapsed;
    /** Number of successful Assistant invocations while in this behavior. */
    private int mLearningCount;
    private long mLearnedHintLastShownEpochDay;

    @Nullable private Context mContext;
    @Nullable private AssistHandleCallbacks mAssistHandleCallbacks;
    @Nullable private ComponentName mDefaultHome;

    @Inject
    AssistHandleReminderExpBehavior(
            @Named(UPTIME_NAME) Clock clock,
            @Named(ASSIST_HANDLE_THREAD_NAME) Handler handler,
            DeviceConfigHelper deviceConfigHelper,
            Lazy<StatusBarStateController> statusBarStateController,
            Lazy<ActivityManagerWrapper> activityManagerWrapper,
            Lazy<OverviewProxyService> overviewProxyService,
            Lazy<SysUiState> sysUiFlagContainer,
            Lazy<WakefulnessLifecycle> wakefulnessLifecycle,
            Lazy<PackageManagerWrapper> packageManagerWrapper,
            Lazy<BroadcastDispatcher> broadcastDispatcher,
            Lazy<BootCompleteCache> bootCompleteCache) {
        mClock = clock;
        mHandler = handler;
        mDeviceConfigHelper = deviceConfigHelper;
        mStatusBarStateController = statusBarStateController;
        mActivityManagerWrapper = activityManagerWrapper;
        mOverviewProxyService = overviewProxyService;
        mSysUiFlagContainer = sysUiFlagContainer;
        mWakefulnessLifecycle = wakefulnessLifecycle;
        mPackageManagerWrapper = packageManagerWrapper;
        mDefaultHomeIntentFilter = new IntentFilter();
        for (String action : DEFAULT_HOME_CHANGE_ACTIONS) {
            mDefaultHomeIntentFilter.addAction(action);
        }
        mBroadcastDispatcher = broadcastDispatcher;
        mBootCompleteCache = bootCompleteCache;
    }

    @Override
    public void onModeActivated(Context context, AssistHandleCallbacks callbacks) {
        mContext = context;
        mAssistHandleCallbacks = callbacks;
        mConsecutiveTaskSwitches = 0;
        mBootCompleteCache.get().addListener(mBootCompleteListener);
        mDefaultHome = getCurrentDefaultHome();
        mBroadcastDispatcher.get()
                .registerReceiver(mDefaultHomeBroadcastReceiver, mDefaultHomeIntentFilter);
        mOnLockscreen = onLockscreen(mStatusBarStateController.get().getState());
        mIsDozing = mStatusBarStateController.get().isDozing();
        mStatusBarStateController.get().addCallback(mStatusBarStateListener);
        ActivityManager.RunningTaskInfo runningTaskInfo =
                mActivityManagerWrapper.get().getRunningTask();
        mRunningTaskId = runningTaskInfo == null ? 0 : runningTaskInfo.taskId;
        mActivityManagerWrapper.get().registerTaskStackListener(mTaskStackChangeListener);
        mOverviewProxyService.get().addCallback(mOverviewProxyListener);
        mSysUiFlagContainer.get().addCallback(mSysUiStateCallback);
        mIsAwake = mWakefulnessLifecycle.get().getWakefulness()
                == WakefulnessLifecycle.WAKEFULNESS_AWAKE;
        mWakefulnessLifecycle.get().addObserver(mWakefulnessLifecycleObserver);

        mLearningTimeElapsed = Settings.Secure.getLong(
                context.getContentResolver(),
                Settings.Secure.ASSIST_HANDLES_LEARNING_TIME_ELAPSED_MILLIS,
                /* default = */ 0);
        mLearningCount = Settings.Secure.getInt(
                context.getContentResolver(),
                Settings.Secure.ASSIST_HANDLES_LEARNING_EVENT_COUNT,
                /* default = */ 0);
        mSettingObserver = new SettingsObserver(context, mHandler);
        context.getContentResolver().registerContentObserver(
                LEARNING_TIME_ELAPSED_URI,
                /* notifyForDescendants = */ true,
                mSettingObserver);
        context.getContentResolver().registerContentObserver(
                LEARNING_EVENT_COUNT_URI,
                /* notifyForDescendants = */ true,
                mSettingObserver);
        mLearnedHintLastShownEpochDay = Settings.Secure.getLong(
                context.getContentResolver(), LEARNED_HINT_LAST_SHOWN_KEY, /* default = */ 0);
        mLastLearningTimestamp = mClock.currentTimeMillis();

        callbackForCurrentState(/* justUnlocked = */ false);
    }

    @Override
    public void onModeDeactivated() {
        mAssistHandleCallbacks = null;
        if (mContext != null) {
            mBroadcastDispatcher.get().unregisterReceiver(mDefaultHomeBroadcastReceiver);
            mBootCompleteCache.get().removeListener(mBootCompleteListener);
<<<<<<< HEAD
            /*Settings.Secure.putLong(mContext.getContentResolver(), LEARNING_TIME_ELAPSED_KEY, 0);
            Settings.Secure.putInt(mContext.getContentResolver(), LEARNING_EVENT_COUNT_KEY, 0);
            Settings.Secure.putLong(mContext.getContentResolver(), LEARNED_HINT_LAST_SHOWN_KEY, 0);*/
=======
            mContext.getContentResolver().unregisterContentObserver(mSettingObserver);
            mSettingObserver = null;
            // putString to use overrideableByRestore
            Settings.Secure.putString(
                    mContext.getContentResolver(),
                    Settings.Secure.ASSIST_HANDLES_LEARNING_TIME_ELAPSED_MILLIS,
                    Long.toString(0L),
                    /* overrideableByRestore = */ true);
            // putString to use overrideableByRestore
            Settings.Secure.putString(
                    mContext.getContentResolver(),
                    Settings.Secure.ASSIST_HANDLES_LEARNING_EVENT_COUNT,
                    Integer.toString(0),
                    /* overrideableByRestore = */ true);
            Settings.Secure.putLong(mContext.getContentResolver(), LEARNED_HINT_LAST_SHOWN_KEY, 0);
>>>>>>> e0b64f17
            mContext = null;
        }
        mStatusBarStateController.get().removeCallback(mStatusBarStateListener);
        mActivityManagerWrapper.get().unregisterTaskStackListener(mTaskStackChangeListener);
        mOverviewProxyService.get().removeCallback(mOverviewProxyListener);
        mSysUiFlagContainer.get().removeCallback(mSysUiStateCallback);
        mWakefulnessLifecycle.get().removeObserver(mWakefulnessLifecycleObserver);
    }

    @Override
    public void onAssistantGesturePerformed() {
        if (mContext == null) {
            return;
        }

        // putString to use overrideableByRestore
        Settings.Secure.putString(
                mContext.getContentResolver(),
                Settings.Secure.ASSIST_HANDLES_LEARNING_EVENT_COUNT,
                Integer.toString(++mLearningCount),
                /* overrideableByRestore = */ true);
    }

    @Override
    public void onAssistHandlesRequested() {
        if (mAssistHandleCallbacks != null
                && isFullyAwake()
                && !mIsNavBarHidden
                && !mOnLockscreen) {
            mAssistHandleCallbacks.showAndGo();
        }
    }

    @Nullable
    private ComponentName getCurrentDefaultHome() {
        List<ResolveInfo> homeActivities = new ArrayList<>();
        ComponentName defaultHome = mPackageManagerWrapper.get().getHomeActivities(homeActivities);
        if (defaultHome != null) {
            return defaultHome;
        }

        int topPriority = Integer.MIN_VALUE;
        ComponentName topComponent = null;
        for (ResolveInfo resolveInfo : homeActivities) {
            if (resolveInfo.priority > topPriority) {
                topComponent = resolveInfo.activityInfo.getComponentName();
                topPriority = resolveInfo.priority;
            } else if (resolveInfo.priority == topPriority) {
                topComponent = null;
            }
        }
        return topComponent;
    }

    private void handleStatusBarStateChanged(int newState) {
        boolean onLockscreen = onLockscreen(newState);
        if (mOnLockscreen == onLockscreen) {
            return;
        }

        resetConsecutiveTaskSwitches();
        mOnLockscreen = onLockscreen;
        callbackForCurrentState(!onLockscreen);
    }

    private void handleDozingChanged(boolean isDozing) {
        if (mIsDozing == isDozing) {
            return;
        }

        resetConsecutiveTaskSwitches();
        mIsDozing = isDozing;
        callbackForCurrentState(/* justUnlocked = */ false);
    }

    private void handleWakefullnessChanged(boolean isAwake) {
        if (mIsAwake == isAwake) {
            return;
        }

        resetConsecutiveTaskSwitches();
        mIsAwake = isAwake;
        callbackForCurrentState(/* justUnlocked = */ false);
    }

    private void handleTaskStackTopChanged(int taskId, @Nullable ComponentName taskComponentName) {
        if (mRunningTaskId == taskId || taskComponentName == null) {
            return;
        }

        mRunningTaskId = taskId;
        mIsLauncherShowing = taskComponentName.equals(mDefaultHome);
        if (mIsLauncherShowing) {
            resetConsecutiveTaskSwitches();
        } else {
            rescheduleConsecutiveTaskSwitchesReset();
            mConsecutiveTaskSwitches++;
        }
        callbackForCurrentState(/* justUnlocked = */ false);
    }

    private void handleSystemUiStateChanged(int sysuiStateFlags) {
        boolean isNavBarHidden =
                (sysuiStateFlags & QuickStepContract.SYSUI_STATE_NAV_BAR_HIDDEN) != 0;
        if (mIsNavBarHidden == isNavBarHidden) {
            return;
        }

        resetConsecutiveTaskSwitches();
        mIsNavBarHidden = isNavBarHidden;
        callbackForCurrentState(/* justUnlocked = */ false);
    }

    private void handleOverviewShown() {
        resetConsecutiveTaskSwitches();
        callbackForCurrentState(/* justUnlocked = */ false);
    }

    private boolean onLockscreen(int statusBarState) {
        return statusBarState == StatusBarState.KEYGUARD
                || statusBarState == StatusBarState.SHADE_LOCKED;
    }

    private void callbackForCurrentState(boolean justUnlocked) {
        updateLearningStatus();

        if (mIsLearned) {
            callbackForLearnedState(justUnlocked);
        } else {
            callbackForUnlearnedState();
        }
    }

    private void callbackForLearnedState(boolean justUnlocked) {
        if (mAssistHandleCallbacks == null) {
            return;
        }

        if (!isFullyAwake() || mIsNavBarHidden || mOnLockscreen || !getShowWhenTaught()) {
            mAssistHandleCallbacks.hide();
        } else if (justUnlocked) {
            long currentEpochDay = LocalDate.now().toEpochDay();
            if (mLearnedHintLastShownEpochDay < currentEpochDay) {
                if (mContext != null) {
                    Settings.Secure.putLong(
                            mContext.getContentResolver(),
                            LEARNED_HINT_LAST_SHOWN_KEY,
                            currentEpochDay);
                }
                mLearnedHintLastShownEpochDay = currentEpochDay;
                mAssistHandleCallbacks.showAndGo();
            }
        }
    }

    private void callbackForUnlearnedState() {
        if (mAssistHandleCallbacks == null) {
            return;
        }

        if (!isFullyAwake() || mIsNavBarHidden || isSuppressed()) {
            mAssistHandleCallbacks.hide();
        } else if (mOnLockscreen) {
            mAssistHandleCallbacks.showAndStay();
        } else if (mIsLauncherShowing) {
            mAssistHandleCallbacks.showAndGo();
        } else if (mConsecutiveTaskSwitches == 1) {
            mAssistHandleCallbacks.showAndGoDelayed(
                    getShowAndGoDelayedShortDelayMs(), /* hideIfShowing = */ false);
        } else {
            mAssistHandleCallbacks.showAndGoDelayed(
                    getShowAndGoDelayedLongDelayMs(), /* hideIfShowing = */ true);
        }
    }

    private boolean isSuppressed() {
        if (mOnLockscreen) {
            return getSuppressOnLockscreen();
        } else if (mIsLauncherShowing) {
            return getSuppressOnLauncher();
        } else {
            return getSuppressOnApps();
        }
    }

    private void updateLearningStatus() {
        if (mContext == null) {
            return;
        }

        long currentTimestamp = mClock.currentTimeMillis();
        mLearningTimeElapsed += currentTimestamp - mLastLearningTimestamp;
        mLastLearningTimestamp = currentTimestamp;

        mIsLearned =
                mLearningCount >= getLearningCount() || mLearningTimeElapsed >= getLearningTimeMs();

        // putString to use overrideableByRestore
        mHandler.post(() -> Settings.Secure.putString(
                mContext.getContentResolver(),
                Settings.Secure.ASSIST_HANDLES_LEARNING_TIME_ELAPSED_MILLIS,
                Long.toString(mLearningTimeElapsed),
                /* overrideableByRestore = */ true));
    }

    private void resetConsecutiveTaskSwitches() {
        mHandler.removeCallbacks(mResetConsecutiveTaskSwitches);
        mConsecutiveTaskSwitches = 0;
    }

    private void rescheduleConsecutiveTaskSwitchesReset() {
        mHandler.removeCallbacks(mResetConsecutiveTaskSwitches);
        mHandler.postDelayed(mResetConsecutiveTaskSwitches, getShowAndGoDelayResetTimeoutMs());
    }

    private boolean isFullyAwake() {
        return mIsAwake && !mIsDozing;
    }

    private long getLearningTimeMs() {
        return DEFAULT_LEARNING_TIME_MS;
    }

    private int getLearningCount() {
        return DEFAULT_LEARNING_COUNT;
    }

    private long getShowAndGoDelayedShortDelayMs() {
        return mDeviceConfigHelper.getLong(
                SystemUiDeviceConfigFlags.ASSIST_HANDLES_SHOW_AND_GO_DELAYED_SHORT_DELAY_MS,
                DEFAULT_SHOW_AND_GO_DELAYED_SHORT_DELAY_MS);
    }

    private long getShowAndGoDelayedLongDelayMs() {
        return mDeviceConfigHelper.getLong(
                SystemUiDeviceConfigFlags.ASSIST_HANDLES_SHOW_AND_GO_DELAYED_LONG_DELAY_MS,
                DEFAULT_SHOW_AND_GO_DELAYED_LONG_DELAY_MS);
    }

    private long getShowAndGoDelayResetTimeoutMs() {
        return mDeviceConfigHelper.getLong(
                SystemUiDeviceConfigFlags.ASSIST_HANDLES_SHOW_AND_GO_DELAY_RESET_TIMEOUT_MS,
                DEFAULT_SHOW_AND_GO_DELAY_RESET_TIMEOUT_MS);
    }

    private boolean getSuppressOnLockscreen() {
        return DEFAULT_SUPPRESS_ON_LOCKSCREEN;
    }

    private boolean getSuppressOnLauncher() {
        return mDeviceConfigHelper.getBoolean(
                SystemUiDeviceConfigFlags.ASSIST_HANDLES_SUPPRESS_ON_LAUNCHER,
                DEFAULT_SUPPRESS_ON_LAUNCHER);
    }

    private boolean getSuppressOnApps() {
        return DEFAULT_SUPPRESS_ON_APPS;
    }

    private boolean getShowWhenTaught() {
        return DEFAULT_SHOW_WHEN_TAUGHT;
    }

    @Override
    public void dump(PrintWriter pw, String prefix) {
        pw.println(prefix + "Current AssistHandleReminderExpBehavior State:");
        pw.println(prefix + "   mOnLockscreen=" + mOnLockscreen);
        pw.println(prefix + "   mIsDozing=" + mIsDozing);
        pw.println(prefix + "   mIsAwake=" + mIsAwake);
        pw.println(prefix + "   mRunningTaskId=" + mRunningTaskId);
        pw.println(prefix + "   mDefaultHome=" + mDefaultHome);
        pw.println(prefix + "   mIsNavBarHidden=" + mIsNavBarHidden);
        pw.println(prefix + "   mIsLauncherShowing=" + mIsLauncherShowing);
        pw.println(prefix + "   mConsecutiveTaskSwitches=" + mConsecutiveTaskSwitches);
        pw.println(prefix + "   mIsLearned=" + mIsLearned);
        pw.println(prefix + "   mLastLearningTimestamp=" + mLastLearningTimestamp);
        pw.println(prefix + "   mLearningTimeElapsed=" + mLearningTimeElapsed);
        pw.println(prefix + "   mLearningCount=" + mLearningCount);
        pw.println(prefix + "   mLearnedHintLastShownEpochDay=" + mLearnedHintLastShownEpochDay);
        pw.println(
                prefix + "   mAssistHandleCallbacks present: " + (mAssistHandleCallbacks != null));

        pw.println(prefix + "   Phenotype Flags:");
        pw.println(prefix + "      "
                + SystemUiDeviceConfigFlags.ASSIST_HANDLES_LEARN_TIME_MS
                + "="
                + getLearningTimeMs());
        pw.println(prefix + "      "
                + SystemUiDeviceConfigFlags.ASSIST_HANDLES_LEARN_COUNT
                + "="
                + getLearningCount());
        pw.println(prefix + "      "
                + SystemUiDeviceConfigFlags.ASSIST_HANDLES_SHOW_AND_GO_DELAYED_SHORT_DELAY_MS
                + "="
                + getShowAndGoDelayedShortDelayMs());
        pw.println(prefix + "      "
                + SystemUiDeviceConfigFlags.ASSIST_HANDLES_SHOW_AND_GO_DELAYED_LONG_DELAY_MS
                + "="
                + getShowAndGoDelayedLongDelayMs());
        pw.println(prefix + "      "
                + SystemUiDeviceConfigFlags.ASSIST_HANDLES_SHOW_AND_GO_DELAY_RESET_TIMEOUT_MS
                + "="
                + getShowAndGoDelayResetTimeoutMs());
        pw.println(prefix + "      "
                + SystemUiDeviceConfigFlags.ASSIST_HANDLES_SUPPRESS_ON_LOCKSCREEN
                + "="
                + getSuppressOnLockscreen());
        pw.println(prefix + "      "
                + SystemUiDeviceConfigFlags.ASSIST_HANDLES_SUPPRESS_ON_LAUNCHER
                + "="
                + getSuppressOnLauncher());
        pw.println(prefix + "      "
                + SystemUiDeviceConfigFlags.ASSIST_HANDLES_SUPPRESS_ON_APPS
                + "="
                + getSuppressOnApps());
        pw.println(prefix + "      "
                + SystemUiDeviceConfigFlags.ASSIST_HANDLES_SHOW_WHEN_TAUGHT
                + "="
                + getShowWhenTaught());
    }

    private final class SettingsObserver extends ContentObserver {

        private final Context mContext;

        SettingsObserver(Context context, Handler handler) {
            super(handler);
            mContext = context;
        }

        @Override
        public void onChange(boolean selfChange, @Nullable Uri uri) {
            if (LEARNING_TIME_ELAPSED_URI.equals(uri)) {
                mLastLearningTimestamp = mClock.currentTimeMillis();
                mLearningTimeElapsed = Settings.Secure.getLong(
                        mContext.getContentResolver(),
                        Settings.Secure.ASSIST_HANDLES_LEARNING_TIME_ELAPSED_MILLIS,
                        /* default = */ 0);
            } else if (LEARNING_EVENT_COUNT_URI.equals(uri)) {
                mLearningCount = Settings.Secure.getInt(
                        mContext.getContentResolver(),
                        Settings.Secure.ASSIST_HANDLES_LEARNING_EVENT_COUNT,
                        /* default = */ 0);
            }

            super.onChange(selfChange, uri);
        }
    }
}<|MERGE_RESOLUTION|>--- conflicted
+++ resolved
@@ -282,27 +282,21 @@
         if (mContext != null) {
             mBroadcastDispatcher.get().unregisterReceiver(mDefaultHomeBroadcastReceiver);
             mBootCompleteCache.get().removeListener(mBootCompleteListener);
-<<<<<<< HEAD
-            /*Settings.Secure.putLong(mContext.getContentResolver(), LEARNING_TIME_ELAPSED_KEY, 0);
-            Settings.Secure.putInt(mContext.getContentResolver(), LEARNING_EVENT_COUNT_KEY, 0);
-            Settings.Secure.putLong(mContext.getContentResolver(), LEARNED_HINT_LAST_SHOWN_KEY, 0);*/
-=======
             mContext.getContentResolver().unregisterContentObserver(mSettingObserver);
             mSettingObserver = null;
             // putString to use overrideableByRestore
-            Settings.Secure.putString(
+            /*Settings.Secure.putString(
                     mContext.getContentResolver(),
                     Settings.Secure.ASSIST_HANDLES_LEARNING_TIME_ELAPSED_MILLIS,
                     Long.toString(0L),
-                    /* overrideableByRestore = */ true);
+                    /* overrideableByRestore = */ /*true);
             // putString to use overrideableByRestore
-            Settings.Secure.putString(
+            /*Settings.Secure.putString(
                     mContext.getContentResolver(),
                     Settings.Secure.ASSIST_HANDLES_LEARNING_EVENT_COUNT,
                     Integer.toString(0),
-                    /* overrideableByRestore = */ true);
-            Settings.Secure.putLong(mContext.getContentResolver(), LEARNED_HINT_LAST_SHOWN_KEY, 0);
->>>>>>> e0b64f17
+                    /* overrideableByRestore = */ /*true);
+            Settings.Secure.putLong(mContext.getContentResolver(), LEARNED_HINT_LAST_SHOWN_KEY, 0);*/
             mContext = null;
         }
         mStatusBarStateController.get().removeCallback(mStatusBarStateListener);
