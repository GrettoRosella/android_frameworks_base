--- conflicted
+++ resolved
@@ -127,11 +127,9 @@
     private boolean mDeadZoneConsuming = false;
     private final NavigationBarTransitions mBarTransitions;
     private final OverviewProxyService mOverviewProxyService;
-<<<<<<< HEAD
+    private AutoHideController mAutoHideController;
+
     private boolean mBlockedGesturalNavigation;
-=======
-    private AutoHideController mAutoHideController;
->>>>>>> e0b64f17
 
     // performs manual animation in sync with layout transitions
     private final NavTransitionListener mTransitionListener = new NavTransitionListener();
