/**
 * Copyright (C) 2019 The Android Open Source Project
 *
 * Licensed under the Apache License, Version 2.0 (the "License");
 * you may not use this file except in compliance with the License.
 * You may obtain a copy of the License at
 *
 *      http://www.apache.org/licenses/LICENSE-2.0
 *
 * Unless required by applicable law or agreed to in writing, software
 * distributed under the License is distributed on an "AS IS" BASIS,
 * WITHOUT WARRANTIES OR CONDITIONS OF ANY KIND, either express or implied.
 * See the License for the specific language governing permissions and
 * limitations under the License.
 */
package com.android.systemui.statusbar.phone;

import static android.view.Display.INVALID_DISPLAY;

import android.app.ActivityManager;
import android.content.ComponentName;
import android.content.Context;
import android.content.pm.PackageManager;
import android.content.pm.PackageManager.NameNotFoundException;
import android.content.res.Resources;
import android.graphics.PixelFormat;
import android.graphics.Point;
import android.graphics.PointF;
import android.graphics.Region;
import android.hardware.display.DisplayManager;
import android.hardware.display.DisplayManager.DisplayListener;
import android.hardware.input.InputManager;
import android.os.Handler;
import android.os.Looper;
import android.os.RemoteException;
import android.os.SystemClock;
import android.os.SystemProperties;
import android.os.VibrationEffect;
import android.os.Vibrator;
import android.provider.DeviceConfig;
import android.util.DisplayMetrics;
import android.util.Log;
import android.util.TypedValue;
import android.view.ISystemGestureExclusionListener;
import android.view.InputChannel;
import android.view.InputDevice;
import android.view.InputEvent;
import android.view.InputEventReceiver;
import android.view.InputMonitor;
import android.view.KeyCharacterMap;
import android.view.KeyEvent;
import android.view.MotionEvent;
import android.view.Surface;
import android.view.ViewConfiguration;
import android.view.WindowManager;
import android.view.WindowManagerGlobal;

import com.android.internal.config.sysui.SystemUiDeviceConfigFlags;
import com.android.internal.policy.GestureNavigationSettingsObserver;
import com.android.internal.util.pixeldust.LineageButtons;
import com.android.systemui.Dependency;
import com.android.systemui.R;
import com.android.systemui.SystemUIFactory;
import com.android.systemui.broadcast.BroadcastDispatcher;
import com.android.systemui.bubbles.BubbleController;
import com.android.systemui.model.SysUiState;
import com.android.systemui.plugins.NavigationEdgeBackPlugin;
import com.android.systemui.plugins.PluginListener;
import com.android.systemui.recents.OverviewProxyService;
import com.android.systemui.settings.CurrentUserTracker;
import com.android.systemui.shared.plugins.PluginManager;
import com.android.systemui.shared.system.ActivityManagerWrapper;
import com.android.systemui.shared.system.QuickStepContract;
import com.android.systemui.shared.system.SysUiStatsLog;
import com.android.systemui.shared.system.TaskStackChangeListener;
import com.android.systemui.shared.tracing.ProtoTraceable;
import com.android.systemui.tracing.ProtoTracer;
import com.android.systemui.tracing.nano.EdgeBackGestureHandlerProto;
import com.android.systemui.tracing.nano.SystemUiTraceProto;

import java.io.PrintWriter;
import java.util.ArrayDeque;
import java.util.ArrayList;
import java.util.List;
import java.util.Map;
import java.util.concurrent.Executor;

/**
 * Utility class to handle edge swipes for back gesture
 */
public class EdgeBackGestureHandler extends CurrentUserTracker implements DisplayListener,
        PluginListener<NavigationEdgeBackPlugin>, ProtoTraceable<SystemUiTraceProto> {

    private static final String TAG = "EdgeBackGestureHandler";
    private static final int MAX_LONG_PRESS_TIMEOUT = SystemProperties.getInt(
            "gestures.back_timeout", 250);

    private ISystemGestureExclusionListener mGestureExclusionListener =
            new ISystemGestureExclusionListener.Stub() {
                @Override
                public void onSystemGestureExclusionChanged(int displayId,
                        Region systemGestureExclusion, Region unrestrictedOrNull) {
                    if (displayId == mDisplayId) {
                        mMainExecutor.execute(() -> {
                            mExcludeRegion.set(systemGestureExclusion);
                            mUnrestrictedExcludeRegion.set(unrestrictedOrNull != null
                                    ? unrestrictedOrNull : systemGestureExclusion);
                        });
                    }
                }
            };

    private OverviewProxyService.OverviewProxyListener mQuickSwitchListener =
            new OverviewProxyService.OverviewProxyListener() {
                @Override
                public void onQuickSwitchToNewTask(@Surface.Rotation int rotation) {
                    mStartingQuickstepRotation = rotation;
                    updateDisabledForQuickstep();
                }
            };

    private TaskStackChangeListener mTaskStackListener = new TaskStackChangeListener() {
        @Override
        public void onTaskStackChanged() {
            mGestureBlockingActivityRunning = isGestureBlockingActivityRunning();
        }
        @Override
        public void onTaskCreated(int taskId, ComponentName componentName) {
            if (componentName != null) {
                mPackageName = componentName.getPackageName();
            } else {
                mPackageName = "_UNKNOWN";
            }
        }
    };

    private DeviceConfig.OnPropertiesChangedListener mOnPropertiesChangedListener =
            new DeviceConfig.OnPropertiesChangedListener() {
                @Override
                public void onPropertiesChanged(DeviceConfig.Properties properties) {
                    if (DeviceConfig.NAMESPACE_SYSTEMUI.equals(properties.getNamespace())
                            && (properties.getKeyset().contains(
                                    SystemUiDeviceConfigFlags.BACK_GESTURE_ML_MODEL_THRESHOLD)
                            || properties.getKeyset().contains(
                                    SystemUiDeviceConfigFlags.USE_BACK_GESTURE_ML_MODEL)
                            || properties.getKeyset().contains(
                                    SystemUiDeviceConfigFlags.BACK_GESTURE_ML_MODEL_NAME))) {
                        updateMLModelState();
                    }
                }
            };


    private final Context mContext;
    private final OverviewProxyService mOverviewProxyService;
    private final Runnable mStateChangeCallback;

    private final PluginManager mPluginManager;
    // Activities which should not trigger Back gesture.
    private final List<ComponentName> mGestureBlockingActivities = new ArrayList<>();

    private final Point mDisplaySize = new Point();
    private final int mDisplayId;

    private final Executor mMainExecutor;

    private final Region mExcludeRegion = new Region();
    private final Region mUnrestrictedExcludeRegion = new Region();

    // The left side edge width where touch down is allowed
    private int mEdgeWidthLeft;
    // The right side edge width where touch down is allowed
    private int mEdgeWidthRight;
    // The bottom gesture area height
    private float mBottomGestureHeight;
    // Displaysize divider to check the edge height where touch down is allowed
    private int mYDeadzoneDivider = 0;
    // The slop to distinguish between horizontal and vertical motion
    private float mTouchSlop;
    // Duration after which we consider the event as longpress.
    private final int mLongPressTimeout;
    private int mStartingQuickstepRotation = -1;
    // We temporarily disable back gesture when user is quickswitching
    // between apps of different orientations
    private boolean mDisabledForQuickstep;

    private final PointF mDownPoint = new PointF();
    private final PointF mEndPoint = new PointF();
    private boolean mThresholdCrossed = false;
    private boolean mAllowGesture = false;
    private boolean mLogGesture = false;
    private boolean mInRejectedExclusion = false;
    private boolean mIsOnLeftEdge;

    private int mTimeout = 2000; //ms
    private int mLeftLongSwipeAction;
    private int mRightLongSwipeAction;
    private boolean mIsExtendedSwipe;
    private int mLeftVerticalSwipeAction;
    private int mRightVerticalSwipeAction;
    private Handler mHandler;
    private final Vibrator mVibrator;
    private boolean mImeVisible;

    private boolean mIsAttached;
    private boolean mIsGesturalModeEnabled;
    private boolean mIsEnabled;
    private boolean mIsNavBarShownTransiently;
    private boolean mIsBackGestureAllowed;
    private boolean mGestureBlockingActivityRunning;

    private InputMonitor mInputMonitor;
    private InputEventReceiver mInputEventReceiver;

    private NavigationEdgeBackPlugin mEdgeBackPlugin;
    private int mLeftInset;
    private int mRightInset;
    private int mSysUiFlags;

<<<<<<< HEAD
    private boolean mBlockedGesturalNavigation;
=======
    // For Tf-Lite model.
    private BackGestureTfClassifierProvider mBackGestureTfClassifierProvider;
    private Map<String, Integer> mVocab;
    private boolean mUseMLModel;
    // minimum width below which we do not run the model
    private int mMLEnableWidth;
    private float mMLModelThreshold;
    private String mPackageName;
    private float mMLResults;

    private static final int MAX_LOGGED_PREDICTIONS = 10;
    private ArrayDeque<String> mPredictionLog = new ArrayDeque<>();
>>>>>>> b17db7a3

    private final GestureNavigationSettingsObserver mGestureNavigationSettingsObserver;

    private final NavigationEdgeBackPlugin.BackCallback mBackCallback =
            new NavigationEdgeBackPlugin.BackCallback() {
                @Override
                public void triggerBack() {
                    sendEvent(KeyEvent.ACTION_DOWN, KeyEvent.KEYCODE_BACK);
                    sendEvent(KeyEvent.ACTION_UP, KeyEvent.KEYCODE_BACK);

                    mOverviewProxyService.notifyBackAction(true, (int) mDownPoint.x,
                            (int) mDownPoint.y, false /* isButton */, !mIsOnLeftEdge);
                    logGesture(mInRejectedExclusion
                            ? SysUiStatsLog.BACK_GESTURE__TYPE__COMPLETED_REJECTED
                            : SysUiStatsLog.BACK_GESTURE__TYPE__COMPLETED);
                }

                @Override
                public void cancelBack() {
                    // called by MotionEvent.ACTION_CANCEL and MotionEvent.ACTION_UP from EdgePanel callback
                    logGesture(SysUiStatsLog.BACK_GESTURE__TYPE__INCOMPLETE);
                    mOverviewProxyService.notifyBackAction(false, (int) mDownPoint.x,
                            (int) mDownPoint.y, false /* isButton */, !mIsOnLeftEdge);
                }
            };

    public EdgeBackGestureHandler(Context context, OverviewProxyService overviewProxyService,
            SysUiState sysUiFlagContainer, PluginManager pluginManager,
            Runnable stateChangeCallback) {
        super(Dependency.get(BroadcastDispatcher.class));
        mContext = context;
        mDisplayId = context.getDisplayId();
        mMainExecutor = context.getMainExecutor();
        mOverviewProxyService = overviewProxyService;
        mPluginManager = pluginManager;
        mStateChangeCallback = stateChangeCallback;
        ComponentName recentsComponentName = ComponentName.unflattenFromString(
                context.getString(com.android.internal.R.string.config_recentsComponentName));
        if (recentsComponentName != null) {
            String recentsPackageName = recentsComponentName.getPackageName();
            PackageManager manager = context.getPackageManager();
            try {
                Resources resources = manager.getResourcesForApplication(recentsPackageName);
                int resId = resources.getIdentifier(
                        "gesture_blocking_activities", "array", recentsPackageName);

                if (resId == 0) {
                    Log.e(TAG, "No resource found for gesture-blocking activities");
                } else {
                    String[] gestureBlockingActivities = resources.getStringArray(resId);
                    for (String gestureBlockingActivity : gestureBlockingActivities) {
                        mGestureBlockingActivities.add(
                                ComponentName.unflattenFromString(gestureBlockingActivity));
                    }
                }
            } catch (NameNotFoundException e) {
                Log.e(TAG, "Failed to add gesture blocking activities", e);
            }
        }
        mLongPressTimeout = Math.min(MAX_LONG_PRESS_TIMEOUT,
                ViewConfiguration.getLongPressTimeout());

        mGestureNavigationSettingsObserver = new GestureNavigationSettingsObserver(
                mContext.getMainThreadHandler(), mContext, this::onNavigationSettingsChanged);

        updateCurrentUserResources();
        sysUiFlagContainer.addCallback(sysUiFlags -> mSysUiFlags = sysUiFlags);

        mHandler = new Handler();
        mVibrator = (Vibrator) context.getSystemService(Context.VIBRATOR_SERVICE);
    }

    public void updateCurrentUserResources() {
        Resources res = Dependency.get(NavigationModeController.class).getCurrentUserContext()
                .getResources();
        mEdgeWidthLeft = mGestureNavigationSettingsObserver.getLeftSensitivity(res);
        mEdgeWidthRight = mGestureNavigationSettingsObserver.getRightSensitivity(res);
        mIsBackGestureAllowed =
                !mGestureNavigationSettingsObserver.areNavigationButtonForcedVisible();

        mYDeadzoneDivider = mGestureNavigationSettingsObserver.getDeadZoneMode();

        mTimeout = mGestureNavigationSettingsObserver.getLongSwipeTimeOut();
        mLeftLongSwipeAction = mGestureNavigationSettingsObserver.getLeftLongSwipeAction();
        mRightLongSwipeAction = mGestureNavigationSettingsObserver.getRightLongSwipeAction();
        mIsExtendedSwipe = mGestureNavigationSettingsObserver.getIsExtendedSwipe();
        mLeftVerticalSwipeAction = mGestureNavigationSettingsObserver.getLeftLSwipeAction();
        mRightVerticalSwipeAction = mGestureNavigationSettingsObserver.getRightLSwipeAction();
        if (mEdgeBackPlugin != null) {
            mEdgeBackPlugin.setLongSwipeEnabled(mIsExtendedSwipe);
        }

        final DisplayMetrics dm = res.getDisplayMetrics();
        final float defaultGestureHeight = res.getDimension(
                com.android.internal.R.dimen.navigation_bar_gesture_height) / dm.density;
        final float gestureHeight = DeviceConfig.getFloat(DeviceConfig.NAMESPACE_SYSTEMUI,
                SystemUiDeviceConfigFlags.BACK_GESTURE_BOTTOM_HEIGHT,
                defaultGestureHeight);
        mBottomGestureHeight = TypedValue.applyDimension(TypedValue.COMPLEX_UNIT_DIP, gestureHeight,
                dm);

        // Set the minimum bounds to activate ML to 12dp or the minimum of configured values
        mMLEnableWidth = (int) TypedValue.applyDimension(TypedValue.COMPLEX_UNIT_DIP, 12.0f, dm);
        if (mMLEnableWidth > mEdgeWidthRight) mMLEnableWidth = mEdgeWidthRight;
        if (mMLEnableWidth > mEdgeWidthLeft) mMLEnableWidth = mEdgeWidthLeft;

        // Reduce the default touch slop to ensure that we can intercept the gesture
        // before the app starts to react to it.
        // TODO(b/130352502) Tune this value and extract into a constant
        final float backGestureSlop = DeviceConfig.getFloat(DeviceConfig.NAMESPACE_SYSTEMUI,
                        SystemUiDeviceConfigFlags.BACK_GESTURE_SLOP_MULTIPLIER, 0.75f);
        mTouchSlop = ViewConfiguration.get(mContext).getScaledTouchSlop() * backGestureSlop;
    }

    private void onNavigationSettingsChanged() {
        boolean wasBackAllowed = isHandlingGestures();
        updateCurrentUserResources();
        if (wasBackAllowed != isHandlingGestures()) {
            mStateChangeCallback.run();
        }
    }

    @Override
    public void onUserSwitched(int newUserId) {
        updateIsEnabled();
        updateCurrentUserResources();
    }

    /**
     * @see NavigationBarView#onAttachedToWindow()
     */
    public void onNavBarAttached() {
        mIsAttached = true;
        Dependency.get(ProtoTracer.class).add(this);
        mOverviewProxyService.addCallback(mQuickSwitchListener);
        updateIsEnabled();
        startTracking();
    }

    /**
     * @see NavigationBarView#onDetachedFromWindow()
     */
    public void onNavBarDetached() {
        mIsAttached = false;
        Dependency.get(ProtoTracer.class).remove(this);
        mOverviewProxyService.removeCallback(mQuickSwitchListener);
        updateIsEnabled();
        stopTracking();
    }

    /**
     * @see NavigationModeController.ModeChangedListener#onNavigationModeChanged
     */
    public void onNavigationModeChanged(int mode) {
        mIsGesturalModeEnabled = QuickStepContract.isGesturalMode(mode);
        updateIsEnabled();
        updateCurrentUserResources();
    }

    public void onNavBarTransientStateChanged(boolean isTransient) {
        mIsNavBarShownTransiently = isTransient;
    }

    private void disposeInputChannel() {
        if (mInputEventReceiver != null) {
            mInputEventReceiver.dispose();
            mInputEventReceiver = null;
        }
        if (mInputMonitor != null) {
            mInputMonitor.dispose();
            mInputMonitor = null;
        }
    }

    private void updateIsEnabled() {
        boolean isEnabled = mIsAttached && mIsGesturalModeEnabled;
        if (isEnabled == mIsEnabled) {
            return;
        }
        mIsEnabled = isEnabled;
        disposeInputChannel();

        if (mEdgeBackPlugin != null) {
            mEdgeBackPlugin.onDestroy();
            mEdgeBackPlugin = null;
        }

        if (!mIsEnabled) {
            mGestureNavigationSettingsObserver.unregister();
            mContext.getSystemService(DisplayManager.class).unregisterDisplayListener(this);
            mPluginManager.removePluginListener(this);
            ActivityManagerWrapper.getInstance().unregisterTaskStackListener(mTaskStackListener);
            DeviceConfig.removeOnPropertiesChangedListener(mOnPropertiesChangedListener);

            try {
                WindowManagerGlobal.getWindowManagerService()
                        .unregisterSystemGestureExclusionListener(
                                mGestureExclusionListener, mDisplayId);
            } catch (RemoteException | IllegalArgumentException e) {
                Log.e(TAG, "Failed to unregister window manager callbacks", e);
            }

        } else {
            mGestureNavigationSettingsObserver.register();
            updateDisplaySize();
            mContext.getSystemService(DisplayManager.class).registerDisplayListener(this,
                    mContext.getMainThreadHandler());
            ActivityManagerWrapper.getInstance().registerTaskStackListener(mTaskStackListener);
            DeviceConfig.addOnPropertiesChangedListener(DeviceConfig.NAMESPACE_SYSTEMUI,
                    runnable -> (mContext.getMainThreadHandler()).post(runnable),
                    mOnPropertiesChangedListener);

            try {
                WindowManagerGlobal.getWindowManagerService()
                        .registerSystemGestureExclusionListener(
                                mGestureExclusionListener, mDisplayId);
            } catch (RemoteException | IllegalArgumentException e) {
                Log.e(TAG, "Failed to register window manager callbacks", e);
            }

            // Register input event receiver
            mInputMonitor = InputManager.getInstance().monitorGestureInput(
                    "edge-swipe", mDisplayId);
            mInputEventReceiver = new SysUiInputEventReceiver(
                    mInputMonitor.getInputChannel(), Looper.getMainLooper());

            // Add a nav bar panel window
            setEdgeBackPlugin(new NavigationBarEdgePanel(mContext));
            mPluginManager.addPluginListener(
                    this, NavigationEdgeBackPlugin.class, /*allowMultiple=*/ false);
        }
        // Update the ML model resources.
        updateMLModelState();
    }

    @Override
    public void onPluginConnected(NavigationEdgeBackPlugin plugin, Context context) {
        setEdgeBackPlugin(plugin);
    }

    @Override
    public void onPluginDisconnected(NavigationEdgeBackPlugin plugin) {
        setEdgeBackPlugin(new NavigationBarEdgePanel(mContext));
    }

    private void setEdgeBackPlugin(NavigationEdgeBackPlugin edgeBackPlugin) {
        if (mEdgeBackPlugin != null) {
            mEdgeBackPlugin.onDestroy();
        }
        mEdgeBackPlugin = edgeBackPlugin;
        mEdgeBackPlugin.setBackCallback(mBackCallback);
        mEdgeBackPlugin.setLayoutParams(createLayoutParams());
        mEdgeBackPlugin.setLongSwipeEnabled(mIsExtendedSwipe);
        updateDisplaySize();
    }

    public boolean isHandlingGestures() {
        return mIsEnabled && mIsBackGestureAllowed;
    }

    private WindowManager.LayoutParams createLayoutParams() {
        Resources resources = mContext.getResources();
        WindowManager.LayoutParams layoutParams = new WindowManager.LayoutParams(
                resources.getDimensionPixelSize(R.dimen.navigation_edge_panel_width),
                resources.getDimensionPixelSize(R.dimen.navigation_edge_panel_height),
                WindowManager.LayoutParams.TYPE_NAVIGATION_BAR_PANEL,
                WindowManager.LayoutParams.FLAG_NOT_FOCUSABLE
                        | WindowManager.LayoutParams.FLAG_NOT_TOUCH_MODAL
                        | WindowManager.LayoutParams.FLAG_SPLIT_TOUCH
                        | WindowManager.LayoutParams.FLAG_LAYOUT_IN_SCREEN,
                PixelFormat.TRANSLUCENT);
        layoutParams.privateFlags |=
                WindowManager.LayoutParams.SYSTEM_FLAG_SHOW_FOR_ALL_USERS;
        layoutParams.setTitle(TAG + mContext.getDisplayId());
        layoutParams.accessibilityTitle = mContext.getString(R.string.nav_bar_edge_panel);
        layoutParams.windowAnimations = 0;
        layoutParams.setFitInsetsTypes(0 /* types */);
        return layoutParams;
    }

    private void onInputEvent(InputEvent ev) {
        if (ev instanceof MotionEvent) {
            onMotionEvent((MotionEvent) ev);
        }
    }

    private void updateMLModelState() {
        boolean newState = mIsEnabled && DeviceConfig.getBoolean(DeviceConfig.NAMESPACE_SYSTEMUI,
                SystemUiDeviceConfigFlags.USE_BACK_GESTURE_ML_MODEL, false);

        if (newState == mUseMLModel) {
            return;
        }

        if (newState) {
            String mlModelName = DeviceConfig.getString(DeviceConfig.NAMESPACE_SYSTEMUI,
                    SystemUiDeviceConfigFlags.BACK_GESTURE_ML_MODEL_NAME, "backgesture");
            mBackGestureTfClassifierProvider = SystemUIFactory.getInstance()
                    .createBackGestureTfClassifierProvider(mContext.getAssets(), mlModelName);
            mMLModelThreshold = DeviceConfig.getFloat(DeviceConfig.NAMESPACE_SYSTEMUI,
                    SystemUiDeviceConfigFlags.BACK_GESTURE_ML_MODEL_THRESHOLD, 0.9f);
            if (mBackGestureTfClassifierProvider.isActive()) {
                mVocab = mBackGestureTfClassifierProvider.loadVocab(mContext.getAssets());
                mUseMLModel = true;
                return;
            }
        }

        mUseMLModel = false;
        if (mBackGestureTfClassifierProvider != null) {
            mBackGestureTfClassifierProvider.release();
            mBackGestureTfClassifierProvider = null;
        }
    }

    private int getBackGesturePredictionsCategory(int x, int y, int app) {
        if (app == -1) {
            return -1;
        }

        int distanceFromEdge;
        int location;
        if (x <= mDisplaySize.x / 2.0) {
            location = 1;  // left
            distanceFromEdge = x;
        } else {
            location = 2;  // right
            distanceFromEdge = mDisplaySize.x - x;
        }

        Object[] featuresVector = {
            new long[]{(long) mDisplaySize.x},
            new long[]{(long) distanceFromEdge},
            new long[]{(long) location},
            new long[]{(long) app},
            new long[]{(long) y},
        };

        mMLResults = mBackGestureTfClassifierProvider.predict(featuresVector);
        if (mMLResults == -1) {
            return -1;
        }

        return mMLResults >= mMLModelThreshold ? 1 : 0;
    }

    private boolean isWithinTouchRegion(int x, int y) {
        // Disallow if we are in the bottom gesture area
        if (y >= (mDisplaySize.y - mBottomGestureHeight)) {
            return false;
        }
        // If the point is way too far (twice the margin), it is
        // not interesting to us for logging purposes, nor we
        // should process it.  Simply return false and keep
        // mLogGesture = false.
        if (x > 2 * (mEdgeWidthLeft + mLeftInset)
                && x < (mDisplaySize.x - 2 * (mEdgeWidthRight + mRightInset))) {
            return false;
        }

<<<<<<< HEAD
        if (mYDeadzoneDivider != 0 && y < (mDisplaySize.y / mYDeadzoneDivider)) {
            return false;
        }

        // Denotes whether we should proceed with the gesture.
        // Even if it is false, we may want to log it assuming
        // it is not invalid due to exclusion.
        boolean withinRange = x <= mEdgeWidthLeft + mLeftInset
                || x >= (mDisplaySize.x - mEdgeWidthRight - mRightInset);
=======
        int app = -1;
        if (mVocab != null) {
            app = mVocab.getOrDefault(mPackageName, -1);
        }
        // Check if we are within the tightest bounds beyond which
        // we would not need to run the ML model.
        boolean withinRange = x <= mMLEnableWidth + mLeftInset
                || x >= (mDisplaySize.x - mMLEnableWidth - mRightInset);
        if (!withinRange) {
            int results = -1;
            if (mUseMLModel && (results = getBackGesturePredictionsCategory(x, y, app)) != -1) {
                withinRange = results == 1;
            } else {
                // Denotes whether we should proceed with the gesture.
                // Even if it is false, we may want to log it assuming
                // it is not invalid due to exclusion.
                withinRange = x <= mEdgeWidthLeft + mLeftInset
                        || x >= (mDisplaySize.x - mEdgeWidthRight - mRightInset);
            }
        }

        // For debugging purposes
        if (mPredictionLog.size() >= MAX_LOGGED_PREDICTIONS) {
            mPredictionLog.removeFirst();
        }
        mPredictionLog.addLast(String.format("[%d,%d,%d,%f,%d]",
                x, y, app, mMLResults, withinRange ? 1 : 0));
>>>>>>> b17db7a3

        // Always allow if the user is in a transient sticky immersive state
        if (mIsNavBarShownTransiently) {
            mLogGesture = true;
            return withinRange;
        }

        /* If Launcher is showing and wants to block back gesture, let's still trigger our custom
        swipe actions at the very bottom of the screen, because we are cool.*/
        boolean isInExcludedRegion = false;
        // still block extended swipe if keyboard is showing, to avoid conflicts with IME gestures
        if (!mImeVisible && (
                mIsExtendedSwipe
                || (mLeftLongSwipeAction != 0 && mIsOnLeftEdge)  || (mRightLongSwipeAction != 0 && !mIsOnLeftEdge))) {
            isInExcludedRegion= mExcludeRegion.contains(x, y)
                && y < ((mDisplaySize.y / 4) * 3);
        } else {
            isInExcludedRegion= mExcludeRegion.contains(x, y);
        }
        if (isInExcludedRegion) {
            if (withinRange) {
                // Log as exclusion only if it is in acceptable range in the first place.
                mOverviewProxyService.notifyBackAction(
                        false /* completed */, -1, -1, false /* isButton */, !mIsOnLeftEdge);
                // We don't have the end point for logging purposes.
                mEndPoint.x = -1;
                mEndPoint.y = -1;
                mLogGesture = true;
                logGesture(SysUiStatsLog.BACK_GESTURE__TYPE__INCOMPLETE_EXCLUDED);
            }
            return false;
        }

        mInRejectedExclusion = mUnrestrictedExcludeRegion.contains(x, y);
        mLogGesture = true;
        return withinRange;
    }

    public void setImeVisible(boolean visible) {
        mImeVisible = visible;
    }

    private void cancelGesture(MotionEvent ev) {
        // Send action cancel to reset all the touch events
        mHandler.removeCallbacksAndMessages(null);
        mAllowGesture = false;
        mLogGesture = false;
        mInRejectedExclusion = false;
        MotionEvent cancelEv = MotionEvent.obtain(ev);
        cancelEv.setAction(MotionEvent.ACTION_CANCEL);
        mEdgeBackPlugin.onMotionEvent(cancelEv);
        cancelEv.recycle();
    }

    private void logGesture(int backType) {
        if (!mLogGesture) {
            return;
        }
        mLogGesture = false;
        String logPackageName = "";
        // Due to privacy, only top 100 most used apps by all users can be logged.
        if (mUseMLModel && mVocab.containsKey(mPackageName) && mVocab.get(mPackageName) < 100) {
            logPackageName = mPackageName;
        }
        SysUiStatsLog.write(SysUiStatsLog.BACK_GESTURE_REPORTED_REPORTED, backType,
                (int) mDownPoint.y, mIsOnLeftEdge
                        ? SysUiStatsLog.BACK_GESTURE__X_LOCATION__LEFT
                        : SysUiStatsLog.BACK_GESTURE__X_LOCATION__RIGHT,
                (int) mDownPoint.x, (int) mDownPoint.y,
                (int) mEndPoint.x, (int) mEndPoint.y,
                mEdgeWidthLeft + mLeftInset,
                mDisplaySize.x - (mEdgeWidthRight + mRightInset),
                mUseMLModel ? mMLResults : -2, logPackageName);
    }

    private void onMotionEvent(MotionEvent ev) {
        int action = ev.getActionMasked();
        if (action == MotionEvent.ACTION_DOWN) {
            // Verify if this is in within the touch region and we aren't in immersive mode, and
            // either the bouncer is showing or the notification panel is hidden
            mIsOnLeftEdge = ev.getX() <= mEdgeWidthLeft + mLeftInset;
            mMLResults = 0;
            mLogGesture = false;
            mInRejectedExclusion = false;
            mAllowGesture = !mDisabledForQuickstep && mIsBackGestureAllowed
                    && !mGestureBlockingActivityRunning
                    && !QuickStepContract.isBackGestureDisabled(mSysUiFlags)
                    && isWithinTouchRegion((int) ev.getX(), (int) ev.getY());
            if (mAllowGesture) {
                mEdgeBackPlugin.setIsLeftPanel(mIsOnLeftEdge);
                mEdgeBackPlugin.onMotionEvent(ev);
            }
            if (mLogGesture) {
                mDownPoint.set(ev.getX(), ev.getY());
                mEndPoint.set(-1, -1);
                mThresholdCrossed = false;
            }
        } else if (mAllowGesture || mLogGesture) {
            if (!mThresholdCrossed) {
                // mThresholdCrossed is true only after the first move event
                // then other events will go straight to "forward touch" line
                mEndPoint.x = (int) ev.getX();
                mEndPoint.y = (int) ev.getY();
                if (action == MotionEvent.ACTION_POINTER_DOWN) {
                    if (mAllowGesture) {
                        logGesture(SysUiStatsLog.BACK_GESTURE__TYPE__INCOMPLETE_MULTI_TOUCH);
                        // We do not support multi touch for back gesture
                        cancelGesture(ev);
                    }
                    mLogGesture = false;
                    return;
                } else if (action == MotionEvent.ACTION_MOVE) {
                    int elapsedTime = (int)(ev.getEventTime() - ev.getDownTime());
                    if (elapsedTime > mLongPressTimeout) {
                        if (mAllowGesture) {
                            logGesture(SysUiStatsLog.BACK_GESTURE__TYPE__INCOMPLETE_LONG_PRESS);
                            cancelGesture(ev);
                        }
                        mLogGesture = false;
                        return;
                    }
                    float dx = Math.abs(ev.getX() - mDownPoint.x);
                    float dy = Math.abs(ev.getY() - mDownPoint.y);
                    if (dy > dx && dy > mTouchSlop) {
                        if (mAllowGesture) {
                            logGesture(SysUiStatsLog.BACK_GESTURE__TYPE__INCOMPLETE_VERTICAL_MOVE);
                            cancelGesture(ev);
                        }
                        mLogGesture = false;
                        return;
                    } else if (dx > dy && dx > mTouchSlop) {
                        if (mAllowGesture) {
                            mThresholdCrossed = true;
                        if (!mIsExtendedSwipe && ((mLeftLongSwipeAction != 0 && mIsOnLeftEdge)
                                || (mRightLongSwipeAction != 0 && !mIsOnLeftEdge))) {
                                mLongSwipeAction.setIsVertical(false);
                                mHandler.postDelayed(mLongSwipeAction, (mTimeout - elapsedTime));
                                // mThresholdCrossed is now set to true so on next move event the handler won't get triggered again
                            }
                            // Capture inputs
                            mInputMonitor.pilferPointers();
                        } else {
                            logGesture(SysUiStatsLog.BACK_GESTURE__TYPE__INCOMPLETE_FAR_FROM_EDGE);
                        }
                    }
                }
            }

            boolean isUp = action == MotionEvent.ACTION_UP;
            boolean isCancel = action == MotionEvent.ACTION_CANCEL;
            boolean isMove = action == MotionEvent.ACTION_MOVE;
            if (isMove && mIsExtendedSwipe) {
                float deltaX = Math.abs(ev.getX() - mDownPoint.x);
                float deltaY = Math.abs(ev.getY() - mDownPoint.y);
                // give priority to horizontal (X) swipe
                if (deltaX  > (int)((mDisplaySize.x / 4) * 2.5f)) {
                    mLongSwipeAction.setIsVertical(false);
                    mLongSwipeAction.run();
                }
                if (deltaY  > (mDisplaySize.y / 4)) {
                    mLongSwipeAction.setIsVertical(true);
                    mLongSwipeAction.run();
                }
            }
            if (isUp || isCancel) {
                mHandler.removeCallbacksAndMessages(null);
            }

            if (mAllowGesture) {
                // forward touch
                mEdgeBackPlugin.onMotionEvent(ev);
            }
        }

        Dependency.get(ProtoTracer.class).update();
    }

    private SwipeRunnable mLongSwipeAction = new SwipeRunnable();
    private class SwipeRunnable implements Runnable {
        private boolean mIsVertical;

        public void setIsVertical(boolean vertical) {
            mIsVertical = vertical;
        }

        @Override
        public void run() {
            triggerAction(mIsVertical);
        }
    }

    private void prepareForAction() {
        // cancel touch event then trigger the action
        final long now = SystemClock.uptimeMillis();
        final MotionEvent ev = MotionEvent.obtain(now, now,
                MotionEvent.ACTION_CANCEL, 0.0f, 0.0f, 0);
        cancelGesture(ev);
        mVibrator.vibrate(VibrationEffect.get(VibrationEffect.EFFECT_HEAVY_CLICK));
    }

    private void triggerAction(boolean isVertical) {
        int action = mIsOnLeftEdge ? (isVertical ? mLeftVerticalSwipeAction : mLeftLongSwipeAction)
                : (isVertical ? mRightVerticalSwipeAction : mRightLongSwipeAction);

        if (action == 0) return;

        prepareForAction();
        LineageButtons.getAttachedInstance(mContext).
                triggerAction(action, mIsOnLeftEdge, isVertical, mContext);
    }

    private void updateDisabledForQuickstep() {
        int rotation = mContext.getResources().getConfiguration().windowConfiguration.getRotation();
        mDisabledForQuickstep = mStartingQuickstepRotation > -1 &&
                mStartingQuickstepRotation != rotation;
    }

    @Override
    public void onDisplayAdded(int displayId) { }

    @Override
    public void onDisplayRemoved(int displayId) { }

    @Override
    public void onDisplayChanged(int displayId) {
        if (mStartingQuickstepRotation > -1) {
            updateDisabledForQuickstep();
        }

        if (displayId == mDisplayId) {
            updateDisplaySize();
        }
    }

    private void updateDisplaySize() {
        mContext.getDisplay().getRealSize(mDisplaySize);
        if (mEdgeBackPlugin != null) {
            mEdgeBackPlugin.setDisplaySize(mDisplaySize);
        }
    }

    private void sendEvent(int action, int code) {
        long when = SystemClock.uptimeMillis();
        final KeyEvent ev = new KeyEvent(when, when, action, code, 0 /* repeat */,
                0 /* metaState */, KeyCharacterMap.VIRTUAL_KEYBOARD, 0 /* scancode */,
                KeyEvent.FLAG_FROM_SYSTEM | KeyEvent.FLAG_VIRTUAL_HARD_KEY,
                InputDevice.SOURCE_NAVIGATION_BAR);

        // Bubble controller will give us a valid display id if it should get the back event
        BubbleController bubbleController = Dependency.get(BubbleController.class);
        int bubbleDisplayId = bubbleController.getExpandedDisplayId(mContext);
        if (code == KeyEvent.KEYCODE_BACK && bubbleDisplayId != INVALID_DISPLAY) {
            ev.setDisplayId(bubbleDisplayId);
        }
        InputManager.getInstance().injectInputEvent(ev, InputManager.INJECT_INPUT_EVENT_MODE_ASYNC);
    }

    public void setInsets(int leftInset, int rightInset) {
        mLeftInset = leftInset;
        mRightInset = rightInset;
        if (mEdgeBackPlugin != null) {
            mEdgeBackPlugin.setInsets(leftInset, rightInset);
        }
    }

    public void dump(PrintWriter pw) {
        pw.println("EdgeBackGestureHandler:");
        pw.println("  mIsEnabled=" + mIsEnabled);
        pw.println("  mIsBackGestureAllowed=" + mIsBackGestureAllowed);
        pw.println("  mAllowGesture=" + mAllowGesture);
        pw.println("  mDisabledForQuickstep=" + mDisabledForQuickstep);
        pw.println("  mStartingQuickstepRotation=" + mStartingQuickstepRotation);
        pw.println("  mInRejectedExclusion" + mInRejectedExclusion);
        pw.println("  mExcludeRegion=" + mExcludeRegion);
        pw.println("  mUnrestrictedExcludeRegion=" + mUnrestrictedExcludeRegion);
        pw.println("  mIsAttached=" + mIsAttached);
        pw.println("  mEdgeWidthLeft=" + mEdgeWidthLeft);
        pw.println("  mEdgeWidthRight=" + mEdgeWidthRight);
        pw.println("  mIsNavBarShownTransiently=" + mIsNavBarShownTransiently);
        pw.println("  mPredictionLog=" + String.join(";", mPredictionLog));
    }

    private boolean isGestureBlockingActivityRunning() {
        ActivityManager.RunningTaskInfo runningTask =
                ActivityManagerWrapper.getInstance().getRunningTask();
        ComponentName topActivity = runningTask == null ? null : runningTask.topActivity;
        if (topActivity != null) {
            mPackageName = topActivity.getPackageName();
        } else {
            mPackageName = "_UNKNOWN";
        }
        return topActivity != null && mGestureBlockingActivities.contains(topActivity);
    }

    public void setBlockedGesturalNavigation(boolean blocked) {
        mBlockedGesturalNavigation = blocked;
    }

    @Override
    public void writeToProto(SystemUiTraceProto proto) {
        if (proto.edgeBackGestureHandler == null) {
            proto.edgeBackGestureHandler = new EdgeBackGestureHandlerProto();
        }
        proto.edgeBackGestureHandler.allowGesture = mAllowGesture;
    }

    class SysUiInputEventReceiver extends InputEventReceiver {
        SysUiInputEventReceiver(InputChannel channel, Looper looper) {
            super(channel, looper);
        }

        public void onInputEvent(InputEvent event) {
            if (!mBlockedGesturalNavigation) {
                EdgeBackGestureHandler.this.onInputEvent(event);
            }
            finishInputEvent(event, true);
        }
    }
}<|MERGE_RESOLUTION|>--- conflicted
+++ resolved
@@ -217,9 +217,6 @@
     private int mRightInset;
     private int mSysUiFlags;
 
-<<<<<<< HEAD
-    private boolean mBlockedGesturalNavigation;
-=======
     // For Tf-Lite model.
     private BackGestureTfClassifierProvider mBackGestureTfClassifierProvider;
     private Map<String, Integer> mVocab;
@@ -232,7 +229,8 @@
 
     private static final int MAX_LOGGED_PREDICTIONS = 10;
     private ArrayDeque<String> mPredictionLog = new ArrayDeque<>();
->>>>>>> b17db7a3
+
+    private boolean mBlockedGesturalNavigation;
 
     private final GestureNavigationSettingsObserver mGestureNavigationSettingsObserver;
 
@@ -593,17 +591,6 @@
             return false;
         }
 
-<<<<<<< HEAD
-        if (mYDeadzoneDivider != 0 && y < (mDisplaySize.y / mYDeadzoneDivider)) {
-            return false;
-        }
-
-        // Denotes whether we should proceed with the gesture.
-        // Even if it is false, we may want to log it assuming
-        // it is not invalid due to exclusion.
-        boolean withinRange = x <= mEdgeWidthLeft + mLeftInset
-                || x >= (mDisplaySize.x - mEdgeWidthRight - mRightInset);
-=======
         int app = -1;
         if (mVocab != null) {
             app = mVocab.getOrDefault(mPackageName, -1);
@@ -631,7 +618,6 @@
         }
         mPredictionLog.addLast(String.format("[%d,%d,%d,%f,%d]",
                 x, y, app, mMLResults, withinRange ? 1 : 0));
->>>>>>> b17db7a3
 
         // Always allow if the user is in a transient sticky immersive state
         if (mIsNavBarShownTransiently) {
