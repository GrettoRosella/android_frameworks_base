--- conflicted
+++ resolved
@@ -14,11 +14,8 @@
 
 package com.android.systemui.statusbar.policy;
 
-<<<<<<< HEAD
 import android.content.Context;
 
-=======
->>>>>>> daeafccf
 import java.util.Map;
 import java.util.function.Consumer;
 import java.util.function.Supplier;
@@ -35,15 +32,12 @@
         T get();
         Context getContext();
         void destroy();
-<<<<<<< HEAD
         void addCallback(Consumer<T> callback);
-=======
         /**
          * Triggers the extension to cycle through each of the sources again because something
          * (like configuration) may have changed.
          */
         T reload();
->>>>>>> daeafccf
     }
 
     interface ExtensionBuilder<T> {
