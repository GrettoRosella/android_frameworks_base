/*
 * Copyright (C) 2006 The Android Open Source Project
 *
 * Licensed under the Apache License, Version 2.0 (the "License");
 * you may not use this file except in compliance with the License.
 * You may obtain a copy of the License at
 *
 *      http://www.apache.org/licenses/LICENSE-2.0
 *
 * Unless required by applicable law or agreed to in writing, software
 * distributed under the License is distributed on an "AS IS" BASIS,
 * WITHOUT WARRANTIES OR CONDITIONS OF ANY KIND, either express or implied.
 * See the License for the specific language governing permissions and
 * limitations under the License.
 */

package com.android.systemui.statusbar.policy;

import android.app.StatusBarManager;
import android.content.BroadcastReceiver;
import android.content.ContentResolver;
import android.content.Context;
import android.content.Intent;
import android.content.IntentFilter;
import android.content.res.TypedArray;
import android.database.ContentObserver;
import android.graphics.Rect;
import android.os.Bundle;
import android.os.Handler;
import android.os.Parcelable;
import android.os.SystemClock;
import android.os.UserHandle;
import android.provider.Settings;
import android.text.Spannable;
import android.text.SpannableStringBuilder;
import android.text.format.DateFormat;
import android.text.style.CharacterStyle;
import android.text.style.RelativeSizeSpan;
import android.util.AttributeSet;
import android.view.Display;
import android.view.View;
import android.widget.TextView;

import com.android.settingslib.Utils;
import com.android.systemui.DemoMode;
import com.android.systemui.Dependency;
import com.android.systemui.FontSizeUtils;
import com.android.systemui.R;
import com.android.systemui.broadcast.BroadcastDispatcher;
import com.android.systemui.plugins.DarkIconDispatcher;
import com.android.systemui.plugins.DarkIconDispatcher.DarkReceiver;
import com.android.systemui.settings.CurrentUserTracker;
import com.android.systemui.statusbar.CommandQueue;
import com.android.systemui.statusbar.policy.ConfigurationController.ConfigurationListener;

import libcore.icu.LocaleData;

import java.text.SimpleDateFormat;
import java.util.Calendar;
import java.util.Date;
import java.util.Locale;
import java.util.TimeZone;

/**
 * Digital clock for the status bar.
 */
public class Clock extends TextView implements DemoMode, CommandQueue.Callbacks,
        DarkReceiver, ConfigurationListener {

    private static final String CLOCK_SUPER_PARCELABLE = "clock_super_parcelable";
    private static final String CURRENT_USER_ID = "current_user_id";
    private static final String VISIBLE_BY_POLICY = "visible_by_policy";
    private static final String VISIBLE_BY_USER = "visible_by_user";
    private static final String SHOW_SECONDS = "show_seconds";
    private static final String VISIBILITY = "visibility";

    private final CurrentUserTracker mCurrentUserTracker;
    private final CommandQueue mCommandQueue;
    private int mCurrentUserId;

    protected boolean mClockVisibleByPolicy = true;
    protected boolean mClockVisibleByUser = true;
    protected boolean mClockHideableByUser = true;

<<<<<<< HEAD
    protected boolean mAttached;
    protected Calendar mCalendar;
    protected String mClockFormatString;
    protected SimpleDateFormat mClockFormat;
=======
    private boolean mAttached;
    private boolean mScreenReceiverRegistered;
    private Calendar mCalendar;
    private String mClockFormatString;
    private SimpleDateFormat mClockFormat;
>>>>>>> e0b64f17
    private SimpleDateFormat mContentDescriptionFormat;
    protected Locale mLocale;
    private boolean mScreenOn = true;

    public static final int AM_PM_STYLE_GONE = 0;
    public static final int AM_PM_STYLE_SMALL = 1;
    public static final int AM_PM_STYLE_NORMAL = 2;

    private static int AM_PM_STYLE = AM_PM_STYLE_GONE;

    public static final int CLOCK_DATE_DISPLAY_GONE = 0;
    public static final int CLOCK_DATE_DISPLAY_SMALL = 1;
    public static final int CLOCK_DATE_DISPLAY_NORMAL = 2;

    public static final int CLOCK_DATE_STYLE_REGULAR = 0;
    public static final int CLOCK_DATE_STYLE_LOWERCASE = 1;
    public static final int CLOCK_DATE_STYLE_UPPERCASE = 2;

    public static final int STYLE_DATE_LEFT = 0;
    public static final int STYLE_DATE_RIGHT = 1;

    public static final int STYLE_CLOCK_LEFT = 0;
    public static final int STYLE_CLOCK_CENTER = 1;
    public static final int STYLE_CLOCK_RIGHT = 2;

    protected int mClockDateDisplay = CLOCK_DATE_DISPLAY_GONE;
    protected int mClockDateStyle = CLOCK_DATE_STYLE_REGULAR;
    protected int mClockStyle = STYLE_CLOCK_LEFT;
    protected String mClockDateFormat = null;
    protected int mClockDatePosition;
    protected boolean mShowClock = true;
    private int mAmPmStyle;
    private final boolean mShowDark;
    protected boolean mQsHeader;
    private boolean mShowSeconds;
    private Handler mSecondsHandler;
    private SettingsObserver mSettingsObserver;

    /**
     * Whether we should use colors that adapt based on wallpaper/the scrim behind quick settings
     * for text.
     */
    private boolean mUseWallpaperTextColor;

    /**
     * Color to be set on this {@link TextView}, when wallpaperTextColor is <b>not</b> utilized.
     */
    private int mNonAdaptedColor;

    protected class SettingsObserver extends ContentObserver {
        SettingsObserver(Handler handler) {
            super(handler);
        }

        void observe() {
            ContentResolver resolver = mContext.getContentResolver();
            resolver.registerContentObserver(Settings.System.getUriFor(
                    Settings.System.STATUSBAR_CLOCK),
                    false, this, UserHandle.USER_ALL);
            resolver.registerContentObserver(Settings.System.getUriFor(
                    Settings.System.STATUSBAR_CLOCK_STYLE),
                    false, this, UserHandle.USER_ALL);
            resolver.registerContentObserver(Settings.System.getUriFor(
                    Settings.System.STATUSBAR_CLOCK_SECONDS),
                    false, this, UserHandle.USER_ALL);
            resolver.registerContentObserver(Settings.System.getUriFor(
                    Settings.System.STATUSBAR_CLOCK_AM_PM_STYLE),
                    false, this, UserHandle.USER_ALL);
            resolver.registerContentObserver(Settings.System.getUriFor(
                    Settings.System.STATUSBAR_CLOCK_DATE_DISPLAY),
                    false, this, UserHandle.USER_ALL);
            resolver.registerContentObserver(Settings.System.getUriFor(
                    Settings.System.STATUSBAR_CLOCK_DATE_STYLE),
                    false, this, UserHandle.USER_ALL);
            resolver.registerContentObserver(Settings.System.getUriFor(
                    Settings.System.STATUSBAR_CLOCK_DATE_FORMAT),
                    false, this, UserHandle.USER_ALL);
            resolver.registerContentObserver(Settings.System.getUriFor(
                    Settings.System.STATUSBAR_CLOCK_DATE_POSITION),
                    false, this, UserHandle.USER_ALL);
            updateSettings();
        }

        @Override
        public void onChange(boolean selfChange) {
            updateSettings();
        }
    }

    private final BroadcastDispatcher mBroadcastDispatcher;
    public Clock(Context context, AttributeSet attrs) {
        this(context, attrs, 0);
    }

    public Clock(Context context, AttributeSet attrs, int defStyle) {
        super(context, attrs, defStyle);
        mCommandQueue = Dependency.get(CommandQueue.class);
        TypedArray a = context.getTheme().obtainStyledAttributes(
                attrs,
                R.styleable.Clock,
                0, 0);
        try {
            mAmPmStyle = a.getInt(R.styleable.Clock_amPmStyle, AM_PM_STYLE_GONE);
            mShowDark = a.getBoolean(R.styleable.Clock_showDark, true);
            mNonAdaptedColor = getCurrentTextColor();
        } finally {
            a.recycle();
        }
        mBroadcastDispatcher = Dependency.get(BroadcastDispatcher.class);
        mCurrentUserTracker = new CurrentUserTracker(mBroadcastDispatcher) {
            @Override
            public void onUserSwitched(int newUserId) {
                mCurrentUserId = newUserId;
            }
        };
        updateSettings();
    }

    @Override
    public Parcelable onSaveInstanceState() {
        Bundle bundle = new Bundle();
        bundle.putParcelable(CLOCK_SUPER_PARCELABLE, super.onSaveInstanceState());
        bundle.putInt(CURRENT_USER_ID, mCurrentUserId);
        bundle.putBoolean(VISIBLE_BY_POLICY, mClockVisibleByPolicy);
        bundle.putBoolean(VISIBLE_BY_USER, mClockVisibleByUser);
        bundle.putBoolean(SHOW_SECONDS, mShowSeconds);
        bundle.putInt(VISIBILITY, getVisibility());

        return bundle;
    }

    @Override
    public void onRestoreInstanceState(Parcelable state) {
        if (state == null || !(state instanceof Bundle)) {
            super.onRestoreInstanceState(state);
            return;
        }

        Bundle bundle = (Bundle) state;
        Parcelable superState = bundle.getParcelable(CLOCK_SUPER_PARCELABLE);
        super.onRestoreInstanceState(superState);
        if (bundle.containsKey(CURRENT_USER_ID)) {
            mCurrentUserId = bundle.getInt(CURRENT_USER_ID);
        }
        mClockVisibleByPolicy = bundle.getBoolean(VISIBLE_BY_POLICY, true);
        mClockVisibleByUser = bundle.getBoolean(VISIBLE_BY_USER, true);
        mShowSeconds = bundle.getBoolean(SHOW_SECONDS, false);
        if (bundle.containsKey(VISIBILITY)) {
            super.setVisibility(bundle.getInt(VISIBILITY));
        }
    }

    @Override
    protected void onAttachedToWindow() {
        super.onAttachedToWindow();

        if (!mAttached) {
            mAttached = true;
            IntentFilter filter = new IntentFilter();

            filter.addAction(Intent.ACTION_TIME_TICK);
            filter.addAction(Intent.ACTION_TIME_CHANGED);
            filter.addAction(Intent.ACTION_TIMEZONE_CHANGED);
            filter.addAction(Intent.ACTION_CONFIGURATION_CHANGED);
            filter.addAction(Intent.ACTION_USER_SWITCHED);
            filter.addAction(Intent.ACTION_SCREEN_ON);
            filter.addAction(Intent.ACTION_SCREEN_OFF);

            // NOTE: This receiver could run before this method returns, as it's not dispatching
            // on the main thread and BroadcastDispatcher may not need to register with Context.
            // The receiver will return immediately if the view does not have a Handler yet.
            mBroadcastDispatcher.registerReceiverWithHandler(mIntentReceiver, filter,
                    Dependency.get(Dependency.TIME_TICK_HANDLER), UserHandle.ALL);
            mCommandQueue.addCallback(this);
            if (mShowDark) {
                Dependency.get(DarkIconDispatcher.class).addDarkReceiver(this);
            }
            mCurrentUserTracker.startTracking();
            mCurrentUserId = mCurrentUserTracker.getCurrentUserId();
        }

        // The time zone may have changed while the receiver wasn't registered, so update the Time
        mCalendar = Calendar.getInstance(TimeZone.getDefault());
        mClockFormatString = "";

        if (mSettingsObserver == null) {
            mSettingsObserver = new SettingsObserver(new Handler());
        }
        mSettingsObserver.observe();
        updateSettings();
        updateShowSeconds();
    }

    @Override
    protected void onDetachedFromWindow() {
        super.onDetachedFromWindow();
        if (mScreenReceiverRegistered) {
            mScreenReceiverRegistered = false;
            mBroadcastDispatcher.unregisterReceiver(mScreenReceiver);
            if (mSecondsHandler != null) {
                mSecondsHandler.removeCallbacks(mSecondTick);
                mSecondsHandler = null;
            }
        }
        if (mAttached) {
            mBroadcastDispatcher.unregisterReceiver(mIntentReceiver);
            getContext().getContentResolver().unregisterContentObserver(mSettingsObserver);
            mAttached = false;
            mCommandQueue.removeCallback(this);
            if (mShowDark) {
                Dependency.get(DarkIconDispatcher.class).removeDarkReceiver(this);
            }
            mCurrentUserTracker.stopTracking();
        }
    }

    private final BroadcastReceiver mIntentReceiver = new BroadcastReceiver() {
        @Override
        public void onReceive(Context context, Intent intent) {
            // If the handler is null, it means we received a broadcast while the view has not
            // finished being attached or in the process of being detached.
            // In that case, do not post anything.
            Handler handler = getHandler();
            if (handler == null) return;

            String action = intent.getAction();
            if (action.equals(Intent.ACTION_TIMEZONE_CHANGED)) {
                String tz = intent.getStringExtra(Intent.EXTRA_TIMEZONE);
                handler.post(() -> {
                    mCalendar = Calendar.getInstance(TimeZone.getTimeZone(tz));
                    if (mClockFormat != null) {
                        mClockFormat.setTimeZone(mCalendar.getTimeZone());
                    }
                });
            } else if (action.equals(Intent.ACTION_CONFIGURATION_CHANGED)) {
                final Locale newLocale = getResources().getConfiguration().locale;
                handler.post(() -> {
                    if (!newLocale.equals(mLocale)) {
                        mLocale = newLocale;
                    }
                    updateSettings();
                    return;
                });
            }

            if (action.equals(Intent.ACTION_SCREEN_ON)) {
                mScreenOn = true;
            } else if (action.equals(Intent.ACTION_SCREEN_OFF)) {
                mScreenOn = false;
            }

            if (mScreenOn) {
                handler.post(() -> updateClock());
            }
        }
    };

    @Override
    public void setVisibility(int visibility) {
        if (visibility == View.VISIBLE && !shouldBeVisible()) {
            return;
        }

        super.setVisibility(visibility);
    }

    public void setClockVisibleByUser(boolean visible) {
        if (mClockHideableByUser) {
            mClockVisibleByUser = visible;
            updateClockVisibility();
        }
    }

    public void setClockVisibilityByPolicy(boolean visible) {
        mClockVisibleByPolicy = visible;
        updateClockVisibility();
    }

    private boolean shouldBeVisible() {
        return mClockVisibleByPolicy && mClockVisibleByUser;
    }

    protected void updateClockVisibility() {
        boolean visible = ((mClockStyle == STYLE_CLOCK_LEFT) || (mQsHeader))
                && mShowClock && mClockVisibleByPolicy && mClockVisibleByUser;
        int visibility = visible ? View.VISIBLE : View.GONE;
        super.setVisibility(visibility);
    }

    public boolean isClockVisible() {
        return mClockVisibleByPolicy && mClockVisibleByUser;
    }

    public void setClockHideableByUser(boolean value) {
        mClockHideableByUser = value;
    }

    final void updateClock() {
        if (mDemoMode) return;
        mCalendar.setTimeInMillis(System.currentTimeMillis());
        setText(getSmallTime());
        setContentDescription(mContentDescriptionFormat.format(mCalendar.getTime()));
    }

    @Override
    public void disable(int displayId, int state1, int state2, boolean animate) {
        if (displayId != getDisplay().getDisplayId()) {
            return;
        }
        boolean clockVisibleByPolicy = (state1 & StatusBarManager.DISABLE_CLOCK) == 0;
        if (clockVisibleByPolicy != mClockVisibleByPolicy) {
            setClockVisibilityByPolicy(clockVisibleByPolicy);
        }
    }

    @Override
    public void onDarkChanged(Rect area, float darkIntensity, int tint) {
        mNonAdaptedColor = DarkIconDispatcher.getTint(area, this, tint);
        if (!mUseWallpaperTextColor) {
            setTextColor(mNonAdaptedColor);
        }
    }

    @Override
    public void onDensityOrFontScaleChanged() {
        FontSizeUtils.updateFontSize(this, R.dimen.status_bar_clock_size);
        setPaddingRelative(
                mContext.getResources().getDimensionPixelSize(
                        R.dimen.status_bar_clock_starting_padding),
                0,
                mContext.getResources().getDimensionPixelSize(
                        R.dimen.status_bar_clock_end_padding),
                0);
    }

    /**
     * Sets whether the clock uses the wallpaperTextColor. If we're not using it, we'll revert back
     * to dark-mode-based/tinted colors.
     *
     * @param shouldUseWallpaperTextColor whether we should use wallpaperTextColor for text color
     */
    public void useWallpaperTextColor(boolean shouldUseWallpaperTextColor) {
        if (shouldUseWallpaperTextColor == mUseWallpaperTextColor) {
            return;
        }
        mUseWallpaperTextColor = shouldUseWallpaperTextColor;

        if (mUseWallpaperTextColor) {
            setTextColor(Utils.getColorAttr(mContext, R.attr.wallpaperTextColor));
        } else {
            setTextColor(mNonAdaptedColor);
        }
    }

    private void updateShowSeconds() {
        if (mShowSeconds) {
            // Wait until we have a display to start trying to show seconds.
            if (mSecondsHandler == null && getDisplay() != null) {
                mSecondsHandler = new Handler();
                if (getDisplay().getState() == Display.STATE_ON) {
                    mSecondsHandler.postAtTime(mSecondTick,
                            SystemClock.uptimeMillis() / 1000 * 1000 + 1000);
                }
                mScreenReceiverRegistered = true;
                IntentFilter filter = new IntentFilter(Intent.ACTION_SCREEN_OFF);
                filter.addAction(Intent.ACTION_SCREEN_ON);
                mBroadcastDispatcher.registerReceiver(mScreenReceiver, filter);
            }
        } else {
            if (mSecondsHandler != null) {
                mScreenReceiverRegistered = false;
                mBroadcastDispatcher.unregisterReceiver(mScreenReceiver);
                mSecondsHandler.removeCallbacks(mSecondTick);
                mSecondsHandler = null;
                updateClock();
            }
        }
    }

    private final CharSequence getSmallTime() {
        Context context = getContext();
        boolean is24 = DateFormat.is24HourFormat(context, mCurrentUserId);
        LocaleData d = LocaleData.get(context.getResources().getConfiguration().locale);

        final char MAGIC1 = '\uEF00';
        final char MAGIC2 = '\uEF01';

        SimpleDateFormat sdf;
        String format = mShowSeconds
                ? is24 ? d.timeFormat_Hms : d.timeFormat_hms
                : is24 ? d.timeFormat_Hm : d.timeFormat_hm;
        if (!format.equals(mClockFormatString)) {
            mContentDescriptionFormat = new SimpleDateFormat(format);
            /*
             * Search for an unquoted "a" in the format string, so we can
             * add dummy characters around it to let us find it again after
             * formatting and change its size.
             */
            if (mAmPmStyle != AM_PM_STYLE_NORMAL) {
                int a = -1;
                boolean quoted = false;
                for (int i = 0; i < format.length(); i++) {
                    char c = format.charAt(i);

                    if (c == '\'') {
                        quoted = !quoted;
                    }
                    if (!quoted && c == 'a') {
                        a = i;
                        break;
                    }
                }

                if (a >= 0) {
                    // Move a back so any whitespace before AM/PM is also in the alternate size.
                    final int b = a;
                    while (a > 0 && Character.isWhitespace(format.charAt(a-1))) {
                        a--;
                    }
                    format = format.substring(0, a) + MAGIC1 + format.substring(a, b)
                        + "a" + MAGIC2 + format.substring(b + 1);
                }
            }
            mClockFormat = sdf = new SimpleDateFormat(format);
            mClockFormatString = format;
        } else {
            sdf = mClockFormat;
        }

        CharSequence dateString = null;

        String result = "";
        String timeResult = sdf.format(mCalendar.getTime());
        String dateResult = "";

        if (mClockDateDisplay != CLOCK_DATE_DISPLAY_GONE) {
            Date now = new Date();

            if (mClockDateFormat == null || mClockDateFormat.isEmpty()) {
                // Set dateString to short uppercase Weekday if empty
                dateString = DateFormat.format("EEE", now);
            } else {
                dateString = DateFormat.format(mClockDateFormat, now);
            }
            if (mClockDateStyle == CLOCK_DATE_STYLE_LOWERCASE) {
                // When Date style is small, convert date to uppercase
                dateResult = dateString.toString().toLowerCase();
            } else if (mClockDateStyle == CLOCK_DATE_STYLE_UPPERCASE) {
                dateResult = dateString.toString().toUpperCase();
            } else {
                dateResult = dateString.toString();
            }
            result = (mClockDatePosition == STYLE_DATE_LEFT) ? dateResult + " " + timeResult
                    : timeResult + " " + dateResult;
        } else {
            // No date, just show time
            result = timeResult;
        }

        SpannableStringBuilder formatted = new SpannableStringBuilder(result);

        if (mClockDateDisplay != CLOCK_DATE_DISPLAY_NORMAL) {
            if (dateString != null) {
                int dateStringLen = dateString.length();
                int timeStringOffset = (mClockDatePosition == STYLE_DATE_RIGHT)
                        ? timeResult.length() + 1 : 0;
                if (mClockDateDisplay == CLOCK_DATE_DISPLAY_GONE) {
                    formatted.delete(0, dateStringLen);
                } else {
                    if (mClockDateDisplay == CLOCK_DATE_DISPLAY_SMALL) {
                        CharacterStyle style = new RelativeSizeSpan(0.7f);
                        formatted.setSpan(style, timeStringOffset,
                                timeStringOffset + dateStringLen,
                                Spannable.SPAN_EXCLUSIVE_INCLUSIVE);
                    }
                }
            }
        }

        if (mAmPmStyle != AM_PM_STYLE_NORMAL) {
            int magic1 = result.indexOf(MAGIC1);
            int magic2 = result.indexOf(MAGIC2);
            if (magic1 >= 0 && magic2 > magic1) {
                if (mAmPmStyle == AM_PM_STYLE_GONE) {
                    formatted.delete(magic1, magic2+1);
                } else {
                    if (mAmPmStyle == AM_PM_STYLE_SMALL) {
                        CharacterStyle style = new RelativeSizeSpan(0.7f);
                        formatted.setSpan(style, magic1, magic2,
                                          Spannable.SPAN_EXCLUSIVE_INCLUSIVE);
                    }
                    formatted.delete(magic2, magic2 + 1);
                    formatted.delete(magic1, magic1 + 1);
                }
            }
        }
        return formatted;
    }


    private void updateStatus() {
        if (mAttached) {
            updateClock();
            updateShowSeconds();
        }
    }

    private boolean mDemoMode;

    @Override
    public void dispatchDemoCommand(String command, Bundle args) {
        if (!mDemoMode && command.equals(COMMAND_ENTER)) {
            mDemoMode = true;
        } else if (mDemoMode && command.equals(COMMAND_EXIT)) {
            mDemoMode = false;
            updateClock();
        } else if (mDemoMode && command.equals(COMMAND_CLOCK)) {
            String millis = args.getString("millis");
            String hhmm = args.getString("hhmm");
            if (millis != null) {
                mCalendar.setTimeInMillis(Long.parseLong(millis));
            } else if (hhmm != null && hhmm.length() == 4) {
                int hh = Integer.parseInt(hhmm.substring(0, 2));
                int mm = Integer.parseInt(hhmm.substring(2));
                boolean is24 = DateFormat.is24HourFormat(getContext(), mCurrentUserId);
                if (is24) {
                    mCalendar.set(Calendar.HOUR_OF_DAY, hh);
                } else {
                    mCalendar.set(Calendar.HOUR, hh);
                }
                mCalendar.set(Calendar.MINUTE, mm);
            }
            setText(getSmallTime());
            setContentDescription(mContentDescriptionFormat.format(mCalendar.getTime()));
        }
    }

    private final BroadcastReceiver mScreenReceiver = new BroadcastReceiver() {
        @Override
        public void onReceive(Context context, Intent intent) {
            String action = intent.getAction();
            if (Intent.ACTION_SCREEN_OFF.equals(action)) {
                if (mSecondsHandler != null) {
                    mSecondsHandler.removeCallbacks(mSecondTick);
                }
            } else if (Intent.ACTION_SCREEN_ON.equals(action)) {
                if (mSecondsHandler != null) {
                    mSecondsHandler.postAtTime(mSecondTick,
                            SystemClock.uptimeMillis() / 1000 * 1000 + 1000);
                }
            }
        }
    };

    private final Runnable mSecondTick = new Runnable() {
        @Override
        public void run() {
            if (mCalendar != null) {
                updateClock();
            }
            mSecondsHandler.postAtTime(this, SystemClock.uptimeMillis() / 1000 * 1000 + 1000);
        }
    };

    protected void updateSettings() {
        ContentResolver resolver = mContext.getContentResolver();

        mShowClock = Settings.System.getIntForUser(resolver,
                Settings.System.STATUSBAR_CLOCK, 1,
                UserHandle.USER_CURRENT) == 1;
        if (mQsHeader) {
            mShowClock = true; // QSHeader clock may override show clock
        }

        mShowSeconds = Settings.System.getIntForUser(resolver,
                Settings.System.STATUSBAR_CLOCK_SECONDS, 0,
                UserHandle.USER_CURRENT) == 1;

        if (!mShowClock) {
            mClockStyle = 1; // internally switch to centered clock layout because
                             // left & right will show up again after QS pulldown
        } else {
            mClockStyle = Settings.System.getIntForUser(resolver,
                    Settings.System.STATUSBAR_CLOCK_STYLE, STYLE_CLOCK_LEFT,
                    UserHandle.USER_CURRENT);
        }

        boolean is24hour = DateFormat.is24HourFormat(mContext);
        int amPmStyle = Settings.System.getIntForUser(resolver,
                Settings.System.STATUSBAR_CLOCK_AM_PM_STYLE,
                AM_PM_STYLE_GONE,
                UserHandle.USER_CURRENT);
        mAmPmStyle = is24hour ? AM_PM_STYLE_GONE : amPmStyle;
        mClockFormatString = "";

        mClockDateDisplay = mQsHeader ? CLOCK_DATE_DISPLAY_GONE
                        : Settings.System.getIntForUser(resolver,
                Settings.System.STATUSBAR_CLOCK_DATE_DISPLAY, CLOCK_DATE_DISPLAY_GONE,
                UserHandle.USER_CURRENT);

        mClockDateStyle = Settings.System.getIntForUser(resolver,
                Settings.System.STATUSBAR_CLOCK_DATE_STYLE, CLOCK_DATE_STYLE_REGULAR,
                UserHandle.USER_CURRENT);

        mClockDateFormat = Settings.System.getString(resolver,
                Settings.System.STATUSBAR_CLOCK_DATE_FORMAT);

        mClockDatePosition = Settings.System.getIntForUser(resolver,
                Settings.System.STATUSBAR_CLOCK_DATE_POSITION, STYLE_DATE_LEFT,
                UserHandle.USER_CURRENT);

        if (mAttached) {
            updateClockVisibility();
            updateClock();
            updateShowSeconds();
        }
    }

    public boolean isClockDateEnabled() {
        return isClockVisible() && mClockDateDisplay != CLOCK_DATE_DISPLAY_GONE;
    }

    public void setQsHeader() {
        mQsHeader = true;
        mClockVisibleByUser = true;
        mClockDateDisplay = CLOCK_DATE_DISPLAY_GONE;
    }
}<|MERGE_RESOLUTION|>--- conflicted
+++ resolved
@@ -82,18 +82,12 @@
     protected boolean mClockVisibleByUser = true;
     protected boolean mClockHideableByUser = true;
 
-<<<<<<< HEAD
     protected boolean mAttached;
     protected Calendar mCalendar;
     protected String mClockFormatString;
     protected SimpleDateFormat mClockFormat;
-=======
-    private boolean mAttached;
+
     private boolean mScreenReceiverRegistered;
-    private Calendar mCalendar;
-    private String mClockFormatString;
-    private SimpleDateFormat mClockFormat;
->>>>>>> e0b64f17
     private SimpleDateFormat mContentDescriptionFormat;
     protected Locale mLocale;
     private boolean mScreenOn = true;
