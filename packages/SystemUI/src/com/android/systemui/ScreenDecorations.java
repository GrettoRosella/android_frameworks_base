/*
 * Copyright (C) 2017 The Android Open Source Project
 *
 * Licensed under the Apache License, Version 2.0 (the "License"); you may not use this file
 * except in compliance with the License. You may obtain a copy of the License at
 *
 *      http://www.apache.org/licenses/LICENSE-2.0
 *
 * Unless required by applicable law or agreed to in writing, software distributed under the
 * License is distributed on an "AS IS" BASIS, WITHOUT WARRANTIES OR CONDITIONS OF ANY
 * KIND, either express or implied. See the License for the specific language governing
 * permissions and limitations under the License.
 */

package com.android.systemui;

import static android.view.Surface.ROTATION_0;
import static android.view.Surface.ROTATION_180;
import static android.view.Surface.ROTATION_270;
import static android.view.Surface.ROTATION_90;
import static android.view.ViewGroup.LayoutParams.MATCH_PARENT;
import static android.view.ViewGroup.LayoutParams.WRAP_CONTENT;
import static android.view.WindowManager.LayoutParams.LAYOUT_IN_DISPLAY_CUTOUT_MODE_ALWAYS;

import static com.android.systemui.tuner.TunablePadding.FLAG_END;
import static com.android.systemui.tuner.TunablePadding.FLAG_START;

import android.annotation.Dimension;
import android.app.Fragment;
import android.content.Context;
import android.content.res.ColorStateList;
import android.content.res.Configuration;
import android.graphics.Canvas;
import android.graphics.Color;
import android.graphics.Matrix;
import android.graphics.Paint;
import android.graphics.Path;
import android.graphics.PixelFormat;
import android.graphics.Rect;
import android.graphics.Region;
import android.hardware.display.DisplayManager;
import android.os.Handler;
import android.os.HandlerThread;
import android.os.SystemProperties;
import android.provider.Settings.Secure;
import androidx.annotation.VisibleForTesting;
import android.util.DisplayMetrics;
import android.util.Log;
import android.view.DisplayCutout;
import android.view.DisplayInfo;
import android.view.Gravity;
import android.view.LayoutInflater;
import android.view.Surface;
import android.view.View;
import android.view.View.OnLayoutChangeListener;
import android.view.ViewGroup;
import android.view.ViewGroup.LayoutParams;
import android.view.ViewTreeObserver;
import android.view.WindowManager;
import android.widget.FrameLayout;
import android.widget.ImageView;

import com.android.internal.util.Preconditions;
import com.android.systemui.RegionInterceptingFrameLayout.RegionInterceptableView;
import com.android.systemui.fragments.FragmentHostManager;
import com.android.systemui.fragments.FragmentHostManager.FragmentListener;
import com.android.systemui.plugins.qs.QS;
import com.android.systemui.qs.SecureSetting;
import com.android.systemui.statusbar.phone.CollapsedStatusBarFragment;
import com.android.systemui.statusbar.phone.StatusBar;
import com.android.systemui.tuner.TunablePadding;
import com.android.systemui.tuner.TunerService;
import com.android.systemui.tuner.TunerService.Tunable;
import com.android.systemui.util.leak.RotationUtils;

/**
 * An overlay that draws screen decorations in software (e.g for rounded corners or display cutout)
 * for antialiasing and emulation purposes.
 */
public class ScreenDecorations extends SystemUI implements Tunable {
    private static final boolean DEBUG = false;
    private static final String TAG = "ScreenDecorations";

    public static final String SIZE = "sysui_rounded_size";
    public static final String PADDING = "sysui_rounded_content_padding";
    private static final boolean DEBUG_SCREENSHOT_ROUNDED_CORNERS =
            SystemProperties.getBoolean("debug.screenshot_rounded_corners", false);

    private DisplayManager mDisplayManager;
    private DisplayManager.DisplayListener mDisplayListener;

    @VisibleForTesting protected int mRoundedDefault;
    @VisibleForTesting protected int mRoundedDefaultTop;
    @VisibleForTesting protected int mRoundedDefaultBottom;
    private View mOverlay;
    private View mBottomOverlay;
    private float mDensity;
    private WindowManager mWindowManager;
    private int mRotation;
    private DisplayCutoutView mCutoutTop;
    private DisplayCutoutView mCutoutBottom;
    private boolean mPendingRotationChange;
<<<<<<< HEAD
=======
    private Handler mHandler;
>>>>>>> 7409b862

    @Override
    public void start() {
        mHandler = startHandlerThread();
        mHandler.post(this::startOnScreenDecorationsThread);
        setupStatusBarPaddingIfNeeded();
    }

    @VisibleForTesting
    Handler startHandlerThread() {
        HandlerThread thread = new HandlerThread("ScreenDecorations");
        thread.start();
        return thread.getThreadHandler();
    }

    private void startOnScreenDecorationsThread() {
        mRotation = RotationUtils.getExactRotation(mContext);
        mWindowManager = mContext.getSystemService(WindowManager.class);
        updateRoundedCornerRadii();
        if (hasRoundedCorners() || shouldDrawCutout()) {
            setupDecorations();
        }

        mDisplayListener = new DisplayManager.DisplayListener() {
            @Override
            public void onDisplayAdded(int displayId) {
                // do nothing
            }

            @Override
            public void onDisplayRemoved(int displayId) {
                // do nothing
            }

            @Override
            public void onDisplayChanged(int displayId) {
<<<<<<< HEAD
                if (mOverlay != null && mBottomOverlay != null
                        && mRotation != RotationUtils.getExactRotation(mContext)) {
=======
                final int newRotation = RotationUtils.getExactRotation(mContext);
                if (mOverlay != null && mBottomOverlay != null && mRotation != newRotation) {
>>>>>>> 7409b862
                    // We cannot immediately update the orientation. Otherwise
                    // WindowManager is still deferring layout until it has finished dispatching
                    // the config changes, which may cause divergence between what we draw
                    // (new orientation), and where we are placed on the screen (old orientation).
                    // Instead we wait until either:
                    // - we are trying to redraw. This because WM resized our window and told us to.
                    // - the config change has been dispatched, so WM is no longer deferring layout.
                    mPendingRotationChange = true;
<<<<<<< HEAD
                    mOverlay.getViewTreeObserver().addOnPreDrawListener(
                            new RestartingPreDrawListener(mOverlay));
                    mBottomOverlay.getViewTreeObserver().addOnPreDrawListener(
                            new RestartingPreDrawListener(mBottomOverlay));

=======
                    if (DEBUG) {
                        Log.i(TAG, "Rotation changed, deferring " + newRotation + ", staying at "
                                + mRotation);
                    }

                    mOverlay.getViewTreeObserver().addOnPreDrawListener(
                            new RestartingPreDrawListener(mOverlay, newRotation));
                    mBottomOverlay.getViewTreeObserver().addOnPreDrawListener(
                            new RestartingPreDrawListener(mBottomOverlay, newRotation));
>>>>>>> 7409b862
                }
                updateOrientation();
            }
        };

        mDisplayManager = (DisplayManager) mContext.getSystemService(
                Context.DISPLAY_SERVICE);
        mDisplayManager.registerDisplayListener(mDisplayListener, mHandler);
        updateOrientation();
    }

    private void setupDecorations() {
        mOverlay = LayoutInflater.from(mContext)
                .inflate(R.layout.rounded_corners, null);
        mCutoutTop = new DisplayCutoutView(mContext, true,
                this::updateWindowVisibilities, this);
        ((ViewGroup)mOverlay).addView(mCutoutTop);
        mBottomOverlay = LayoutInflater.from(mContext)
                .inflate(R.layout.rounded_corners, null);
        mCutoutBottom = new DisplayCutoutView(mContext, false,
                this::updateWindowVisibilities, this);
        ((ViewGroup)mBottomOverlay).addView(mCutoutBottom);

        mOverlay.setSystemUiVisibility(View.SYSTEM_UI_FLAG_LAYOUT_STABLE);
        mOverlay.setAlpha(0);

        mBottomOverlay.setSystemUiVisibility(View.SYSTEM_UI_FLAG_LAYOUT_STABLE);
        mBottomOverlay.setAlpha(0);

        updateViews();

        mWindowManager.addView(mOverlay, getWindowLayoutParams());
        mWindowManager.addView(mBottomOverlay, getBottomLayoutParams());

        DisplayMetrics metrics = new DisplayMetrics();
        mWindowManager.getDefaultDisplay().getMetrics(metrics);
        mDensity = metrics.density;

        Dependency.get(Dependency.MAIN_HANDLER).post(
                () -> Dependency.get(TunerService.class).addTunable(this, SIZE));

        // Watch color inversion and invert the overlay as needed.
        SecureSetting setting = new SecureSetting(mContext, mHandler,
                Secure.ACCESSIBILITY_DISPLAY_INVERSION_ENABLED) {
            @Override
            protected void handleValueChanged(int value, boolean observedChange) {
                int tint = value != 0 ? Color.WHITE : Color.BLACK;
                ColorStateList tintList = ColorStateList.valueOf(tint);
                ((ImageView) mOverlay.findViewById(R.id.left)).setImageTintList(tintList);
                ((ImageView) mOverlay.findViewById(R.id.right)).setImageTintList(tintList);
                ((ImageView) mBottomOverlay.findViewById(R.id.left)).setImageTintList(tintList);
                ((ImageView) mBottomOverlay.findViewById(R.id.right)).setImageTintList(tintList);
                mCutoutTop.setColor(tint);
                mCutoutBottom.setColor(tint);
            }
        };
        setting.setListening(true);
        setting.onChange(false);

        mOverlay.addOnLayoutChangeListener(new OnLayoutChangeListener() {
            @Override
            public void onLayoutChange(View v, int left, int top, int right, int bottom,
                    int oldLeft,
                    int oldTop, int oldRight, int oldBottom) {
                mOverlay.removeOnLayoutChangeListener(this);
                mOverlay.animate()
                        .alpha(1)
                        .setDuration(1000)
                        .start();
                mBottomOverlay.animate()
                        .alpha(1)
                        .setDuration(1000)
                        .start();
            }
        });

        mOverlay.getViewTreeObserver().addOnPreDrawListener(
                new ValidatingPreDrawListener(mOverlay));
        mBottomOverlay.getViewTreeObserver().addOnPreDrawListener(
                new ValidatingPreDrawListener(mBottomOverlay));
    }

    @Override
    protected void onConfigurationChanged(Configuration newConfig) {
<<<<<<< HEAD
        mPendingRotationChange = false;
        updateOrientation();
        if (shouldDrawCutout() && mOverlay == null) {
            setupDecorations();
        }
    }

    protected void updateOrientation() {
=======
        mHandler.post(() -> {
            int oldRotation = mRotation;
            mPendingRotationChange = false;
            updateOrientation();
            updateRoundedCornerRadii();
            if (DEBUG) Log.i(TAG, "onConfigChanged from rot " + oldRotation + " to " + mRotation);
            if (shouldDrawCutout() && mOverlay == null) {
                setupDecorations();
            }
            if (mOverlay != null) {
                // Updating the layout params ensures that ViewRootImpl will call relayoutWindow(),
                // which ensures that the forced seamless rotation will end, even if we updated
                // the rotation before window manager was ready (and was still waiting for sending
                // the updated rotation).
                updateLayoutParams();
            }
        });
    }

    private void updateOrientation() {
        Preconditions.checkState(mHandler.getLooper().getThread() == Thread.currentThread(),
                "must call on " + mHandler.getLooper().getThread()
                        + ", but was " + Thread.currentThread());
>>>>>>> 7409b862
        if (mPendingRotationChange) {
            return;
        }
        int newRotation = RotationUtils.getExactRotation(mContext);
        if (newRotation != mRotation) {
            mRotation = newRotation;

            if (mOverlay != null) {
                updateLayoutParams();
                updateViews();
            }
        }
    }

    private void updateRoundedCornerRadii() {
        final int newRoundedDefault = mContext.getResources().getDimensionPixelSize(
                R.dimen.rounded_corner_radius);
        final int newRoundedDefaultTop = mContext.getResources().getDimensionPixelSize(
                R.dimen.rounded_corner_radius_top);
        final int newRoundedDefaultBottom = mContext.getResources().getDimensionPixelSize(
                R.dimen.rounded_corner_radius_bottom);

        final boolean roundedCornersChanged = mRoundedDefault != newRoundedDefault
                || mRoundedDefaultBottom != newRoundedDefaultBottom
                || mRoundedDefaultTop != newRoundedDefaultTop;

        if (roundedCornersChanged) {
            mRoundedDefault = newRoundedDefault;
            mRoundedDefaultTop = newRoundedDefaultTop;
            mRoundedDefaultBottom = newRoundedDefaultBottom;
            onTuningChanged(SIZE, null);
        }
    }

    private void updateViews() {
        View topLeft = mOverlay.findViewById(R.id.left);
        View topRight = mOverlay.findViewById(R.id.right);
        View bottomLeft = mBottomOverlay.findViewById(R.id.left);
        View bottomRight = mBottomOverlay.findViewById(R.id.right);

        if (mRotation == RotationUtils.ROTATION_NONE) {
            updateView(topLeft, Gravity.TOP | Gravity.LEFT, 0);
            updateView(topRight, Gravity.TOP | Gravity.RIGHT, 90);
            updateView(bottomLeft, Gravity.BOTTOM | Gravity.LEFT, 270);
            updateView(bottomRight, Gravity.BOTTOM | Gravity.RIGHT, 180);
        } else if (mRotation == RotationUtils.ROTATION_LANDSCAPE) {
            updateView(topLeft, Gravity.TOP | Gravity.LEFT, 0);
            updateView(topRight, Gravity.BOTTOM | Gravity.LEFT, 270);
            updateView(bottomLeft, Gravity.TOP | Gravity.RIGHT, 90);;
            updateView(bottomRight, Gravity.BOTTOM | Gravity.RIGHT, 180);
        } else if (mRotation == RotationUtils.ROTATION_UPSIDE_DOWN) {
            updateView(topLeft, Gravity.BOTTOM | Gravity.LEFT, 270);
            updateView(topRight, Gravity.BOTTOM | Gravity.RIGHT, 180);
            updateView(bottomLeft, Gravity.TOP | Gravity.LEFT, 0);
            updateView(bottomRight, Gravity.TOP | Gravity.RIGHT, 90);
        } else if (mRotation == RotationUtils.ROTATION_SEASCAPE) {
            updateView(topLeft, Gravity.BOTTOM | Gravity.RIGHT, 180);
            updateView(topRight, Gravity.TOP | Gravity.RIGHT, 90);
            updateView(bottomLeft, Gravity.BOTTOM | Gravity.LEFT, 270);
            updateView(bottomRight, Gravity.TOP | Gravity.LEFT, 0);
        }

        mCutoutTop.setRotation(mRotation);
        mCutoutBottom.setRotation(mRotation);

        updateWindowVisibilities();
    }

    private void updateView(View v, int gravity, int rotation) {
        ((FrameLayout.LayoutParams)v.getLayoutParams()).gravity = gravity;
        v.setRotation(rotation);
    }

    private void updateWindowVisibilities() {
        updateWindowVisibility(mOverlay);
        updateWindowVisibility(mBottomOverlay);
    }

    private void updateWindowVisibility(View overlay) {
        boolean visibleForCutout = shouldDrawCutout()
                && overlay.findViewById(R.id.display_cutout).getVisibility() == View.VISIBLE;
        boolean visibleForRoundedCorners = hasRoundedCorners();
        overlay.setVisibility(visibleForCutout || visibleForRoundedCorners
                ? View.VISIBLE : View.GONE);
    }

    private boolean hasRoundedCorners() {
        return mRoundedDefault > 0 || mRoundedDefaultBottom > 0 || mRoundedDefaultTop > 0;
    }

    private boolean shouldDrawCutout() {
        return shouldDrawCutout(mContext);
    }

    static boolean shouldDrawCutout(Context context) {
        return context.getResources().getBoolean(
                com.android.internal.R.bool.config_fillMainBuiltInDisplayCutout);
    }


    private void setupStatusBarPaddingIfNeeded() {
        // TODO: This should be moved to a more appropriate place, as it is not related to the
        // screen decorations overlay.
        int padding = mContext.getResources().getDimensionPixelSize(
                R.dimen.rounded_corner_content_padding);
        if (padding != 0) {
            setupStatusBarPadding(padding);
        }

    }

    private void setupStatusBarPadding(int padding) {
        // Add some padding to all the content near the edge of the screen.
        StatusBar sb = getComponent(StatusBar.class);
        View statusBar = (sb != null ? sb.getStatusBarWindow() : null);
        if (statusBar != null) {
            TunablePadding.addTunablePadding(statusBar.findViewById(R.id.keyguard_header), PADDING,
                    padding, FLAG_END);

            FragmentHostManager fragmentHostManager = FragmentHostManager.get(statusBar);
            fragmentHostManager.addTagListener(CollapsedStatusBarFragment.TAG,
                    new TunablePaddingTagListener(padding, R.id.status_bar));
            fragmentHostManager.addTagListener(QS.TAG,
                    new TunablePaddingTagListener(padding, R.id.header));
        }
    }

    @VisibleForTesting
    WindowManager.LayoutParams getWindowLayoutParams() {
        final WindowManager.LayoutParams lp = new WindowManager.LayoutParams(
                ViewGroup.LayoutParams.MATCH_PARENT,
                LayoutParams.WRAP_CONTENT,
                WindowManager.LayoutParams.TYPE_NAVIGATION_BAR_PANEL,
                WindowManager.LayoutParams.FLAG_NOT_FOCUSABLE
                        | WindowManager.LayoutParams.FLAG_NOT_TOUCH_MODAL
                        | WindowManager.LayoutParams.FLAG_SPLIT_TOUCH
                        | WindowManager.LayoutParams.FLAG_SLIPPERY
                        | WindowManager.LayoutParams.FLAG_LAYOUT_IN_SCREEN,
                PixelFormat.TRANSLUCENT);
        lp.privateFlags |= WindowManager.LayoutParams.PRIVATE_FLAG_SHOW_FOR_ALL_USERS
                | WindowManager.LayoutParams.PRIVATE_FLAG_NO_MOVE_ANIMATION;

        if (!DEBUG_SCREENSHOT_ROUNDED_CORNERS) {
            lp.privateFlags |= WindowManager.LayoutParams.PRIVATE_FLAG_IS_ROUNDED_CORNERS_OVERLAY;
        }

        lp.setTitle("ScreenDecorOverlay");
        if (mRotation == RotationUtils.ROTATION_SEASCAPE
                || mRotation == RotationUtils.ROTATION_UPSIDE_DOWN) {
            lp.gravity = Gravity.BOTTOM | Gravity.RIGHT;
        } else {
            lp.gravity = Gravity.TOP | Gravity.LEFT;
        }
        lp.layoutInDisplayCutoutMode = LAYOUT_IN_DISPLAY_CUTOUT_MODE_ALWAYS;
        if (isLandscape(mRotation)) {
            lp.width = WRAP_CONTENT;
            lp.height = MATCH_PARENT;
        }
        return lp;
    }

    private WindowManager.LayoutParams getBottomLayoutParams() {
        WindowManager.LayoutParams lp = getWindowLayoutParams();
        lp.setTitle("ScreenDecorOverlayBottom");
        if (mRotation == RotationUtils.ROTATION_SEASCAPE
                || mRotation == RotationUtils.ROTATION_UPSIDE_DOWN) {
            lp.gravity = Gravity.TOP | Gravity.LEFT;
        } else {
            lp.gravity = Gravity.BOTTOM | Gravity.RIGHT;
        }
        return lp;
    }

    private void updateLayoutParams() {
        mWindowManager.updateViewLayout(mOverlay, getWindowLayoutParams());
        mWindowManager.updateViewLayout(mBottomOverlay, getBottomLayoutParams());
    }

    @Override
    public void onTuningChanged(String key, String newValue) {
        mHandler.post(() -> {
            if (mOverlay == null) return;
            if (SIZE.equals(key)) {
                int size = mRoundedDefault;
                int sizeTop = mRoundedDefaultTop;
                int sizeBottom = mRoundedDefaultBottom;
                if (newValue != null) {
                    try {
                        size = (int) (Integer.parseInt(newValue) * mDensity);
                    } catch (Exception e) {
                    }
                }

                if (sizeTop == 0) {
                    sizeTop = size;
                }
                if (sizeBottom == 0) {
                    sizeBottom = size;
                }

                setSize(mOverlay.findViewById(R.id.left), sizeTop);
                setSize(mOverlay.findViewById(R.id.right), sizeTop);
                setSize(mBottomOverlay.findViewById(R.id.left), sizeBottom);
                setSize(mBottomOverlay.findViewById(R.id.right), sizeBottom);
            }
        });
    }

    private void setSize(View view, int pixelSize) {
        LayoutParams params = view.getLayoutParams();
        params.width = pixelSize;
        params.height = pixelSize;
        view.setLayoutParams(params);
    }

    @VisibleForTesting
    static class TunablePaddingTagListener implements FragmentListener {

        private final int mPadding;
        private final int mId;
        private TunablePadding mTunablePadding;

        public TunablePaddingTagListener(int padding, int id) {
            mPadding = padding;
            mId = id;
        }

        @Override
        public void onFragmentViewCreated(String tag, Fragment fragment) {
            if (mTunablePadding != null) {
                mTunablePadding.destroy();
            }
            View view = fragment.getView();
            if (mId != 0) {
                view = view.findViewById(mId);
            }
            mTunablePadding = TunablePadding.addTunablePadding(view, PADDING, mPadding,
                    FLAG_START | FLAG_END);
        }
    }

    public static class DisplayCutoutView extends View implements DisplayManager.DisplayListener,
            RegionInterceptableView {

        private final DisplayInfo mInfo = new DisplayInfo();
        private final Paint mPaint = new Paint();
        private final Region mBounds = new Region();
        private final Rect mBoundingRect = new Rect();
        private final Path mBoundingPath = new Path();
        private final int[] mLocation = new int[2];
        private final boolean mInitialStart;
        private final Runnable mVisibilityChangedListener;
        private final ScreenDecorations mDecorations;
        private int mColor = Color.BLACK;
        private boolean mStart;
        private int mRotation;

        public DisplayCutoutView(Context context, boolean start,
                Runnable visibilityChangedListener, ScreenDecorations decorations) {
            super(context);
            mInitialStart = start;
            mVisibilityChangedListener = visibilityChangedListener;
            mDecorations = decorations;
            setId(R.id.display_cutout);
            if (DEBUG) {
                getViewTreeObserver().addOnDrawListener(() -> Log.i(TAG,
                        (mInitialStart ? "OverlayTop" : "OverlayBottom")
                                + " drawn in rot " + mRotation));
            }
        }

        public void setColor(int color) {
            mColor = color;
            invalidate();
        }

        @Override
        protected void onAttachedToWindow() {
            super.onAttachedToWindow();
            mContext.getSystemService(DisplayManager.class).registerDisplayListener(this,
                    getHandler());
            update();
        }

        @Override
        protected void onDetachedFromWindow() {
            super.onDetachedFromWindow();
            mContext.getSystemService(DisplayManager.class).unregisterDisplayListener(this);
        }

        @Override
        protected void onDraw(Canvas canvas) {
            super.onDraw(canvas);
            getLocationOnScreen(mLocation);
            canvas.translate(-mLocation[0], -mLocation[1]);
            if (!mBoundingPath.isEmpty()) {
                mPaint.setColor(mColor);
                mPaint.setStyle(Paint.Style.FILL);
                mPaint.setAntiAlias(true);
                canvas.drawPath(mBoundingPath, mPaint);
            }
        }

        @Override
        public void onDisplayAdded(int displayId) {
        }

        @Override
        public void onDisplayRemoved(int displayId) {
        }

        @Override
        public void onDisplayChanged(int displayId) {
            if (displayId == getDisplay().getDisplayId()) {
                update();
            }
        }

        public void setRotation(int rotation) {
            mRotation = rotation;
            update();
        }

        private boolean isStart() {
            final boolean flipped = (mRotation == RotationUtils.ROTATION_SEASCAPE
                    || mRotation == RotationUtils.ROTATION_UPSIDE_DOWN);
            return flipped ? !mInitialStart : mInitialStart;
        }

        private void update() {
            if (!isAttachedToWindow() || mDecorations.mPendingRotationChange) {
                return;
            }
            mStart = isStart();
            requestLayout();
            getDisplay().getDisplayInfo(mInfo);
            mBounds.setEmpty();
            mBoundingRect.setEmpty();
            mBoundingPath.reset();
            int newVisible;
            if (shouldDrawCutout(getContext()) && hasCutout()) {
                mBounds.set(mInfo.displayCutout.getBounds());
                localBounds(mBoundingRect);
                updateBoundingPath();
                invalidate();
                newVisible = VISIBLE;
            } else {
                newVisible = GONE;
            }
            if (newVisible != getVisibility()) {
                setVisibility(newVisible);
                mVisibilityChangedListener.run();
            }
        }

        private void updateBoundingPath() {
            int lw = mInfo.logicalWidth;
            int lh = mInfo.logicalHeight;

            boolean flipped = mInfo.rotation == ROTATION_90 || mInfo.rotation == ROTATION_270;

            int dw = flipped ? lh : lw;
            int dh = flipped ? lw : lh;

            mBoundingPath.set(DisplayCutout.pathFromResources(getResources(), dw, dh));
            Matrix m = new Matrix();
            transformPhysicalToLogicalCoordinates(mInfo.rotation, dw, dh, m);
            mBoundingPath.transform(m);
        }

        private static void transformPhysicalToLogicalCoordinates(@Surface.Rotation int rotation,
                @Dimension int physicalWidth, @Dimension int physicalHeight, Matrix out) {
            switch (rotation) {
                case ROTATION_0:
                    out.reset();
                    break;
                case ROTATION_90:
                    out.setRotate(270);
                    out.postTranslate(0, physicalWidth);
                    break;
                case ROTATION_180:
                    out.setRotate(180);
                    out.postTranslate(physicalWidth, physicalHeight);
                    break;
                case ROTATION_270:
                    out.setRotate(90);
                    out.postTranslate(physicalHeight, 0);
                    break;
                default:
                    throw new IllegalArgumentException("Unknown rotation: " + rotation);
            }
        }

        private boolean hasCutout() {
            final DisplayCutout displayCutout = mInfo.displayCutout;
            if (displayCutout == null) {
                return false;
            }
            if (mStart) {
                return displayCutout.getSafeInsetLeft() > 0
                        || displayCutout.getSafeInsetTop() > 0;
            } else {
                return displayCutout.getSafeInsetRight() > 0
                        || displayCutout.getSafeInsetBottom() > 0;
            }
        }

        @Override
        protected void onMeasure(int widthMeasureSpec, int heightMeasureSpec) {
            if (mBounds.isEmpty()) {
                super.onMeasure(widthMeasureSpec, heightMeasureSpec);
                return;
            }
            setMeasuredDimension(
                    resolveSizeAndState(mBoundingRect.width(), widthMeasureSpec, 0),
                    resolveSizeAndState(mBoundingRect.height(), heightMeasureSpec, 0));
        }

        public static void boundsFromDirection(DisplayCutout displayCutout, int gravity,
                Rect out) {
            Region bounds = boundsFromDirection(displayCutout, gravity);
            out.set(bounds.getBounds());
            bounds.recycle();
        }

        public static Region boundsFromDirection(DisplayCutout displayCutout, int gravity) {
            Region bounds = displayCutout.getBounds();
            switch (gravity) {
                case Gravity.TOP:
                    bounds.op(0, 0, Integer.MAX_VALUE, displayCutout.getSafeInsetTop(),
                            Region.Op.INTERSECT);
                    break;
                case Gravity.LEFT:
                    bounds.op(0, 0, displayCutout.getSafeInsetLeft(), Integer.MAX_VALUE,
                            Region.Op.INTERSECT);
                    break;
                case Gravity.BOTTOM:
                    bounds.op(0, displayCutout.getSafeInsetTop() + 1, Integer.MAX_VALUE,
                            Integer.MAX_VALUE, Region.Op.INTERSECT);
                    break;
                case Gravity.RIGHT:
                    bounds.op(displayCutout.getSafeInsetLeft() + 1, 0, Integer.MAX_VALUE,
                            Integer.MAX_VALUE, Region.Op.INTERSECT);
                    break;
            }
            return bounds;
        }

        private void localBounds(Rect out) {
            final DisplayCutout displayCutout = mInfo.displayCutout;

            if (mStart) {
                if (displayCutout.getSafeInsetLeft() > 0) {
                    boundsFromDirection(displayCutout, Gravity.LEFT, out);
                } else if (displayCutout.getSafeInsetTop() > 0) {
                    boundsFromDirection(displayCutout, Gravity.TOP, out);
                }
            } else {
                if (displayCutout.getSafeInsetRight() > 0) {
                    boundsFromDirection(displayCutout, Gravity.RIGHT, out);
                } else if (displayCutout.getSafeInsetBottom() > 0) {
                    boundsFromDirection(displayCutout, Gravity.BOTTOM, out);
                }
            }
        }

        @Override
        public boolean shouldInterceptTouch() {
            return mInfo.displayCutout != null && getVisibility() == VISIBLE;
        }

        @Override
        public Region getInterceptRegion() {
            if (mInfo.displayCutout == null) {
                return null;
            }

            View rootView = getRootView();
            Region cutoutBounds = mInfo.displayCutout.getBounds();

            // Transform to window's coordinate space
            rootView.getLocationOnScreen(mLocation);
            cutoutBounds.translate(-mLocation[0], -mLocation[1]);

            // Intersect with window's frame
            cutoutBounds.op(rootView.getLeft(), rootView.getTop(), rootView.getRight(),
                    rootView.getBottom(), Region.Op.INTERSECT);

            return cutoutBounds;
        }
    }

    private boolean isLandscape(int rotation) {
        return rotation == RotationUtils.ROTATION_LANDSCAPE || rotation ==
                RotationUtils.ROTATION_SEASCAPE;
    }

    /**
     * A pre-draw listener, that cancels the draw and restarts the traversal with the updated
     * window attributes.
     */
    private class RestartingPreDrawListener implements ViewTreeObserver.OnPreDrawListener {

        private final View mView;
<<<<<<< HEAD

        private RestartingPreDrawListener(View view) {
            mView = view;
=======
        private final int mTargetRotation;

        private RestartingPreDrawListener(View view, int targetRotation) {
            mView = view;
            mTargetRotation = targetRotation;
>>>>>>> 7409b862
        }

        @Override
        public boolean onPreDraw() {
<<<<<<< HEAD
            mPendingRotationChange = false;
            mView.getViewTreeObserver().removeOnPreDrawListener(this);
            // This changes the window attributes - we need to restart the traversal for them to
            // take effect.
            updateOrientation();
=======
            mView.getViewTreeObserver().removeOnPreDrawListener(this);

            if (mTargetRotation == mRotation) {
                if (DEBUG) {
                    Log.i(TAG, (mView == mOverlay ? "OverlayTop" : "OverlayBottom")
                            + " already in target rot "
                            + mTargetRotation + ", allow draw without restarting it");
                }
                return true;
            }

            mPendingRotationChange = false;
            // This changes the window attributes - we need to restart the traversal for them to
            // take effect.
            updateOrientation();
            if (DEBUG) {
                Log.i(TAG, (mView == mOverlay ? "OverlayTop" : "OverlayBottom")
                        + " restarting listener fired, restarting draw for rot " + mRotation);
            }
>>>>>>> 7409b862
            mView.invalidate();
            return false;
        }
    }
<<<<<<< HEAD
=======

    /**
     * A pre-draw listener, that validates that the rotation we draw in matches the displays
     * rotation before continuing the draw.
     *
     * This is to prevent a race condition, where we have not received the display changed event
     * yet, and would thus draw in an old orientation.
     */
    private class ValidatingPreDrawListener implements ViewTreeObserver.OnPreDrawListener {

        private final View mView;

        public ValidatingPreDrawListener(View view) {
            mView = view;
        }

        @Override
        public boolean onPreDraw() {
            final int displayRotation = RotationUtils.getExactRotation(mContext);
            if (displayRotation != mRotation && !mPendingRotationChange) {
                if (DEBUG) {
                    Log.i(TAG, "Drawing rot " + mRotation + ", but display is at rot "
                            + displayRotation + ". Restarting draw");
                }
                mView.invalidate();
                return false;
            }
            return true;
        }
    }
>>>>>>> 7409b862
}<|MERGE_RESOLUTION|>--- conflicted
+++ resolved
@@ -100,10 +100,7 @@
     private DisplayCutoutView mCutoutTop;
     private DisplayCutoutView mCutoutBottom;
     private boolean mPendingRotationChange;
-<<<<<<< HEAD
-=======
     private Handler mHandler;
->>>>>>> 7409b862
 
     @Override
     public void start() {
@@ -140,13 +137,8 @@
 
             @Override
             public void onDisplayChanged(int displayId) {
-<<<<<<< HEAD
-                if (mOverlay != null && mBottomOverlay != null
-                        && mRotation != RotationUtils.getExactRotation(mContext)) {
-=======
                 final int newRotation = RotationUtils.getExactRotation(mContext);
                 if (mOverlay != null && mBottomOverlay != null && mRotation != newRotation) {
->>>>>>> 7409b862
                     // We cannot immediately update the orientation. Otherwise
                     // WindowManager is still deferring layout until it has finished dispatching
                     // the config changes, which may cause divergence between what we draw
@@ -155,13 +147,6 @@
                     // - we are trying to redraw. This because WM resized our window and told us to.
                     // - the config change has been dispatched, so WM is no longer deferring layout.
                     mPendingRotationChange = true;
-<<<<<<< HEAD
-                    mOverlay.getViewTreeObserver().addOnPreDrawListener(
-                            new RestartingPreDrawListener(mOverlay));
-                    mBottomOverlay.getViewTreeObserver().addOnPreDrawListener(
-                            new RestartingPreDrawListener(mBottomOverlay));
-
-=======
                     if (DEBUG) {
                         Log.i(TAG, "Rotation changed, deferring " + newRotation + ", staying at "
                                 + mRotation);
@@ -171,7 +156,6 @@
                             new RestartingPreDrawListener(mOverlay, newRotation));
                     mBottomOverlay.getViewTreeObserver().addOnPreDrawListener(
                             new RestartingPreDrawListener(mBottomOverlay, newRotation));
->>>>>>> 7409b862
                 }
                 updateOrientation();
             }
@@ -256,16 +240,6 @@
 
     @Override
     protected void onConfigurationChanged(Configuration newConfig) {
-<<<<<<< HEAD
-        mPendingRotationChange = false;
-        updateOrientation();
-        if (shouldDrawCutout() && mOverlay == null) {
-            setupDecorations();
-        }
-    }
-
-    protected void updateOrientation() {
-=======
         mHandler.post(() -> {
             int oldRotation = mRotation;
             mPendingRotationChange = false;
@@ -289,7 +263,6 @@
         Preconditions.checkState(mHandler.getLooper().getThread() == Thread.currentThread(),
                 "must call on " + mHandler.getLooper().getThread()
                         + ", but was " + Thread.currentThread());
->>>>>>> 7409b862
         if (mPendingRotationChange) {
             return;
         }
@@ -794,28 +767,15 @@
     private class RestartingPreDrawListener implements ViewTreeObserver.OnPreDrawListener {
 
         private final View mView;
-<<<<<<< HEAD
-
-        private RestartingPreDrawListener(View view) {
-            mView = view;
-=======
         private final int mTargetRotation;
 
         private RestartingPreDrawListener(View view, int targetRotation) {
             mView = view;
             mTargetRotation = targetRotation;
->>>>>>> 7409b862
         }
 
         @Override
         public boolean onPreDraw() {
-<<<<<<< HEAD
-            mPendingRotationChange = false;
-            mView.getViewTreeObserver().removeOnPreDrawListener(this);
-            // This changes the window attributes - we need to restart the traversal for them to
-            // take effect.
-            updateOrientation();
-=======
             mView.getViewTreeObserver().removeOnPreDrawListener(this);
 
             if (mTargetRotation == mRotation) {
@@ -835,13 +795,10 @@
                 Log.i(TAG, (mView == mOverlay ? "OverlayTop" : "OverlayBottom")
                         + " restarting listener fired, restarting draw for rot " + mRotation);
             }
->>>>>>> 7409b862
             mView.invalidate();
             return false;
         }
     }
-<<<<<<< HEAD
-=======
 
     /**
      * A pre-draw listener, that validates that the rotation we draw in matches the displays
@@ -872,5 +829,4 @@
             return true;
         }
     }
->>>>>>> 7409b862
 }