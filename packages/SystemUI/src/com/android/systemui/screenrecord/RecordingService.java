/*
 * Copyright (C) 2018 The Android Open Source Project
 *
 * Licensed under the Apache License, Version 2.0 (the "License");
 * you may not use this file except in compliance with the License.
 * You may obtain a copy of the License at
 *
 *      http://www.apache.org/licenses/LICENSE-2.0
 *
 * Unless required by applicable law or agreed to in writing, software
 * distributed under the License is distributed on an "AS IS" BASIS,
 * WITHOUT WARRANTIES OR CONDITIONS OF ANY KIND, either express or implied.
 * See the License for the specific language governing permissions and
 * limitations under the License.
 */

package com.android.systemui.screenrecord;

import android.app.Notification;
import android.app.NotificationChannel;
import android.app.NotificationManager;
import android.app.PendingIntent;
import android.app.Service;
import android.content.Context;
import android.content.Intent;
import android.content.res.Resources;
import android.graphics.Bitmap;
import android.graphics.PixelFormat;
import android.graphics.drawable.Icon;
import android.media.MediaRecorder;
import android.net.Uri;
import android.os.Bundle;
import android.os.IBinder;
import android.os.RemoteException;
import android.os.UserHandle;
import android.provider.Settings;
import android.util.Log;
import android.view.animation.AlphaAnimation;
import android.view.animation.Animation;
import android.view.Gravity;
import android.view.LayoutInflater;
import android.view.View;
import android.view.WindowManager;
import android.widget.FrameLayout;
import android.widget.ImageView;
import android.widget.Toast;

import com.android.internal.annotations.VisibleForTesting;
import com.android.internal.logging.UiEventLogger;
import com.android.systemui.R;
import com.android.systemui.dagger.qualifiers.LongRunning;
import com.android.systemui.settings.CurrentUserContextTracker;
import com.android.systemui.statusbar.phone.KeyguardDismissUtil;

import java.io.IOException;
import java.util.concurrent.Executor;

import javax.inject.Inject;

/**
 * A service which records the device screen and optionally microphone input.
 */
public class RecordingService extends Service implements MediaRecorder.OnInfoListener {
    public static final int REQUEST_CODE = 2;

    private static final int NOTIFICATION_RECORDING_ID = 4274;
    private static final int NOTIFICATION_PROCESSING_ID = 4275;
    private static final int NOTIFICATION_VIEW_ID = 4273;
    private static final String TAG = "RecordingService";
    private static final String CHANNEL_ID = "screen_record";
    private static final String EXTRA_RESULT_CODE = "extra_resultCode";
    private static final String EXTRA_PATH = "extra_path";
    private static final String EXTRA_AUDIO_SOURCE = "extra_useAudio";
    private static final String EXTRA_SHOW_TAPS = "extra_showTaps";
    private static final String EXTRA_SHOW_STOP_DOT = "extra_showStopDot";
    private static final String EXTRA_LOW_QUALITY = "extra_lowQuality";

    private static final String ACTION_START = "com.android.systemui.screenrecord.START";
    private static final String ACTION_STOP = "com.android.systemui.screenrecord.STOP";
    private static final String ACTION_STOP_NOTIF =
            "com.android.systemui.screenrecord.STOP_FROM_NOTIF";
    private static final String ACTION_SHARE = "com.android.systemui.screenrecord.SHARE";

    private final RecordingController mController;
    private final KeyguardDismissUtil mKeyguardDismissUtil;
    private ScreenRecordingAudioSource mAudioSource;
    private boolean mShowTaps;
    private boolean mOriginalShowTaps;
    private ScreenMediaRecorder mRecorder;
    private final Executor mLongExecutor;
    private final UiEventLogger mUiEventLogger;
    private final NotificationManager mNotificationManager;
    private final CurrentUserContextTracker mUserContextTracker;

    private boolean mLowQuality;
    private boolean mShowStopDot;
    private boolean mIsDotAtRight;
    private boolean mDotShowing;
    private FrameLayout mFrameLayout;
    private WindowManager mWindowManager;

    @Inject
    public RecordingService(RecordingController controller, @LongRunning Executor executor,
            UiEventLogger uiEventLogger, NotificationManager notificationManager,
            CurrentUserContextTracker userContextTracker, KeyguardDismissUtil keyguardDismissUtil) {
        mController = controller;
        mLongExecutor = executor;
        mUiEventLogger = uiEventLogger;
        mNotificationManager = notificationManager;
        mUserContextTracker = userContextTracker;
<<<<<<< HEAD
        mWindowManager = (WindowManager) userContextTracker.getCurrentUserContext()
                .getSystemService(Context.WINDOW_SERVICE);
=======
        mKeyguardDismissUtil = keyguardDismissUtil;
>>>>>>> e0b64f17
    }

    /**
     * Get an intent to start the recording service.
     *
     * @param context    Context from the requesting activity
     * @param resultCode The result code from {@link android.app.Activity#onActivityResult(int, int,
     *                   android.content.Intent)}
     * @param audioSource   The ordinal value of the audio source
     *                      {@link com.android.systemui.screenrecord.ScreenRecordingAudioSource}
     * @param showTaps   True to make touches visible while recording
     */
    public static Intent getStartIntent(Context context, int resultCode,
            int audioSource, boolean showTaps, boolean showStopDot, boolean lowQuality) {
        return new Intent(context, RecordingService.class)
                .setAction(ACTION_START)
                .putExtra(EXTRA_RESULT_CODE, resultCode)
                .putExtra(EXTRA_AUDIO_SOURCE, audioSource)
                .putExtra(EXTRA_SHOW_TAPS, showTaps)
                .putExtra(EXTRA_SHOW_STOP_DOT, showStopDot)
                .putExtra(EXTRA_LOW_QUALITY, lowQuality);
    }

    @Override
    public int onStartCommand(Intent intent, int flags, int startId) {
        if (intent == null) {
            return Service.START_NOT_STICKY;
        }
        String action = intent.getAction();
        Log.d(TAG, "onStartCommand " + action);

        int mCurrentUserId = mUserContextTracker.getCurrentUserContext().getUserId();
        UserHandle currentUser = new UserHandle(mCurrentUserId);
        switch (action) {
            case ACTION_START:
                mAudioSource = ScreenRecordingAudioSource
                        .values()[intent.getIntExtra(EXTRA_AUDIO_SOURCE, 0)];
                Log.d(TAG, "recording with audio source" + mAudioSource);
                mShowTaps = intent.getBooleanExtra(EXTRA_SHOW_TAPS, false);
                mShowStopDot = intent.getBooleanExtra(EXTRA_SHOW_STOP_DOT, false);
                mLowQuality = intent.getBooleanExtra(EXTRA_LOW_QUALITY, false);

                mOriginalShowTaps = Settings.System.getInt(
                        getApplicationContext().getContentResolver(),
                        Settings.System.SHOW_TOUCHES, 0) != 0;

                setTapsVisible(mShowTaps);
                setStopDotVisible(mShowStopDot);

                mRecorder = new ScreenMediaRecorder(
                        mUserContextTracker.getCurrentUserContext(),
                        mCurrentUserId,
                        mAudioSource,
                        this
                );
                setLowQuality(mLowQuality);
                startRecording();
                break;

            case ACTION_STOP_NOTIF:
            case ACTION_STOP:
                // only difference for actions is the log event
                if (ACTION_STOP_NOTIF.equals(action)) {
                    mUiEventLogger.log(Events.ScreenRecordEvent.SCREEN_RECORD_END_NOTIFICATION);
                } else {
                    mUiEventLogger.log(Events.ScreenRecordEvent.SCREEN_RECORD_END_QS_TILE);
                }
                // Check user ID - we may be getting a stop intent after user switch, in which case
                // we want to post the notifications for that user, which is NOT current user
                int userId = intent.getIntExtra(Intent.EXTRA_USER_HANDLE, -1);
                if (userId == -1) {
                    userId = mUserContextTracker.getCurrentUserContext().getUserId();
                }
                Log.d(TAG, "notifying for user " + userId);
                stopRecording(userId);
                mNotificationManager.cancel(NOTIFICATION_RECORDING_ID);
                stopSelf();
                break;

            case ACTION_SHARE:
                Uri shareUri = Uri.parse(intent.getStringExtra(EXTRA_PATH));

                Intent shareIntent = new Intent(Intent.ACTION_SEND)
                        .setType("video/mp4")
                        .putExtra(Intent.EXTRA_STREAM, shareUri);
                mKeyguardDismissUtil.executeWhenUnlocked(() -> {
                    String shareLabel = getResources().getString(R.string.screenrecord_share_label);
                    startActivity(Intent.createChooser(shareIntent, shareLabel)
                            .setFlags(Intent.FLAG_ACTIVITY_NEW_TASK));
                    // Remove notification
                    mNotificationManager.cancelAsUser(null, NOTIFICATION_VIEW_ID, currentUser);
                    return false;
                }, false);

                // Close quick shade
                sendBroadcast(new Intent(Intent.ACTION_CLOSE_SYSTEM_DIALOGS));
                break;
        }
        return Service.START_STICKY;
    }

    @Override
    public IBinder onBind(Intent intent) {
        return null;
    }

    @Override
    public void onCreate() {
        super.onCreate();
    }

    @VisibleForTesting
    protected ScreenMediaRecorder getRecorder() {
        return mRecorder;
    }

    /**
     * Begin the recording session
     */
    private void startRecording() {
        try {
            getRecorder().start();
            mController.updateState(true);
            createRecordingNotification();
            mUiEventLogger.log(Events.ScreenRecordEvent.SCREEN_RECORD_START);
        } catch (IOException | RemoteException | IllegalStateException e) {
            Toast.makeText(this,
                    R.string.screenrecord_start_error, Toast.LENGTH_LONG)
                    .show();
            e.printStackTrace();
            mController.updateState(false);
        }
    }

    @VisibleForTesting
    protected void createRecordingNotification() {
        Resources res = getResources();
        NotificationChannel channel = new NotificationChannel(
                CHANNEL_ID,
                getString(R.string.screenrecord_name),
                NotificationManager.IMPORTANCE_DEFAULT);
        channel.setDescription(getString(R.string.screenrecord_channel_description));
        channel.enableVibration(true);
        mNotificationManager.createNotificationChannel(channel);

        Bundle extras = new Bundle();
        extras.putString(Notification.EXTRA_SUBSTITUTE_APP_NAME,
                res.getString(R.string.screenrecord_name));

        String notificationTitle = mAudioSource == ScreenRecordingAudioSource.NONE
                ? res.getString(R.string.screenrecord_ongoing_screen_only)
                : res.getString(R.string.screenrecord_ongoing_screen_and_audio);

        Intent stopIntent = getNotificationIntent(this);
        Notification.Builder builder = new Notification.Builder(this, CHANNEL_ID)
                .setSmallIcon(R.drawable.ic_screenrecord)
                .setContentTitle(notificationTitle)
                .setContentText(getResources().getString(R.string.screenrecord_stop_text))
                .setUsesChronometer(true)
                .setColorized(true)
                .setColor(getResources().getColor(R.color.GM2_red_700))
                .setOngoing(true)
                .setContentIntent(
                        PendingIntent.getService(this, REQUEST_CODE, stopIntent,
                                PendingIntent.FLAG_UPDATE_CURRENT | PendingIntent.FLAG_IMMUTABLE))
                .addExtras(extras);
        startForeground(NOTIFICATION_RECORDING_ID, builder.build());
    }

    @VisibleForTesting
    protected Notification createProcessingNotification() {
        Resources res = getApplicationContext().getResources();
        String notificationTitle = mAudioSource == ScreenRecordingAudioSource.NONE
                ? res.getString(R.string.screenrecord_ongoing_screen_only)
                : res.getString(R.string.screenrecord_ongoing_screen_and_audio);

        Bundle extras = new Bundle();
        extras.putString(Notification.EXTRA_SUBSTITUTE_APP_NAME,
                res.getString(R.string.screenrecord_name));

        Notification.Builder builder = new Notification.Builder(getApplicationContext(), CHANNEL_ID)
                .setContentTitle(notificationTitle)
                .setContentText(
                        getResources().getString(R.string.screenrecord_background_processing_label))
                .setSmallIcon(R.drawable.ic_screenrecord)
                .addExtras(extras);
        return builder.build();
    }

    @VisibleForTesting
    protected Notification createSaveNotification(ScreenMediaRecorder.SavedRecording recording) {
        Uri uri = recording.getUri();
        Intent viewIntent = new Intent(Intent.ACTION_VIEW)
                .setFlags(Intent.FLAG_ACTIVITY_NEW_TASK | Intent.FLAG_GRANT_READ_URI_PERMISSION)
                .setDataAndType(uri, "video/mp4");

        Notification.Action shareAction = new Notification.Action.Builder(
                Icon.createWithResource(this, R.drawable.ic_screenrecord),
                getResources().getString(R.string.screenrecord_share_label),
                PendingIntent.getService(
                        this,
                        REQUEST_CODE,
                        getShareIntent(this, uri.toString()),
                        PendingIntent.FLAG_UPDATE_CURRENT | PendingIntent.FLAG_IMMUTABLE))
                .build();

        Bundle extras = new Bundle();
        extras.putString(Notification.EXTRA_SUBSTITUTE_APP_NAME,
                getResources().getString(R.string.screenrecord_name));

        Notification.Builder builder = new Notification.Builder(this, CHANNEL_ID)
                .setSmallIcon(R.drawable.ic_screenrecord)
                .setContentTitle(getResources().getString(R.string.screenrecord_save_message))
                .setContentIntent(PendingIntent.getActivity(
                        this,
                        REQUEST_CODE,
                        viewIntent,
                        PendingIntent.FLAG_IMMUTABLE))
                .addAction(shareAction)
                .setAutoCancel(true)
                .addExtras(extras);

        // Add thumbnail if available
        Bitmap thumbnailBitmap = recording.getThumbnail();
        if (thumbnailBitmap != null) {
            Notification.BigPictureStyle pictureStyle = new Notification.BigPictureStyle()
                    .bigPicture(thumbnailBitmap)
                    .bigLargeIcon((Bitmap) null);
            builder.setLargeIcon(thumbnailBitmap).setStyle(pictureStyle);
        }
        return builder.build();
    }

    private void stopRecording(int userId) {
        setTapsVisible(mOriginalShowTaps);
        setStopDotVisible(false);
        if (getRecorder() != null) {
            getRecorder().end();
            saveRecording(userId);
        } else {
            Log.e(TAG, "stopRecording called, but recorder was null");
        }
        mController.updateState(false);
    }

    private void saveRecording(int userId) {
        UserHandle currentUser = new UserHandle(userId);
        mNotificationManager.notifyAsUser(null, NOTIFICATION_PROCESSING_ID,
                createProcessingNotification(), currentUser);

        mLongExecutor.execute(() -> {
            try {
                Log.d(TAG, "saving recording");
                Notification notification = createSaveNotification(getRecorder().save());
                if (!mController.isRecording()) {
                    mNotificationManager.notifyAsUser(null, NOTIFICATION_VIEW_ID, notification,
                            currentUser);
                }
            } catch (IOException e) {
                Log.e(TAG, "Error saving screen recording: " + e.getMessage());
                Toast.makeText(this, R.string.screenrecord_delete_error, Toast.LENGTH_LONG)
                        .show();
            } finally {
                mNotificationManager.cancelAsUser(null, NOTIFICATION_PROCESSING_ID, currentUser);
            }
        });
    }

    private void setLowQuality(boolean turnOn) {
        if (getRecorder() != null) {
            getRecorder().setLowQuality(turnOn);
        }
    }

    private void setTapsVisible(boolean turnOn) {
        int value = turnOn ? 1 : 0;
        Settings.System.putInt(getContentResolver(), Settings.System.SHOW_TOUCHES, value);
    }

    private void setStopDotVisible(boolean turnOn) {
        if (turnOn) {
            showDot();
        } else if (mDotShowing) {
            stopDot();
        }
    }

    private void showDot() {
        mDotShowing = true;
        mIsDotAtRight = true;
        final int size = (int) (this.getResources()
                .getDimensionPixelSize(R.dimen.screenrecord_dot_size));
        WindowManager.LayoutParams params = new WindowManager.LayoutParams(
                WindowManager.LayoutParams.WRAP_CONTENT,
                WindowManager.LayoutParams.WRAP_CONTENT,
                WindowManager.LayoutParams.TYPE_PHONE,
                WindowManager.LayoutParams.FLAG_NOT_FOCUSABLE // don't get softkey inputs
                | WindowManager.LayoutParams.FLAG_NOT_TOUCH_MODAL, // allow outside inputs
                PixelFormat.TRANSLUCENT);
        params.gravity = Gravity.TOP | Gravity.RIGHT;
        params.width = size;
        params.height = size;

        mFrameLayout = new FrameLayout(this);

        mWindowManager.addView(mFrameLayout, params);
        final LayoutInflater inflater =
                (LayoutInflater) mUserContextTracker.getCurrentUserContext()
                .getSystemService(Context.LAYOUT_INFLATER_SERVICE);
        inflater.inflate(R.layout.screenrecord_dot, mFrameLayout);

        final ImageView dot = (ImageView) mFrameLayout.findViewById(R.id.dot);
        dot.setOnClickListener(new View.OnClickListener() {
            public void onClick(View v) {
                try {
                    getStopPendingIntent().send();
                } catch (PendingIntent.CanceledException e) {}
            }
        });

        dot.setOnLongClickListener(new View.OnLongClickListener() {
            public boolean onLongClick(View v) {
                dot.setAnimation(null);
                WindowManager.LayoutParams params =
                        (WindowManager.LayoutParams) mFrameLayout.getLayoutParams();
                params.gravity = Gravity.TOP | (mIsDotAtRight? Gravity.LEFT : Gravity.RIGHT);
                mIsDotAtRight = !mIsDotAtRight;
                mWindowManager.updateViewLayout(mFrameLayout, params);
                dot.startAnimation(getDotAnimation());
                return true;
            }
        });

        dot.startAnimation(getDotAnimation());
    }

    private PendingIntent getStopPendingIntent() {
        return PendingIntent.getService(this, REQUEST_CODE, getStopIntent(this),
                                PendingIntent.FLAG_UPDATE_CURRENT | PendingIntent.FLAG_IMMUTABLE);
    }

    private void stopDot() {
        mDotShowing = false;
        final ImageView dot = (ImageView) mFrameLayout.findViewById(R.id.dot);
        if (dot != null) {
            dot.setAnimation(null);
            mWindowManager.removeView(mFrameLayout);
        }
    }

    private Animation getDotAnimation() {
        Animation anim = new AlphaAnimation(0.0f, 1.0f);
        anim.setDuration(500);
        anim.setStartOffset(100);
        anim.setRepeatMode(Animation.REVERSE);
        anim.setRepeatCount(Animation.INFINITE);
        return anim;
    }

    /**
     * Get an intent to stop the recording service.
     * @param context Context from the requesting activity
     * @return
     */
    public static Intent getStopIntent(Context context) {
        return new Intent(context, RecordingService.class)
                .setAction(ACTION_STOP)
                .putExtra(Intent.EXTRA_USER_HANDLE, context.getUserId());
    }

    /**
     * Get the recording notification content intent
     * @param context
     * @return
     */
    protected static Intent getNotificationIntent(Context context) {
        return new Intent(context, RecordingService.class).setAction(ACTION_STOP_NOTIF);
    }

    private static Intent getShareIntent(Context context, String path) {
        return new Intent(context, RecordingService.class).setAction(ACTION_SHARE)
                .putExtra(EXTRA_PATH, path);
    }

    @Override
    public void onInfo(MediaRecorder mr, int what, int extra) {
        Log.d(TAG, "Media recorder info: " + what);
        onStartCommand(getStopIntent(this), 0, 0);
    }
}<|MERGE_RESOLUTION|>--- conflicted
+++ resolved
@@ -108,12 +108,9 @@
         mUiEventLogger = uiEventLogger;
         mNotificationManager = notificationManager;
         mUserContextTracker = userContextTracker;
-<<<<<<< HEAD
         mWindowManager = (WindowManager) userContextTracker.getCurrentUserContext()
                 .getSystemService(Context.WINDOW_SERVICE);
-=======
         mKeyguardDismissUtil = keyguardDismissUtil;
->>>>>>> e0b64f17
     }
 
     /**
