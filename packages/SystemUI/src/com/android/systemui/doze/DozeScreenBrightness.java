--- conflicted
+++ resolved
@@ -112,7 +112,6 @@
         mState = newState;
         switch (newState) {
             case INITIALIZED:
-<<<<<<< HEAD
                 resetBrightnessToDefault();
                 break;
             case DOZE_AOD:
@@ -129,8 +128,6 @@
                     mDozeHost.setAodDimmingScrim(0f);
                 }
                 break;
-=======
->>>>>>> fd32de75
             case DOZE:
                 resetBrightnessToDefault();
                 break;
