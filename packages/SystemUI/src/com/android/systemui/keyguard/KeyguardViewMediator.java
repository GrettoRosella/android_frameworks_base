--- conflicted
+++ resolved
@@ -1040,7 +1040,6 @@
                 return;
             }
 
-<<<<<<< HEAD
             if (mLockPatternUtils.isLockScreenDisabled(KeyguardUpdateMonitor.getCurrentUser())
                     && !lockedOrMissing) {
                 if (DEBUG) Log.d(TAG, "doKeyguard: not showing because lockscreen is off");
@@ -1052,17 +1051,9 @@
                 // Without this, settings is not enabled until the lock screen first appears
                 setShowingLocked(false);
                 hideLocked();
+                mUpdateMonitor.reportSuccessfulStrongAuthUnlockAttempt();
                 return;
             }
-=======
-        if (mLockPatternUtils.checkVoldPassword(KeyguardUpdateMonitor.getCurrentUser())) {
-            if (DEBUG) Log.d(TAG, "Not showing lock screen since just decrypted");
-            // Without this, settings is not enabled until the lock screen first appears
-            setShowingLocked(false);
-            hideLocked();
-            mUpdateMonitor.reportSuccessfulStrongAuthUnlockAttempt();
-            return;
->>>>>>> 123fb19d
         }
 
         if (DEBUG) Log.d(TAG, "doKeyguard: showing the lock screen");
