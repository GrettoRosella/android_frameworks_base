--- conflicted
+++ resolved
@@ -28,11 +28,6 @@
 import com.android.internal.widget.LockPatternUtils;
 import com.android.keyguard.KeyguardUpdateMonitor;
 import com.android.keyguard.ViewMediatorCallback;
-<<<<<<< HEAD
-import com.android.systemui.assist.AssistManager;
-import com.android.systemui.dock.DockManager;
-=======
->>>>>>> 0ac54dd9
 import com.android.systemui.keyguard.DismissCallbackRegistry;
 import com.android.systemui.plugins.FalsingManager;
 import com.android.systemui.plugins.statusbar.StatusBarStateController;
@@ -52,20 +47,10 @@
 import com.android.systemui.statusbar.phone.StatusBarKeyguardViewManager;
 import com.android.systemui.statusbar.phone.UnlockMethodCache;
 import com.android.systemui.statusbar.policy.KeyguardMonitor;
-<<<<<<< HEAD
-import com.android.systemui.util.AsyncSensorManager;
-=======
->>>>>>> 0ac54dd9
 import com.android.systemui.volume.VolumeDialogComponent;
 
 import java.util.function.Consumer;
 
-<<<<<<< HEAD
-import javax.inject.Named;
-import javax.inject.Singleton;
-
-=======
->>>>>>> 0ac54dd9
 import dagger.Module;
 import dagger.Provides;
 
@@ -101,11 +86,6 @@
 
     public SystemUIFactory() {}
 
-<<<<<<< HEAD
-    protected void init(Context context) {
-        mRootComponent = DaggerSystemUIRootComponent.builder()
-                .systemUIFactory(this)
-=======
     private void init(Context context) {
         mRootComponent = buildSystemUIRootComponent(context);
 
@@ -116,7 +96,6 @@
 
     protected SystemUIRootComponent buildSystemUIRootComponent(Context context) {
         return DaggerSystemUIRootComponent.builder()
->>>>>>> 0ac54dd9
                 .dependencyProvider(new com.android.systemui.DependencyProvider())
                 .contextHolder(new ContextHolder(context))
                 .build();
@@ -135,11 +114,7 @@
             LockPatternUtils lockPatternUtils, ViewGroup container,
             DismissCallbackRegistry dismissCallbackRegistry,
             KeyguardBouncer.BouncerExpansionCallback expansionCallback,
-<<<<<<< HEAD
-            FalsingManager falsingManager) {
-=======
             FalsingManager falsingManager, KeyguardBypassController bypassController) {
->>>>>>> 0ac54dd9
         return new KeyguardBouncer(context, callback, lockPatternUtils, container,
                 dismissCallbackRegistry, falsingManager,
                 expansionCallback, UnlockMethodCache.getInstance(context),
