/*
 * Copyright (C) 2017 The Android Open Source Project
 *
 * Licensed under the Apache License, Version 2.0 (the "License"); you may not use this file
 * except in compliance with the License. You may obtain a copy of the License at
 *
 *      http://www.apache.org/licenses/LICENSE-2.0
 *
 * Unless required by applicable law or agreed to in writing, software distributed under the
 * License is distributed on an "AS IS" BASIS, WITHOUT WARRANTIES OR CONDITIONS OF ANY
 * KIND, either express or implied. See the License for the specific language governing
 * permissions and limitations under the License.
 */

package com.android.systemui;

import android.annotation.Nullable;
import android.app.AlarmManager;
import android.app.INotificationManager;
import android.app.IWallpaperManager;
import android.hardware.SensorPrivacyManager;
import android.hardware.display.NightDisplayListener;
import android.os.Handler;
import android.os.Looper;
import android.util.ArrayMap;
import android.util.DisplayMetrics;
import android.view.IWindowManager;

import com.android.internal.annotations.VisibleForTesting;
import com.android.internal.logging.MetricsLogger;
import com.android.internal.statusbar.IStatusBarService;
import com.android.internal.util.Preconditions;
import com.android.keyguard.KeyguardSecurityModel;
import com.android.keyguard.KeyguardUpdateMonitor;
import com.android.keyguard.clock.ClockManager;
import com.android.settingslib.bluetooth.LocalBluetoothManager;
import com.android.systemui.appops.AppOpsController;
import com.android.systemui.assist.AssistManager;
import com.android.systemui.broadcast.BroadcastDispatcher;
import com.android.systemui.bubbles.BubbleController;
import com.android.systemui.colorextraction.SysuiColorExtractor;
import com.android.systemui.dagger.qualifiers.Background;
import com.android.systemui.dagger.qualifiers.Main;
import com.android.systemui.dock.DockManager;
import com.android.systemui.dump.DumpManager;
import com.android.systemui.fragments.FragmentService;
import com.android.systemui.keyguard.ScreenLifecycle;
import com.android.systemui.keyguard.WakefulnessLifecycle;
import com.android.systemui.media.dialog.MediaOutputDialogFactory;
import com.android.systemui.model.SysUiState;
import com.android.systemui.omni.OmniSettingsService;
import com.android.systemui.plugins.ActivityStarter;
import com.android.systemui.plugins.DarkIconDispatcher;
import com.android.systemui.plugins.PluginDependencyProvider;
import com.android.systemui.plugins.VolumeDialogController;
import com.android.systemui.plugins.statusbar.StatusBarStateController;
import com.android.systemui.power.EnhancedEstimates;
import com.android.systemui.power.PowerUI;
import com.android.systemui.privacy.PrivacyItemController;
import com.android.systemui.recents.OverviewProxyService;
import com.android.systemui.recents.Recents;
import com.android.systemui.screenrecord.RecordingController;
import com.android.systemui.shared.plugins.PluginManager;
import com.android.systemui.shared.system.ActivityManagerWrapper;
import com.android.systemui.shared.system.DevicePolicyManagerWrapper;
import com.android.systemui.shared.system.PackageManagerWrapper;
import com.android.systemui.stackdivider.Divider;
import com.android.systemui.statusbar.CommandQueue;
import com.android.systemui.statusbar.NavigationBarController;
import com.android.systemui.statusbar.NotificationListener;
import com.android.systemui.statusbar.NotificationLockscreenUserManager;
import com.android.systemui.statusbar.NotificationMediaManager;
import com.android.systemui.statusbar.NotificationRemoteInputManager;
import com.android.systemui.statusbar.NotificationViewHierarchyManager;
import com.android.systemui.statusbar.SmartReplyController;
import com.android.systemui.statusbar.VibratorHelper;
import com.android.systemui.statusbar.notification.NotificationEntryManager;
import com.android.systemui.statusbar.notification.NotificationEntryManager.KeyguardEnvironment;
import com.android.systemui.statusbar.notification.NotificationFilter;
import com.android.systemui.statusbar.notification.VisualStabilityManager;
import com.android.systemui.statusbar.notification.logging.NotificationLogger;
import com.android.systemui.statusbar.notification.row.NotificationBlockingHelperManager;
import com.android.systemui.statusbar.notification.row.NotificationGutsManager;
import com.android.systemui.statusbar.phone.AutoHideController;
import com.android.systemui.statusbar.phone.DozeParameters;
import com.android.systemui.statusbar.phone.KeyguardDismissUtil;
import com.android.systemui.statusbar.phone.LightBarController;
import com.android.systemui.statusbar.phone.LockscreenGestureLogger;
import com.android.systemui.statusbar.phone.ManagedProfileController;
import com.android.systemui.statusbar.phone.NavigationModeController;
import com.android.systemui.statusbar.phone.NotificationGroupAlertTransferHelper;
import com.android.systemui.statusbar.phone.NotificationGroupManager;
import com.android.systemui.statusbar.phone.NotificationShadeWindowController;
import com.android.systemui.statusbar.phone.ShadeController;
import com.android.systemui.statusbar.phone.StatusBar;
import com.android.systemui.statusbar.phone.StatusBarIconController;
import com.android.systemui.statusbar.phone.StatusBarWindowController;
import com.android.systemui.statusbar.policy.AccessibilityController;
import com.android.systemui.statusbar.policy.AccessibilityManagerWrapper;
import com.android.systemui.statusbar.policy.BatteryController;
import com.android.systemui.statusbar.policy.BluetoothController;
import com.android.systemui.statusbar.policy.CastController;
import com.android.systemui.statusbar.policy.ConfigurationController;
import com.android.systemui.statusbar.policy.DataSaverController;
import com.android.systemui.statusbar.policy.DeviceProvisionedController;
import com.android.systemui.statusbar.policy.ExtensionController;
import com.android.systemui.statusbar.policy.FlashlightController;
import com.android.systemui.statusbar.policy.HotspotController;
import com.android.systemui.statusbar.policy.KeyguardStateController;
import com.android.systemui.statusbar.policy.LocationController;
import com.android.systemui.statusbar.policy.NetworkController;
import com.android.systemui.statusbar.policy.NextAlarmController;
import com.android.systemui.statusbar.policy.PulseController;
import com.android.systemui.statusbar.policy.RemoteInputQuickSettingsDisabler;
import com.android.systemui.statusbar.policy.RotationLockController;
import com.android.systemui.statusbar.policy.SecurityController;
import com.android.systemui.statusbar.policy.SensorPrivacyController;
import com.android.systemui.statusbar.policy.SmartReplyConstants;
import com.android.systemui.statusbar.policy.TaskHelper;
import com.android.systemui.statusbar.policy.UserInfoController;
import com.android.systemui.statusbar.policy.UserSwitcherController;
import com.android.systemui.statusbar.policy.ZenModeController;
import com.android.systemui.tracing.ProtoTracer;
import com.android.systemui.tuner.TunablePadding.TunablePaddingService;
import com.android.systemui.tuner.TunerService;
import com.android.systemui.util.leak.GarbageMonitor;
import com.android.systemui.util.leak.LeakDetector;
import com.android.systemui.util.leak.LeakReporter;
import com.android.systemui.util.sensors.AsyncSensorManager;
import com.android.systemui.wm.DisplayController;
import com.android.systemui.wm.DisplayImeController;
import com.android.systemui.wm.SystemWindows;

import com.google.android.systemui.assist.AssistManagerGoogle;

import java.util.function.Consumer;

import javax.inject.Inject;
import javax.inject.Named;

import dagger.Lazy;
import dagger.Subcomponent;

/**
 * Class to handle ugly dependencies throughout sysui until we determine the
 * long-term dependency injection solution.
 *
 * Classes added here should be things that are expected to live the lifetime of sysui,
 * and are generally applicable to many parts of sysui. They will be lazily
 * initialized to ensure they aren't created on form factors that don't need them
 * (e.g. HotspotController on TV). Despite being lazily initialized, it is expected
 * that all dependencies will be gotten during sysui startup, and not during runtime
 * to avoid jank.
 *
 * All classes used here are expected to manage their own lifecycle, meaning if
 * they have no clients they should not have any registered resources like bound
 * services, registered receivers, etc.
 */
public class Dependency {
    /**
     * Key for getting a the main looper.
     */
    private static final String MAIN_LOOPER_NAME = "main_looper";

    /**
     * Key for getting a background Looper for background work.
     */
    private static final String BG_LOOPER_NAME = "background_looper";
    /**
     * Key for getting a Handler for receiving time tick broadcasts on.
     */
    public static final String TIME_TICK_HANDLER_NAME = "time_tick_handler";
    /**
     * Generic handler on the main thread.
     */
    private static final String MAIN_HANDLER_NAME = "main_handler";

    /**
     * An email address to send memory leak reports to by default.
     */
    public static final String LEAK_REPORT_EMAIL_NAME = "leak_report_email";

    /**
     * Whether this platform supports long-pressing notifications to show notification channel
     * settings.
     */
    public static final String ALLOW_NOTIFICATION_LONG_PRESS_NAME = "allow_notif_longpress";

    /**
     * Key for getting a background Looper for background work.
     */
    public static final DependencyKey<Looper> BG_LOOPER = new DependencyKey<>(BG_LOOPER_NAME);
    /**
     * Key for getting a mainer Looper.
     */
    public static final DependencyKey<Looper> MAIN_LOOPER = new DependencyKey<>(MAIN_LOOPER_NAME);
    /**
     * Key for getting a Handler for receiving time tick broadcasts on.
     */
    public static final DependencyKey<Handler> TIME_TICK_HANDLER =
            new DependencyKey<>(TIME_TICK_HANDLER_NAME);
    /**
     * Generic handler on the main thread.
     */
    public static final DependencyKey<Handler> MAIN_HANDLER =
            new DependencyKey<>(MAIN_HANDLER_NAME);

    /**
     * An email address to send memory leak reports to by default.
     */
    public static final DependencyKey<String> LEAK_REPORT_EMAIL =
            new DependencyKey<>(LEAK_REPORT_EMAIL_NAME);

    private final ArrayMap<Object, Object> mDependencies = new ArrayMap<>();
    private final ArrayMap<Object, LazyDependencyCreator> mProviders = new ArrayMap<>();

    @Inject DumpManager mDumpManager;

    @Inject Lazy<ActivityStarter> mActivityStarter;
    @Inject Lazy<BroadcastDispatcher> mBroadcastDispatcher;
    @Inject Lazy<AsyncSensorManager> mAsyncSensorManager;
    @Inject Lazy<BluetoothController> mBluetoothController;
    @Inject Lazy<LocationController> mLocationController;
    @Inject Lazy<RotationLockController> mRotationLockController;
    @Inject Lazy<NetworkController> mNetworkController;
    @Inject Lazy<ZenModeController> mZenModeController;
    @Inject Lazy<HotspotController> mHotspotController;
    @Inject Lazy<CastController> mCastController;
    @Inject Lazy<FlashlightController> mFlashlightController;
    @Inject Lazy<UserSwitcherController> mUserSwitcherController;
    @Inject Lazy<UserInfoController> mUserInfoController;
    @Inject Lazy<KeyguardStateController> mKeyguardMonitor;
    @Inject Lazy<KeyguardUpdateMonitor> mKeyguardUpdateMonitor;
    @Inject Lazy<BatteryController> mBatteryController;
    @Inject Lazy<NightDisplayListener> mNightDisplayListener;
    @Inject Lazy<ManagedProfileController> mManagedProfileController;
    @Inject Lazy<NextAlarmController> mNextAlarmController;
    @Inject Lazy<DataSaverController> mDataSaverController;
    @Inject Lazy<AccessibilityController> mAccessibilityController;
    @Inject Lazy<DeviceProvisionedController> mDeviceProvisionedController;
    @Inject Lazy<PluginManager> mPluginManager;
    @Inject Lazy<AssistManagerGoogle> mAssistManager;
    @Inject Lazy<SecurityController> mSecurityController;
    @Inject Lazy<LeakDetector> mLeakDetector;
    @Inject Lazy<LeakReporter> mLeakReporter;
    @Inject Lazy<GarbageMonitor> mGarbageMonitor;
    @Inject Lazy<TunerService> mTunerService;
    @Inject Lazy<NotificationShadeWindowController> mNotificationShadeWindowController;
    @Inject Lazy<StatusBarWindowController> mTempStatusBarWindowController;
    @Inject Lazy<DarkIconDispatcher> mDarkIconDispatcher;
    @Inject Lazy<ConfigurationController> mConfigurationController;
    @Inject Lazy<StatusBarIconController> mStatusBarIconController;
    @Inject Lazy<ScreenLifecycle> mScreenLifecycle;
    @Inject Lazy<WakefulnessLifecycle> mWakefulnessLifecycle;
    @Inject Lazy<FragmentService> mFragmentService;
    @Inject Lazy<ExtensionController> mExtensionController;
    @Inject Lazy<PluginDependencyProvider> mPluginDependencyProvider;
    @Nullable
    @Inject Lazy<LocalBluetoothManager> mLocalBluetoothManager;
    @Inject Lazy<VolumeDialogController> mVolumeDialogController;
    @Inject Lazy<MetricsLogger> mMetricsLogger;
    @Inject Lazy<AccessibilityManagerWrapper> mAccessibilityManagerWrapper;
    @Inject Lazy<SysuiColorExtractor> mSysuiColorExtractor;
    @Inject Lazy<TunablePaddingService> mTunablePaddingService;
    @Inject Lazy<ForegroundServiceController> mForegroundServiceController;
    @Inject Lazy<UiOffloadThread> mUiOffloadThread;
    @Inject Lazy<PowerUI.WarningsUI> mWarningsUI;
    @Inject Lazy<LightBarController> mLightBarController;
    @Inject Lazy<IWindowManager> mIWindowManager;
    @Inject Lazy<OverviewProxyService> mOverviewProxyService;
    @Inject Lazy<NavigationModeController> mNavBarModeController;
    @Inject Lazy<EnhancedEstimates> mEnhancedEstimates;
    @Inject Lazy<VibratorHelper> mVibratorHelper;
    @Inject Lazy<IStatusBarService> mIStatusBarService;
    @Inject Lazy<DisplayMetrics> mDisplayMetrics;
    @Inject Lazy<LockscreenGestureLogger> mLockscreenGestureLogger;
    @Inject Lazy<KeyguardEnvironment> mKeyguardEnvironment;
    @Inject Lazy<ShadeController> mShadeController;
    @Inject Lazy<NotificationRemoteInputManager.Callback> mNotificationRemoteInputManagerCallback;
    @Inject Lazy<AppOpsController> mAppOpsController;
    @Inject Lazy<NavigationBarController> mNavigationBarController;
    @Inject Lazy<StatusBarStateController> mStatusBarStateController;
    @Inject Lazy<NotificationLockscreenUserManager> mNotificationLockscreenUserManager;
    @Inject Lazy<NotificationGroupAlertTransferHelper> mNotificationGroupAlertTransferHelper;
    @Inject Lazy<NotificationGroupManager> mNotificationGroupManager;
    @Inject Lazy<VisualStabilityManager> mVisualStabilityManager;
    @Inject Lazy<NotificationGutsManager> mNotificationGutsManager;
    @Inject Lazy<NotificationMediaManager> mNotificationMediaManager;
    @Inject Lazy<NotificationBlockingHelperManager> mNotificationBlockingHelperManager;
    @Inject Lazy<NotificationRemoteInputManager> mNotificationRemoteInputManager;
    @Inject Lazy<SmartReplyConstants> mSmartReplyConstants;
    @Inject Lazy<NotificationListener> mNotificationListener;
    @Inject Lazy<NotificationLogger> mNotificationLogger;
    @Inject Lazy<NotificationViewHierarchyManager> mNotificationViewHierarchyManager;
    @Inject Lazy<NotificationFilter> mNotificationFilter;
    @Inject Lazy<KeyguardDismissUtil> mKeyguardDismissUtil;
    @Inject Lazy<SmartReplyController> mSmartReplyController;
    @Inject Lazy<RemoteInputQuickSettingsDisabler> mRemoteInputQuickSettingsDisabler;
    @Inject Lazy<BubbleController> mBubbleController;
    @Inject Lazy<NotificationEntryManager> mNotificationEntryManager;
    @Inject Lazy<SensorPrivacyManager> mSensorPrivacyManager;
    @Inject Lazy<AutoHideController> mAutoHideController;
    @Inject Lazy<ForegroundServiceNotificationListener> mForegroundServiceNotificationListener;
    @Inject Lazy<PrivacyItemController> mPrivacyItemController;
    @Inject @Background Lazy<Looper> mBgLooper;
    @Inject @Background Lazy<Handler> mBgHandler;
    @Inject @Main Lazy<Looper> mMainLooper;
    @Inject @Main Lazy<Handler> mMainHandler;
    @Inject @Named(TIME_TICK_HANDLER_NAME) Lazy<Handler> mTimeTickHandler;
    @Nullable
    @Inject @Named(LEAK_REPORT_EMAIL_NAME) Lazy<String> mLeakReportEmail;
    @Inject Lazy<ClockManager> mClockManager;
    @Inject Lazy<ActivityManagerWrapper> mActivityManagerWrapper;
    @Inject Lazy<DevicePolicyManagerWrapper> mDevicePolicyManagerWrapper;
    @Inject Lazy<PackageManagerWrapper> mPackageManagerWrapper;
    @Inject Lazy<SensorPrivacyController> mSensorPrivacyController;
    @Inject Lazy<DockManager> mDockManager;
    @Inject Lazy<INotificationManager> mINotificationManager;
    @Inject Lazy<SysUiState> mSysUiStateFlagsContainer;
    @Inject Lazy<AlarmManager> mAlarmManager;
    @Inject Lazy<KeyguardSecurityModel> mKeyguardSecurityModel;
    @Inject Lazy<DozeParameters> mDozeParameters;
    @Inject Lazy<IWallpaperManager> mWallpaperManager;
    @Inject Lazy<CommandQueue> mCommandQueue;
    @Inject Lazy<Recents> mRecents;
    @Inject Lazy<StatusBar> mStatusBar;
    @Inject Lazy<DisplayController> mDisplayController;
    @Inject Lazy<SystemWindows> mSystemWindows;
    @Inject Lazy<DisplayImeController> mDisplayImeController;
    @Inject Lazy<RecordingController> mRecordingController;
    @Inject Lazy<ProtoTracer> mProtoTracer;
    @Inject Lazy<Divider> mDivider;
<<<<<<< HEAD
    @Inject Lazy<OmniSettingsService> mOmniSettingsService;
    @Inject Lazy<TaskHelper> mTaskHelper;
    @Inject Lazy<PulseController> mPulseController;
=======
    @Inject Lazy<MediaOutputDialogFactory> mMediaOutputDialogFactory;
>>>>>>> b17db7a3

    @Inject
    public Dependency() {
    }

    /**
     * Initialize Depenency.
     */
    protected void start() {
        // TODO: Think about ways to push these creation rules out of Dependency to cut down
        // on imports.
        mProviders.put(TIME_TICK_HANDLER, mTimeTickHandler::get);
        mProviders.put(BG_LOOPER, mBgLooper::get);
        mProviders.put(MAIN_LOOPER, mMainLooper::get);
        mProviders.put(MAIN_HANDLER, mMainHandler::get);
        mProviders.put(ActivityStarter.class, mActivityStarter::get);
        mProviders.put(BroadcastDispatcher.class, mBroadcastDispatcher::get);

        mProviders.put(AsyncSensorManager.class, mAsyncSensorManager::get);

        mProviders.put(BluetoothController.class, mBluetoothController::get);
        mProviders.put(SensorPrivacyManager.class, mSensorPrivacyManager::get);

        mProviders.put(LocationController.class, mLocationController::get);

        mProviders.put(RotationLockController.class, mRotationLockController::get);

        mProviders.put(NetworkController.class, mNetworkController::get);

        mProviders.put(ZenModeController.class, mZenModeController::get);

        mProviders.put(HotspotController.class, mHotspotController::get);

        mProviders.put(CastController.class, mCastController::get);

        mProviders.put(FlashlightController.class, mFlashlightController::get);

        mProviders.put(KeyguardStateController.class, mKeyguardMonitor::get);

        mProviders.put(KeyguardUpdateMonitor.class, mKeyguardUpdateMonitor::get);

        mProviders.put(UserSwitcherController.class, mUserSwitcherController::get);

        mProviders.put(UserInfoController.class, mUserInfoController::get);

        mProviders.put(BatteryController.class, mBatteryController::get);

        mProviders.put(NightDisplayListener.class, mNightDisplayListener::get);

        mProviders.put(ManagedProfileController.class, mManagedProfileController::get);

        mProviders.put(NextAlarmController.class, mNextAlarmController::get);

        mProviders.put(DataSaverController.class, mDataSaverController::get);

        mProviders.put(AccessibilityController.class, mAccessibilityController::get);

        mProviders.put(DeviceProvisionedController.class, mDeviceProvisionedController::get);

        mProviders.put(PluginManager.class, mPluginManager::get);

        mProviders.put(AssistManager.class, mAssistManager::get);

        mProviders.put(SecurityController.class, mSecurityController::get);

        mProviders.put(LeakDetector.class, mLeakDetector::get);

        mProviders.put(LEAK_REPORT_EMAIL, mLeakReportEmail::get);

        mProviders.put(LeakReporter.class, mLeakReporter::get);

        mProviders.put(GarbageMonitor.class, mGarbageMonitor::get);

        mProviders.put(TunerService.class, mTunerService::get);

        mProviders.put(NotificationShadeWindowController.class,
                mNotificationShadeWindowController::get);

        mProviders.put(StatusBarWindowController.class, mTempStatusBarWindowController::get);

        mProviders.put(DarkIconDispatcher.class, mDarkIconDispatcher::get);

        mProviders.put(ConfigurationController.class, mConfigurationController::get);

        mProviders.put(StatusBarIconController.class, mStatusBarIconController::get);

        mProviders.put(ScreenLifecycle.class, mScreenLifecycle::get);

        mProviders.put(WakefulnessLifecycle.class, mWakefulnessLifecycle::get);

        mProviders.put(FragmentService.class, mFragmentService::get);

        mProviders.put(ExtensionController.class, mExtensionController::get);

        mProviders.put(PluginDependencyProvider.class, mPluginDependencyProvider::get);

        mProviders.put(LocalBluetoothManager.class, mLocalBluetoothManager::get);

        mProviders.put(VolumeDialogController.class, mVolumeDialogController::get);

        mProviders.put(MetricsLogger.class, mMetricsLogger::get);

        mProviders.put(AccessibilityManagerWrapper.class, mAccessibilityManagerWrapper::get);

        mProviders.put(SysuiColorExtractor.class, mSysuiColorExtractor::get);

        mProviders.put(TunablePaddingService.class, mTunablePaddingService::get);

        mProviders.put(ForegroundServiceController.class, mForegroundServiceController::get);

        mProviders.put(UiOffloadThread.class, mUiOffloadThread::get);

        mProviders.put(PowerUI.WarningsUI.class, mWarningsUI::get);

        mProviders.put(LightBarController.class, mLightBarController::get);

        mProviders.put(IWindowManager.class, mIWindowManager::get);

        mProviders.put(OverviewProxyService.class, mOverviewProxyService::get);

        mProviders.put(NavigationModeController.class, mNavBarModeController::get);

        mProviders.put(EnhancedEstimates.class, mEnhancedEstimates::get);

        mProviders.put(VibratorHelper.class, mVibratorHelper::get);

        mProviders.put(IStatusBarService.class, mIStatusBarService::get);

        mProviders.put(DisplayMetrics.class, mDisplayMetrics::get);

        mProviders.put(LockscreenGestureLogger.class, mLockscreenGestureLogger::get);

        mProviders.put(KeyguardEnvironment.class, mKeyguardEnvironment::get);
        mProviders.put(ShadeController.class, mShadeController::get);
        mProviders.put(NotificationRemoteInputManager.Callback.class,
                mNotificationRemoteInputManagerCallback::get);

        mProviders.put(AppOpsController.class, mAppOpsController::get);

        mProviders.put(NavigationBarController.class, mNavigationBarController::get);

        mProviders.put(StatusBarStateController.class, mStatusBarStateController::get);
        mProviders.put(NotificationLockscreenUserManager.class,
                mNotificationLockscreenUserManager::get);
        mProviders.put(VisualStabilityManager.class, mVisualStabilityManager::get);
        mProviders.put(NotificationGroupManager.class, mNotificationGroupManager::get);
        mProviders.put(NotificationGroupAlertTransferHelper.class,
                mNotificationGroupAlertTransferHelper::get);
        mProviders.put(NotificationMediaManager.class, mNotificationMediaManager::get);
        mProviders.put(NotificationGutsManager.class, mNotificationGutsManager::get);
        mProviders.put(NotificationBlockingHelperManager.class,
                mNotificationBlockingHelperManager::get);
        mProviders.put(NotificationRemoteInputManager.class,
                mNotificationRemoteInputManager::get);
        mProviders.put(SmartReplyConstants.class, mSmartReplyConstants::get);
        mProviders.put(NotificationListener.class, mNotificationListener::get);
        mProviders.put(NotificationLogger.class, mNotificationLogger::get);
        mProviders.put(NotificationViewHierarchyManager.class,
                mNotificationViewHierarchyManager::get);
        mProviders.put(NotificationFilter.class, mNotificationFilter::get);
        mProviders.put(KeyguardDismissUtil.class, mKeyguardDismissUtil::get);
        mProviders.put(SmartReplyController.class, mSmartReplyController::get);
        mProviders.put(RemoteInputQuickSettingsDisabler.class,
                mRemoteInputQuickSettingsDisabler::get);
        mProviders.put(BubbleController.class, mBubbleController::get);
        mProviders.put(NotificationEntryManager.class, mNotificationEntryManager::get);
        mProviders.put(ForegroundServiceNotificationListener.class,
                mForegroundServiceNotificationListener::get);
        mProviders.put(ClockManager.class, mClockManager::get);
        mProviders.put(PrivacyItemController.class, mPrivacyItemController::get);
        mProviders.put(ActivityManagerWrapper.class, mActivityManagerWrapper::get);
        mProviders.put(DevicePolicyManagerWrapper.class, mDevicePolicyManagerWrapper::get);
        mProviders.put(PackageManagerWrapper.class, mPackageManagerWrapper::get);
        mProviders.put(SensorPrivacyController.class, mSensorPrivacyController::get);
        mProviders.put(DockManager.class, mDockManager::get);
        mProviders.put(INotificationManager.class, mINotificationManager::get);
        mProviders.put(SysUiState.class, mSysUiStateFlagsContainer::get);
        mProviders.put(AlarmManager.class, mAlarmManager::get);
        mProviders.put(KeyguardSecurityModel.class, mKeyguardSecurityModel::get);
        mProviders.put(DozeParameters.class, mDozeParameters::get);
        mProviders.put(IWallpaperManager.class, mWallpaperManager::get);
        mProviders.put(CommandQueue.class, mCommandQueue::get);
        mProviders.put(Recents.class, mRecents::get);
        mProviders.put(StatusBar.class, mStatusBar::get);
        mProviders.put(DisplayController.class, mDisplayController::get);
        mProviders.put(SystemWindows.class, mSystemWindows::get);
        mProviders.put(DisplayImeController.class, mDisplayImeController::get);
        mProviders.put(ProtoTracer.class, mProtoTracer::get);
        mProviders.put(TaskHelper.class, mTaskHelper::get);

        // TODO(b/118592525): to support multi-display , we start to add something which is
        //                    per-display, while others may be global. I think it's time to add
        //                    a new class maybe named DisplayDependency to solve per-display
        //                    Dependency problem.
        mProviders.put(AutoHideController.class, mAutoHideController::get);

        mProviders.put(RecordingController.class, mRecordingController::get);
        mProviders.put(Divider.class, mDivider::get);
        mProviders.put(OmniSettingsService.class, mOmniSettingsService::get);
        mProviders.put(PulseController.class, mPulseController::get);

        mProviders.put(MediaOutputDialogFactory.class, mMediaOutputDialogFactory::get);

        sDependency = this;
    }

    protected final <T> T getDependency(Class<T> cls) {
        return getDependencyInner(cls);
    }

    protected final <T> T getDependency(DependencyKey<T> key) {
        return getDependencyInner(key);
    }

    private synchronized <T> T getDependencyInner(Object key) {
        @SuppressWarnings("unchecked")
        T obj = (T) mDependencies.get(key);
        if (obj == null) {
            obj = createDependency(key);
            mDependencies.put(key, obj);

            // TODO: Get dependencies to register themselves instead
            if (autoRegisterModulesForDump() && obj instanceof Dumpable) {
                mDumpManager.registerDumpable(obj.getClass().getName(), (Dumpable) obj);
            }
        }
        return obj;
    }

    @VisibleForTesting
    protected <T> T createDependency(Object cls) {
        Preconditions.checkArgument(cls instanceof DependencyKey<?> || cls instanceof Class<?>);

        @SuppressWarnings("unchecked")
        LazyDependencyCreator<T> provider = mProviders.get(cls);
        if (provider == null) {
            throw new IllegalArgumentException("Unsupported dependency " + cls
                    + ". " + mProviders.size() + " providers known.");
        }
        return provider.createDependency();
    }

    // Currently, there are situations in tests where we might create more than one instance of a
    // thing that should be a singleton: the "real" one (created by Dagger, usually as a result of
    // inflating a view), and a mocked one (injected into Dependency). If we register the mocked
    // one, the DumpManager will throw an exception complaining (rightly) that we have too many
    // things registered with that name. So in tests, we disable the auto-registration until the
    // root cause is fixed, i.e. inflated views in tests with Dagger dependencies.
    @VisibleForTesting
    protected boolean autoRegisterModulesForDump() {
        return true;
    }

    private static Dependency sDependency;

    /**
     * Interface for a class that can create a dependency. Used to implement laziness
     * @param <T> The type of the dependency being created
     */
    private interface LazyDependencyCreator<T> {
        T createDependency();
    }

    private <T> void destroyDependency(Class<T> cls, Consumer<T> destroy) {
        T dep = (T) mDependencies.remove(cls);
        if (dep instanceof Dumpable) {
            mDumpManager.unregisterDumpable(dep.getClass().getName());
        }
        if (dep != null && destroy != null) {
            destroy.accept(dep);
        }
    }

    /**
     * Used in separate process teardown to ensure the context isn't leaked.
     *
     * TODO: Remove once PreferenceFragment doesn't reference getActivity()
     * anymore and these context hacks are no longer needed.
     */
    public static void clearDependencies() {
        sDependency = null;
    }

    /**
     * Checks to see if a dependency is instantiated, if it is it removes it from
     * the cache and calls the destroy callback.
     */
    public static <T> void destroy(Class<T> cls, Consumer<T> destroy) {
        sDependency.destroyDependency(cls, destroy);
    }

    /**
     * @deprecated see docs/dagger.md
     */
    @Deprecated
    public static <T> T get(Class<T> cls) {
        return sDependency.getDependency(cls);
    }

    /**
     * @deprecated see docs/dagger.md
     */
    @Deprecated
    public static <T> T get(DependencyKey<T> cls) {
        return sDependency.getDependency(cls);
    }

    public static final class DependencyKey<V> {
        private final String mDisplayName;

        public DependencyKey(String displayName) {
            mDisplayName = displayName;
        }

        @Override
        public String toString() {
            return mDisplayName;
        }
    }

    @Subcomponent
    public interface DependencyInjector {
        void createSystemUI(Dependency dependency);
    }
}<|MERGE_RESOLUTION|>--- conflicted
+++ resolved
@@ -330,13 +330,10 @@
     @Inject Lazy<RecordingController> mRecordingController;
     @Inject Lazy<ProtoTracer> mProtoTracer;
     @Inject Lazy<Divider> mDivider;
-<<<<<<< HEAD
+    @Inject Lazy<MediaOutputDialogFactory> mMediaOutputDialogFactory;
     @Inject Lazy<OmniSettingsService> mOmniSettingsService;
     @Inject Lazy<TaskHelper> mTaskHelper;
     @Inject Lazy<PulseController> mPulseController;
-=======
-    @Inject Lazy<MediaOutputDialogFactory> mMediaOutputDialogFactory;
->>>>>>> b17db7a3
 
     @Inject
     public Dependency() {
