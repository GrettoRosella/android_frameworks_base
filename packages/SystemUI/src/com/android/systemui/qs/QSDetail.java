/*
 * Copyright (C) 2016 The Android Open Source Project
 *
 * Licensed under the Apache License, Version 2.0 (the "License"); you may not use this file
 * except in compliance with the License. You may obtain a copy of the License at
 *
 *      http://www.apache.org/licenses/LICENSE-2.0
 *
 * Unless required by applicable law or agreed to in writing, software distributed under the
 * License is distributed on an "AS IS" BASIS, WITHOUT WARRANTIES OR CONDITIONS OF ANY
 * KIND, either express or implied. See the License for the specific language governing
 * permissions and limitations under the License.
 */

package com.android.systemui.qs;

import android.animation.Animator;
import android.animation.Animator.AnimatorListener;
import android.animation.AnimatorListenerAdapter;
import android.annotation.Nullable;
import android.content.Context;
import android.content.Intent;
import android.content.res.Configuration;
import android.graphics.drawable.Animatable;
import android.util.AttributeSet;
import android.util.SparseArray;
import android.view.View;
import android.view.ViewGroup;
import android.view.accessibility.AccessibilityEvent;
import android.widget.ImageView;
import android.widget.LinearLayout;
import android.widget.Switch;
import android.widget.TextView;

import com.android.internal.logging.MetricsLogger;
import com.android.systemui.FontSizeUtils;
import com.android.systemui.R;
import com.android.systemui.qs.QSTile.DetailAdapter;
import com.android.systemui.statusbar.phone.BaseStatusBarHeader;
import com.android.systemui.statusbar.phone.QSTileHost;

public class QSDetail extends LinearLayout {

    private static final String TAG = "QSDetail";
    private static final long FADE_DURATION = 300;

    private final SparseArray<View> mDetailViews = new SparseArray<>();

    private ViewGroup mDetailContent;
    protected TextView mDetailSettingsButton;
    protected TextView mDetailDoneButton;
    private QSDetailClipper mClipper;
    private DetailAdapter mDetailAdapter;
    private QSPanel mQsPanel;

    protected View mQsDetailHeader;
    protected TextView mQsDetailHeaderTitle;
    protected Switch mQsDetailHeaderSwitch;
    protected ImageView mQsDetailHeaderProgress;

    protected QSTileHost mHost;

    private boolean mScanState;
    private boolean mClosingDetail;
    private boolean mFullyExpanded;
<<<<<<< HEAD
    protected View mQsDetailHeaderBack;
=======
>>>>>>> 352eac67
    private BaseStatusBarHeader mHeader;
    private boolean mTriggeredExpand;
    private int mOpenX;
    private int mOpenY;

    public QSDetail(Context context, @Nullable AttributeSet attrs) {
        super(context, attrs);
    }

    @Override
    protected void onConfigurationChanged(Configuration newConfig) {
        super.onConfigurationChanged(newConfig);
        FontSizeUtils.updateFontSize(mDetailDoneButton, R.dimen.qs_detail_button_text_size);
        FontSizeUtils.updateFontSize(mDetailSettingsButton, R.dimen.qs_detail_button_text_size);

        for (int i = 0; i < mDetailViews.size(); i++) {
            mDetailViews.valueAt(i).dispatchConfigurationChanged(newConfig);
        }
    }

    @Override
    protected void onFinishInflate() {
        super.onFinishInflate();
        mDetailContent = (ViewGroup) findViewById(android.R.id.content);
        mDetailSettingsButton = (TextView) findViewById(android.R.id.button2);
        mDetailDoneButton = (TextView) findViewById(android.R.id.button1);

        mQsDetailHeader = findViewById(R.id.qs_detail_header);
        mQsDetailHeaderTitle = (TextView) mQsDetailHeader.findViewById(android.R.id.title);
        mQsDetailHeaderSwitch = (Switch) mQsDetailHeader.findViewById(android.R.id.toggle);
        mQsDetailHeaderProgress = (ImageView) findViewById(R.id.qs_detail_header_progress);

        updateDetailText();

        mClipper = new QSDetailClipper(this);

        final OnClickListener doneListener = new OnClickListener() {
            @Override
            public void onClick(View v) {
                announceForAccessibility(
                        mContext.getString(R.string.accessibility_desc_quick_settings));
                mQsPanel.closeDetail();
            }
        };
        mDetailDoneButton.setOnClickListener(doneListener);
    }

    public void setQsPanel(QSPanel panel, BaseStatusBarHeader header) {
        mQsPanel = panel;
        mHeader = header;
        mHeader.setCallback(mQsPanelCallback);
        mQsPanel.setCallback(mQsPanelCallback);
    }

    public void setHost(QSTileHost host) {
        mHost = host;
    }
    public boolean isShowingDetail() {
        return mDetailAdapter != null;
    }

    public void setFullyExpanded(boolean fullyExpanded) {
        mFullyExpanded = fullyExpanded;
    }

    public void setExpanded(boolean qsExpanded) {
        if (!qsExpanded) {
            mTriggeredExpand = false;
        }
    }

    private void updateDetailText() {
        mDetailDoneButton.setText(R.string.quick_settings_done);
        mDetailSettingsButton.setText(R.string.quick_settings_more_settings);
    }

    public void updateResources() {
        updateDetailText();
    }

    public boolean isClosingDetail() {
        return mClosingDetail;
    }



    public void handleShowingDetail(final QSTile.DetailAdapter adapter, int x, int y,
            boolean toggleQs) {
        final boolean showingDetail = adapter != null;
        setClickable(showingDetail);
        if (showingDetail) {
            setupDetailHeader(adapter);
            if (toggleQs && !mFullyExpanded) {
                mTriggeredExpand = true;
                mHost.animateToggleQSExpansion();
            } else {
                mTriggeredExpand = false;
            }
            mOpenX = x;
            mOpenY = y;
        } else {
            // Ensure we collapse into the same point we opened from.
            x = mOpenX;
            y = mOpenY;
            if (toggleQs && mTriggeredExpand) {
                mHost.animateToggleQSExpansion();
                mTriggeredExpand = false;
            }
        }

        boolean visibleDiff = (mDetailAdapter != null) != (adapter != null);
        if (!visibleDiff && mDetailAdapter == adapter) return;  // already in right state
        AnimatorListener listener = null;
        if (adapter != null) {
            int viewCacheIndex = adapter.getMetricsCategory();
            View detailView = adapter.createDetailView(mContext, mDetailViews.get(viewCacheIndex),
                    mDetailContent);
            if (detailView == null) throw new IllegalStateException("Must return detail view");

            setupDetailFooter(adapter);

            mDetailContent.removeAllViews();
            mDetailContent.addView(detailView);
            mDetailViews.put(viewCacheIndex, detailView);
            MetricsLogger.visible(mContext, adapter.getMetricsCategory());
            announceForAccessibility(mContext.getString(
                    R.string.accessibility_quick_settings_detail,
                    adapter.getTitle()));
            mDetailAdapter = adapter;
            listener = mHideGridContentWhenDone;
            setVisibility(View.VISIBLE);
        } else {
            if (mDetailAdapter != null) {
                MetricsLogger.hidden(mContext, mDetailAdapter.getMetricsCategory());
            }
            mClosingDetail = true;
            mDetailAdapter = null;
            listener = mTeardownDetailWhenDone;
            mHeader.setVisibility(View.VISIBLE);
            mQsPanel.setGridContentVisibility(true);
            mQsPanelCallback.onScanStateChanged(false);
        }
        sendAccessibilityEvent(AccessibilityEvent.TYPE_WINDOW_STATE_CHANGED);

        animateDetailVisibleDiff(x, y, visibleDiff, listener);
    }

    protected void animateDetailVisibleDiff(int x, int y, boolean visibleDiff, AnimatorListener listener) {
        if (visibleDiff) {
            if (mFullyExpanded || mDetailAdapter != null) {
                setAlpha(1);
                mClipper.animateCircularClip(x, y, mDetailAdapter != null, listener);
            } else {
                animate().alpha(0)
                        .setDuration(FADE_DURATION)
                        .setListener(listener)
                        .start();
            }
        }
    }

    protected void setupDetailFooter(DetailAdapter adapter) {
        final Intent settingsIntent = adapter.getSettingsIntent();
        mDetailSettingsButton.setVisibility(settingsIntent != null ? VISIBLE : GONE);
        mDetailSettingsButton.setOnClickListener(new OnClickListener() {
            @Override
            public void onClick(View v) {
                mHost.startActivityDismissingKeyguard(settingsIntent);
            }
        });
    }

    protected void setupDetailHeader(final DetailAdapter adapter) {
        mQsDetailHeaderTitle.setText(adapter.getTitle());
        final Boolean toggleState = adapter.getToggleState();
        if (toggleState == null) {
            mQsDetailHeaderSwitch.setVisibility(INVISIBLE);
            mQsDetailHeader.setClickable(false);
        } else {
            mQsDetailHeaderSwitch.setVisibility(VISIBLE);
            mQsDetailHeaderSwitch.setChecked(toggleState);
            mQsDetailHeader.setClickable(true);
            mQsDetailHeader.setOnClickListener(new OnClickListener() {
                @Override
                public void onClick(View v) {
                    boolean checked = !mQsDetailHeaderSwitch.isChecked();
                    mQsDetailHeaderSwitch.setChecked(checked);
                    adapter.setToggleState(checked);
                }
            });
        }
    }

    private void handleToggleStateChanged(boolean state) {
        mQsDetailHeaderSwitch.setChecked(state);
    }

    private void handleScanStateChanged(boolean state) {
        if (mScanState == state) return;
        mScanState = state;
        final Animatable anim = (Animatable) mQsDetailHeaderProgress.getDrawable();
        if (state) {
            mQsDetailHeaderProgress.animate().alpha(1f);
            anim.start();
        } else {
            mQsDetailHeaderProgress.animate().alpha(0f);
            anim.stop();
        }
    }

    protected QSPanel.Callback mQsPanelCallback = new QSPanel.Callback() {
        @Override
        public void onToggleStateChanged(final boolean state) {
            post(new Runnable() {
                @Override
                public void run() {
                    handleToggleStateChanged(state);
                }
            });
        }

        @Override
        public void onShowingDetail(final DetailAdapter detail, final int x, final int y) {
            post(new Runnable() {
                @Override
                public void run() {
                    handleShowingDetail(detail, x, y, true /* toggleQs */);
                }
            });
        }

        @Override
        public void onScanStateChanged(final boolean state) {
            post(new Runnable() {
                @Override
                public void run() {
                    handleScanStateChanged(state);
                }
            });
        }
    };

    private final AnimatorListenerAdapter mHideGridContentWhenDone = new AnimatorListenerAdapter() {
        public void onAnimationCancel(Animator animation) {
            // If we have been cancelled, remove the listener so that onAnimationEnd doesn't get
            // called, this will avoid accidentally turning off the grid when we don't want to.
            animation.removeListener(this);
        };

        @Override
        public void onAnimationEnd(Animator animation) {
            // Only hide content if still in detail state.
            if (mDetailAdapter != null) {
                mQsPanel.setGridContentVisibility(false);
                mHeader.setVisibility(View.INVISIBLE);
            }
        }
    };

    private final AnimatorListenerAdapter mTeardownDetailWhenDone = new AnimatorListenerAdapter() {
        public void onAnimationEnd(Animator animation) {
            mDetailContent.removeAllViews();
            setVisibility(View.INVISIBLE);
            mClosingDetail = false;
        };
    };
}<|MERGE_RESOLUTION|>--- conflicted
+++ resolved
@@ -63,10 +63,6 @@
     private boolean mScanState;
     private boolean mClosingDetail;
     private boolean mFullyExpanded;
-<<<<<<< HEAD
-    protected View mQsDetailHeaderBack;
-=======
->>>>>>> 352eac67
     private BaseStatusBarHeader mHeader;
     private boolean mTriggeredExpand;
     private int mOpenX;
