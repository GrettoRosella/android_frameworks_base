/*
 * Copyright (C) 2017 The Android Open Source Project
 *
 * Licensed under the Apache License, Version 2.0 (the "License"); you may not use this file
 * except in compliance with the License. You may obtain a copy of the License at
 *
 *      http://www.apache.org/licenses/LICENSE-2.0
 *
 * Unless required by applicable law or agreed to in writing, software distributed under the
 * License is distributed on an "AS IS" BASIS, WITHOUT WARRANTIES OR CONDITIONS OF ANY
 * KIND, either express or implied. See the License for the specific language governing
 * permissions and limitations under the License.
 */

package com.android.systemui.qs;

import static android.app.StatusBarManager.DISABLE2_QUICK_SETTINGS;
import static android.view.ViewGroup.LayoutParams.WRAP_CONTENT;
import static android.provider.Settings.System.QS_SHOW_BATTERY_PERCENT;

import static com.android.systemui.util.InjectionInflationController.VIEW_CONTEXT;

import android.annotation.ColorInt;
import android.app.ActivityManager;
import android.app.AlarmManager;
import android.content.Context;
import android.content.Intent;
import android.content.res.ColorStateList;
import android.content.res.Configuration;
import android.content.res.Resources;
import android.graphics.Color;
import android.graphics.Rect;
import android.media.AudioManager;
import android.os.Handler;
<<<<<<< HEAD
import android.os.UserHandle;
=======
import android.os.Looper;
>>>>>>> e0b64f17
import android.provider.AlarmClock;
import android.provider.Settings;
import android.service.notification.ZenModeConfig;
import android.text.format.DateUtils;
import android.util.AttributeSet;
import android.util.Log;
import android.util.MathUtils;
import android.util.Pair;
import android.view.ContextThemeWrapper;
import android.view.DisplayCutout;
import android.view.View;
import android.view.ViewGroup;
import android.view.WindowInsets;
import android.widget.FrameLayout;
import android.widget.ImageView;
import android.widget.LinearLayout;
import android.widget.RelativeLayout;
import android.widget.Space;
import android.widget.TextView;

import androidx.annotation.NonNull;
import androidx.annotation.VisibleForTesting;
import androidx.lifecycle.Lifecycle;
import androidx.lifecycle.LifecycleOwner;
import androidx.lifecycle.LifecycleRegistry;

import com.android.internal.logging.UiEventLogger;
import com.android.settingslib.Utils;
import com.android.systemui.BatteryMeterView;
import com.android.systemui.Dependency;
import com.android.systemui.DualToneHandler;
import com.android.systemui.Interpolators;
import com.android.systemui.R;
import com.android.systemui.omni.OmniSettingsService;
import com.android.systemui.plugins.ActivityStarter;
import com.android.systemui.plugins.DarkIconDispatcher;
import com.android.systemui.plugins.DarkIconDispatcher.DarkReceiver;
import com.android.systemui.privacy.OngoingPrivacyChip;
import com.android.systemui.privacy.PrivacyChipBuilder;
import com.android.systemui.privacy.PrivacyChipEvent;
import com.android.systemui.privacy.PrivacyItem;
import com.android.systemui.privacy.PrivacyItemController;
import com.android.systemui.qs.QSDetail.Callback;
import com.android.systemui.qs.carrier.QSCarrierGroup;
import com.android.systemui.statusbar.CommandQueue;
import com.android.systemui.statusbar.phone.StatusBarIconController;
import com.android.systemui.statusbar.phone.StatusBarIconController.TintedIconManager;
import com.android.systemui.statusbar.phone.StatusBarWindowView;
import com.android.systemui.statusbar.phone.StatusIconContainer;
import com.android.systemui.statusbar.policy.Clock;
import com.android.systemui.statusbar.policy.DateView;
import com.android.systemui.statusbar.policy.NextAlarmController;
import com.android.systemui.statusbar.policy.ZenModeController;
import com.android.systemui.util.RingerModeTracker;

import java.util.ArrayList;
import java.util.List;
import java.util.Locale;
import java.util.Objects;

import javax.inject.Inject;
import javax.inject.Named;

/**
 * View that contains the top-most bits of the screen (primarily the status bar with date, time, and
 * battery) and also contains the {@link QuickQSPanel} along with some of the panel's inner
 * contents.
 */
public class QuickStatusBarHeader extends RelativeLayout implements
        View.OnClickListener, NextAlarmController.NextAlarmChangeCallback,
        ZenModeController.Callback, LifecycleOwner, OmniSettingsService.OmniSettingsObserver {
    private static final String TAG = "QuickStatusBarHeader";
    private static final boolean DEBUG = false;

    /** Delay for auto fading out the long press tooltip after it's fully visible (in ms). */
    private static final long AUTO_FADE_OUT_DELAY_MS = DateUtils.SECOND_IN_MILLIS * 6;
    private static final int FADE_ANIMATION_DURATION_MS = 300;
    private static final int TOOLTIP_NOT_YET_SHOWN_COUNT = 0;
    public static final int MAX_TOOLTIP_SHOWN_COUNT = 2;

    private final NextAlarmController mAlarmController;
    private final ZenModeController mZenController;
    private final StatusBarIconController mStatusBarIconController;
    private final ActivityStarter mActivityStarter;

    private QSPanel mQsPanel;

    private boolean mExpanded;
    private boolean mListening;
    private boolean mQsDisabled;

    private QSCarrierGroup mCarrierGroup;
    protected QuickQSPanel mHeaderQsPanel;
    protected QSTileHost mHost;
    private TintedIconManager mIconManager;
    private TouchAnimator mStatusIconsAlphaAnimator;
    private TouchAnimator mHeaderTextContainerAlphaAnimator;
    private TouchAnimator mPrivacyChipAlphaAnimator;
    private DualToneHandler mDualToneHandler;
    private final CommandQueue mCommandQueue;

    private View mSystemIconsView;
    private View mQuickQsStatusIcons;
    private View mHeaderTextContainerView;

    private int mRingerMode = AudioManager.RINGER_MODE_NORMAL;
    private AlarmManager.AlarmClockInfo mNextAlarm;

    private ImageView mNextAlarmIcon;
    /** {@link TextView} containing the actual text indicating when the next alarm will go off. */
    private TextView mNextAlarmTextView;
    private View mNextAlarmContainer;
    private View mStatusSeparator;
    private ImageView mRingerModeIcon;
    private TextView mRingerModeTextView;
    private View mRingerContainer;
    private Clock mClockView;
    private DateView mDateView;
    private OngoingPrivacyChip mPrivacyChip;
    private Space mSpace;
    private BatteryMeterView mBatteryRemainingIcon;
    private RingerModeTracker mRingerModeTracker;
    private boolean mAllIndicatorsEnabled;
    private boolean mMicCameraIndicatorsEnabled;

    private PrivacyItemController mPrivacyItemController;
    private final UiEventLogger mUiEventLogger;
    // Used for RingerModeTracker
    private final LifecycleRegistry mLifecycle = new LifecycleRegistry(this);

    private boolean mHasTopCutout = false;
    private int mStatusBarPaddingTop = 0;
    private int mRoundedCornerPadding = 0;
    private int mContentMarginStart;
    private int mContentMarginEnd;
    private int mWaterfallTopInset;
    private int mCutOutPaddingLeft;
    private int mCutOutPaddingRight;
    private float mExpandedHeaderAlpha = 1.0f;
    private float mKeyguardExpansionFraction;
    private boolean mPrivacyChipLogged = false;

    private PrivacyItemController.Callback mPICCallback = new PrivacyItemController.Callback() {
        @Override
        public void onPrivacyItemsChanged(List<PrivacyItem> privacyItems) {
            mPrivacyChip.setPrivacyList(privacyItems);
            setChipVisibility(!privacyItems.isEmpty());
        }

        @Override
        public void onFlagAllChanged(boolean flag) {
            if (mAllIndicatorsEnabled != flag) {
                mAllIndicatorsEnabled = flag;
                update();
            }
        }

        @Override
        public void onFlagMicCameraChanged(boolean flag) {
            if (mMicCameraIndicatorsEnabled != flag) {
                mMicCameraIndicatorsEnabled = flag;
                update();
            }
        }

        private void update() {
            StatusIconContainer iconContainer = requireViewById(R.id.statusIcons);
            iconContainer.setIgnoredSlots(getIgnoredIconSlots());
            setChipVisibility(!mPrivacyChip.getPrivacyList().isEmpty());
        }
    };

    @Inject
    public QuickStatusBarHeader(@Named(VIEW_CONTEXT) Context context, AttributeSet attrs,
            NextAlarmController nextAlarmController, ZenModeController zenModeController,
            StatusBarIconController statusBarIconController,
            ActivityStarter activityStarter, PrivacyItemController privacyItemController,
            CommandQueue commandQueue, RingerModeTracker ringerModeTracker,
            UiEventLogger uiEventLogger) {
        super(context, attrs);
        mAlarmController = nextAlarmController;
        mZenController = zenModeController;
        mStatusBarIconController = statusBarIconController;
        mActivityStarter = activityStarter;
        mPrivacyItemController = privacyItemController;
        mDualToneHandler = new DualToneHandler(
                new ContextThemeWrapper(context, R.style.QSHeaderTheme));
        mCommandQueue = commandQueue;
        mRingerModeTracker = ringerModeTracker;
        mUiEventLogger = uiEventLogger;
    }

    @Override
    protected void onFinishInflate() {
        super.onFinishInflate();

        mHeaderQsPanel = findViewById(R.id.quick_qs_panel);
        mSystemIconsView = findViewById(R.id.quick_status_bar_system_icons);
        mQuickQsStatusIcons = findViewById(R.id.quick_qs_status_icons);
        StatusIconContainer iconContainer = findViewById(R.id.statusIcons);
        // Ignore privacy icons because they show in the space above QQS
        iconContainer.addIgnoredSlots(getIgnoredIconSlots());
        iconContainer.setShouldRestrictIcons(false);
        mIconManager = new TintedIconManager(iconContainer, mCommandQueue);

        // Views corresponding to the header info section (e.g. ringer and next alarm).
        mHeaderTextContainerView = findViewById(R.id.header_text_container);
        mStatusSeparator = findViewById(R.id.status_separator);
        mNextAlarmIcon = findViewById(R.id.next_alarm_icon);
        mNextAlarmTextView = findViewById(R.id.next_alarm_text);
        mNextAlarmContainer = findViewById(R.id.alarm_container);
        mNextAlarmContainer.setOnClickListener(this::onClick);
        mRingerModeIcon = findViewById(R.id.ringer_mode_icon);
        mRingerModeTextView = findViewById(R.id.ringer_mode_text);
        mRingerContainer = findViewById(R.id.ringer_container);
        mRingerContainer.setOnClickListener(this::onClick);
        mPrivacyChip = findViewById(R.id.privacy_chip);
        mPrivacyChip.setOnClickListener(this::onClick);
        mCarrierGroup = findViewById(R.id.carrier_group);


        updateResources();

        Rect tintArea = new Rect(0, 0, 0, 0);
        int colorForeground = Utils.getColorAttrDefaultColor(getContext(),
                android.R.attr.colorForeground);
        float intensity = getColorIntensity(colorForeground);
        int fillColor = mDualToneHandler.getSingleColor(intensity);

        // Set light text on the header icons because they will always be on a black background
        applyDarkness(R.id.clock, tintArea, 0, DarkIconDispatcher.DEFAULT_ICON_TINT);

        // Set the correct tint for the status icons so they contrast
        mIconManager.setTint(fillColor);
        mNextAlarmIcon.setImageTintList(ColorStateList.valueOf(fillColor));
        mRingerModeIcon.setImageTintList(ColorStateList.valueOf(fillColor));

        mClockView = findViewById(R.id.clock);
        mClockView.setOnClickListener(this);
        mDateView = findViewById(R.id.date);
<<<<<<< HEAD
        mClockView.setQsHeader();
=======
        mSpace = findViewById(R.id.space);
>>>>>>> e0b64f17

        // Tint for the battery icons are handled in setupHost()
        mBatteryRemainingIcon = findViewById(R.id.batteryRemainingIcon);
        mBatteryRemainingIcon.setIsQsHeader(true);
        updateQSBatteryPercent();
        updateQSBatteryEstimate();

        mRingerModeTextView.setSelected(true);
        mNextAlarmTextView.setSelected(true);

        mAllIndicatorsEnabled = mPrivacyItemController.getAllIndicatorsAvailable();
        mMicCameraIndicatorsEnabled = mPrivacyItemController.getMicCameraAvailable();
    }

    public QuickQSPanel getHeaderQsPanel() {
        return mHeaderQsPanel;
    }

    private List<String> getIgnoredIconSlots() {
        ArrayList<String> ignored = new ArrayList<>();
        if (getChipEnabled()) {
            ignored.add(mContext.getResources().getString(
                    com.android.internal.R.string.status_bar_camera));
            ignored.add(mContext.getResources().getString(
                    com.android.internal.R.string.status_bar_microphone));
            if (mAllIndicatorsEnabled) {
                ignored.add(mContext.getResources().getString(
                        com.android.internal.R.string.status_bar_location));
            }
        }

        return ignored;
    }

    private void updateStatusText() {
        boolean changed = updateRingerStatus() || updateAlarmStatus();

        if (changed) {
            boolean alarmVisible = mNextAlarmTextView.getVisibility() == View.VISIBLE;
            boolean ringerVisible = mRingerModeTextView.getVisibility() == View.VISIBLE;
            mStatusSeparator.setVisibility(alarmVisible && ringerVisible ? View.VISIBLE
                    : View.GONE);
        }
    }

    private void setChipVisibility(boolean chipVisible) {
        if (chipVisible && getChipEnabled()) {
            mPrivacyChip.setVisibility(View.VISIBLE);
            // Makes sure that the chip is logged as viewed at most once each time QS is opened
            // mListening makes sure that the callback didn't return after the user closed QS
            if (!mPrivacyChipLogged && mListening) {
                mPrivacyChipLogged = true;
                mUiEventLogger.log(PrivacyChipEvent.ONGOING_INDICATORS_CHIP_VIEW);
            }
        } else {
            mPrivacyChip.setVisibility(View.GONE);
        }
    }

    private boolean updateRingerStatus() {
        boolean isOriginalVisible = mRingerModeTextView.getVisibility() == View.VISIBLE;
        CharSequence originalRingerText = mRingerModeTextView.getText();

        boolean ringerVisible = false;
        if (!ZenModeConfig.isZenOverridingRinger(mZenController.getZen(),
                mZenController.getConsolidatedPolicy())) {
            if (mRingerMode == AudioManager.RINGER_MODE_VIBRATE) {
                mRingerModeIcon.setImageResource(R.drawable.ic_volume_ringer_vibrate);
                mRingerModeTextView.setText(R.string.qs_status_phone_vibrate);
                ringerVisible = true;
            } else if (mRingerMode == AudioManager.RINGER_MODE_SILENT) {
                mRingerModeIcon.setImageResource(R.drawable.ic_volume_ringer_mute);
                mRingerModeTextView.setText(R.string.qs_status_phone_muted);
                ringerVisible = true;
            }
        }
        mRingerModeIcon.setVisibility(ringerVisible ? View.VISIBLE : View.GONE);
        mRingerModeTextView.setVisibility(ringerVisible ? View.VISIBLE : View.GONE);
        mRingerContainer.setVisibility(ringerVisible ? View.VISIBLE : View.GONE);

        return isOriginalVisible != ringerVisible ||
                !Objects.equals(originalRingerText, mRingerModeTextView.getText());
    }

    private boolean updateAlarmStatus() {
        boolean isOriginalVisible = mNextAlarmTextView.getVisibility() == View.VISIBLE;
        CharSequence originalAlarmText = mNextAlarmTextView.getText();

        boolean alarmVisible = false;
        if (mNextAlarm != null) {
            alarmVisible = true;
            mNextAlarmTextView.setText(formatNextAlarm(mNextAlarm));
        }
        mNextAlarmIcon.setVisibility(alarmVisible ? View.VISIBLE : View.GONE);
        mNextAlarmTextView.setVisibility(alarmVisible ? View.VISIBLE : View.GONE);
        mNextAlarmContainer.setVisibility(alarmVisible ? View.VISIBLE : View.GONE);

        return isOriginalVisible != alarmVisible ||
                !Objects.equals(originalAlarmText, mNextAlarmTextView.getText());
    }

    private void applyDarkness(int id, Rect tintArea, float intensity, int color) {
        View v = findViewById(id);
        if (v instanceof DarkReceiver) {
            ((DarkReceiver) v).onDarkChanged(tintArea, intensity, color);
        }
    }

    @Override
    protected void onConfigurationChanged(Configuration newConfig) {
        super.onConfigurationChanged(newConfig);
        updateResources();

        // Update color schemes in landscape to use wallpaperTextColor
        boolean shouldUseWallpaperTextColor =
                newConfig.orientation == Configuration.ORIENTATION_LANDSCAPE;
        mClockView.useWallpaperTextColor(shouldUseWallpaperTextColor);
    }

    @Override
    public void onRtlPropertiesChanged(int layoutDirection) {
        super.onRtlPropertiesChanged(layoutDirection);
        updateResources();
    }

    /**
     * The height of QQS should always be the status bar height + 128dp. This is normally easy, but
     * when there is a notch involved the status bar can remain a fixed pixel size.
     */
    private void updateMinimumHeight() {
        int sbHeight = mContext.getResources().getDimensionPixelSize(
                com.android.internal.R.dimen.status_bar_height);
        int qqsHeight = mContext.getResources().getDimensionPixelSize(
                R.dimen.qs_quick_header_panel_height);

        setMinimumHeight(sbHeight + qqsHeight);
    }

    private void updateResources() {
        Resources resources = mContext.getResources();
        updateMinimumHeight();

        mRoundedCornerPadding = resources.getDimensionPixelSize(
                R.dimen.rounded_corner_content_padding);
        mStatusBarPaddingTop = resources.getDimensionPixelSize(R.dimen.status_bar_padding_top);

        // Update height for a few views, especially due to landscape mode restricting space.
        mHeaderTextContainerView.getLayoutParams().height =
                resources.getDimensionPixelSize(R.dimen.qs_header_tooltip_height);
        mHeaderTextContainerView.setLayoutParams(mHeaderTextContainerView.getLayoutParams());

        mSystemIconsView.getLayoutParams().height = resources.getDimensionPixelSize(
                com.android.internal.R.dimen.quick_qs_offset_height);
        mSystemIconsView.setLayoutParams(mSystemIconsView.getLayoutParams());

        ViewGroup.LayoutParams lp = getLayoutParams();
        if (mQsDisabled) {
            lp.height = resources.getDimensionPixelSize(
                    com.android.internal.R.dimen.quick_qs_offset_height);
        } else {
            lp.height = WRAP_CONTENT;
        }
        setLayoutParams(lp);

        updateStatusIconAlphaAnimator();
        updateHeaderTextContainerAlphaAnimator();
        updatePrivacyChipAlphaAnimator();
    }

    private void updateStatusIconAlphaAnimator() {
        mStatusIconsAlphaAnimator = new TouchAnimator.Builder()
                .addFloat(mQuickQsStatusIcons, "alpha", 1, 0, 0)
                .build();
    }

    private void updateHeaderTextContainerAlphaAnimator() {
        mHeaderTextContainerAlphaAnimator = new TouchAnimator.Builder()
                .addFloat(mHeaderTextContainerView, "alpha", 0, 0, mExpandedHeaderAlpha)
                .build();
    }

<<<<<<< HEAD
    public void updateQSBatteryPercent() {
        mBatteryRemainingIcon.mShowBatteryPercentQS = Settings.System.getInt(mContext.getContentResolver(),
        Settings.System.QS_SHOW_BATTERY_PERCENT, 0);
        mBatteryRemainingIcon.updatePercentView();
        mBatteryRemainingIcon.updateVisibility();
    }

    public void updateQSBatteryEstimate() {
        mBatteryRemainingIcon.mShowBatteryEstimate = Settings.System.getInt(mContext.getContentResolver(),
        Settings.System.QS_SHOW_BATTERY_ESTIMATE, 1);
        mBatteryRemainingIcon.updatePercentView();
        mBatteryRemainingIcon.updateVisibility();
=======
    private void updatePrivacyChipAlphaAnimator() {
        mPrivacyChipAlphaAnimator = new TouchAnimator.Builder()
                .addFloat(mPrivacyChip, "alpha", 1, 0, 1)
                .build();
>>>>>>> e0b64f17
    }

    public void setExpanded(boolean expanded) {
        if (mExpanded == expanded) return;
        mExpanded = expanded;
        mHeaderQsPanel.setExpanded(expanded);
	mDateView.setVisibility(mClockView.isClockDateEnabled() ? View.INVISIBLE : View.VISIBLE);
        updateEverything();
    }

    /**
     * Animates the inner contents based on the given expansion details.
     *
     * @param forceExpanded whether we should show the state expanded forcibly
     * @param expansionFraction how much the QS panel is expanded/pulled out (up to 1f)
     * @param panelTranslationY how much the panel has physically moved down vertically (required
     *                          for keyguard animations only)
     */
    public void setExpansion(boolean forceExpanded, float expansionFraction,
                             float panelTranslationY) {
        final float keyguardExpansionFraction = forceExpanded ? 1f : expansionFraction;
        if (mStatusIconsAlphaAnimator != null) {
            mStatusIconsAlphaAnimator.setPosition(keyguardExpansionFraction);
        }

        if (forceExpanded) {
            // If the keyguard is showing, we want to offset the text so that it comes in at the
            // same time as the panel as it slides down.
            mHeaderTextContainerView.setTranslationY(panelTranslationY);
        } else {
            mHeaderTextContainerView.setTranslationY(0f);
        }

        if (mHeaderTextContainerAlphaAnimator != null) {
            mHeaderTextContainerAlphaAnimator.setPosition(keyguardExpansionFraction);
            if (keyguardExpansionFraction > 0) {
                mHeaderTextContainerView.setVisibility(VISIBLE);
            } else {
                mHeaderTextContainerView.setVisibility(INVISIBLE);
            }
        }
        if (mPrivacyChipAlphaAnimator != null) {
            mPrivacyChip.setExpanded(expansionFraction > 0.5);
            mPrivacyChipAlphaAnimator.setPosition(keyguardExpansionFraction);
        }
        if (expansionFraction < 1 && expansionFraction > 0.99) {
            if (mHeaderQsPanel.switchTileLayout()) {
                updateResources();
            }
        }
        mKeyguardExpansionFraction = keyguardExpansionFraction;
    }

    public void disable(int state1, int state2, boolean animate) {
        final boolean disabled = (state2 & DISABLE2_QUICK_SETTINGS) != 0;
        if (disabled == mQsDisabled) return;
        mQsDisabled = disabled;
        mHeaderQsPanel.setDisabledByPolicy(disabled);
        mHeaderTextContainerView.setVisibility(mQsDisabled ? View.GONE : View.VISIBLE);
        mQuickQsStatusIcons.setVisibility(mQsDisabled ? View.GONE : View.VISIBLE);
        updateResources();
    }

    @Override
    public void onAttachedToWindow() {
        super.onAttachedToWindow();
        mRingerModeTracker.getRingerModeInternal().observe(this, ringer -> {
            mRingerMode = ringer;
            updateStatusText();
        });
        mStatusBarIconController.addIconGroup(mIconManager);
        requestApplyInsets();
        Dependency.get(OmniSettingsService.class).addIntObserver(this, Settings.System.OMNI_QS_LAYOUT_COLUMNS);
        Dependency.get(OmniSettingsService.class).addIntObserver(this, Settings.System.OMNI_QS_LAYOUT_COLUMNS_LANDSCAPE);
        Dependency.get(OmniSettingsService.class).addIntObserver(this, Settings.System.OMNI_QS_QUICKBAR_COLUMNS);
        Dependency.get(OmniSettingsService.class).addIntObserver(this, Settings.System.OMNI_QS_TILE_TITLE_VISIBILITY);
    }

    @Override
    public WindowInsets onApplyWindowInsets(WindowInsets insets) {
        // Handle padding of the clock
        DisplayCutout cutout = insets.getDisplayCutout();
        Pair<Integer, Integer> cornerCutoutPadding = StatusBarWindowView.cornerCutoutMargins(
                cutout, getDisplay());
        Pair<Integer, Integer> padding =
                StatusBarWindowView.paddingNeededForCutoutAndRoundedCorner(
                        cutout, cornerCutoutPadding, -1);
        if (padding == null) {
            mSystemIconsView.setPaddingRelative(
                    getResources().getDimensionPixelSize(R.dimen.status_bar_padding_start), 0,
                    getResources().getDimensionPixelSize(R.dimen.status_bar_padding_end), 0);
        } else {
            mSystemIconsView.setPadding(padding.first, 0, padding.second, 0);

        }
        LinearLayout.LayoutParams lp = (LinearLayout.LayoutParams) mSpace.getLayoutParams();
        boolean cornerCutout = cornerCutoutPadding != null
                && (cornerCutoutPadding.first == 0 || cornerCutoutPadding.second == 0);
        if (cutout != null) {
            Rect topCutout = cutout.getBoundingRectTop();
            if (topCutout.isEmpty() || cornerCutout) {
                mHasTopCutout = false;
                lp.width = 0;
                mSpace.setVisibility(View.GONE);
            } else {
                mHasTopCutout = true;
                lp.width = topCutout.width();
                mSpace.setVisibility(View.VISIBLE);
            }
        }
        mSpace.setLayoutParams(lp);
        setChipVisibility(mPrivacyChip.getVisibility() == View.VISIBLE);
        mCutOutPaddingLeft = padding.first;
        mCutOutPaddingRight = padding.second;
        mWaterfallTopInset = cutout == null ? 0 : cutout.getWaterfallInsets().top;
        updateClockPadding();
        return super.onApplyWindowInsets(insets);
    }

    private void updateClockPadding() {
        int clockPaddingLeft = 0;
        int clockPaddingRight = 0;

        FrameLayout.LayoutParams lp = (FrameLayout.LayoutParams) getLayoutParams();
        int leftMargin = lp.leftMargin;
        int rightMargin = lp.rightMargin;

        // The clock might collide with cutouts, let's shift it out of the way.
        // We only do that if the inset is bigger than our own padding, since it's nicer to
        // align with
        if (mCutOutPaddingLeft > 0) {
            // if there's a cutout, let's use at least the rounded corner inset
            int cutoutPadding = Math.max(mCutOutPaddingLeft, mRoundedCornerPadding);
            int contentMarginLeft = isLayoutRtl() ? mContentMarginEnd : mContentMarginStart;
            clockPaddingLeft = Math.max(cutoutPadding - contentMarginLeft - leftMargin, 0);
        }
        if (mCutOutPaddingRight > 0) {
            // if there's a cutout, let's use at least the rounded corner inset
            int cutoutPadding = Math.max(mCutOutPaddingRight, mRoundedCornerPadding);
            int contentMarginRight = isLayoutRtl() ? mContentMarginStart : mContentMarginEnd;
            clockPaddingRight = Math.max(cutoutPadding - contentMarginRight - rightMargin, 0);
        }

        mSystemIconsView.setPadding(clockPaddingLeft,
                mWaterfallTopInset + mStatusBarPaddingTop,
                clockPaddingRight,
                0);
    }

    @Override
    @VisibleForTesting
    public void onDetachedFromWindow() {
        setListening(false);
        mRingerModeTracker.getRingerModeInternal().removeObservers(this);
        mStatusBarIconController.removeIconGroup(mIconManager);
        Dependency.get(OmniSettingsService.class).removeObserver(this);
        super.onDetachedFromWindow();
    }

    public void setListening(boolean listening) {
        if (listening == mListening) {
            return;
        }
        mHeaderQsPanel.setListening(listening);
        if (mHeaderQsPanel.switchTileLayout()) {
            updateResources();
        }
        mListening = listening;

        if (listening) {
            mZenController.addCallback(this);
            mAlarmController.addCallback(this);
            mLifecycle.setCurrentState(Lifecycle.State.RESUMED);
            // Get the most up to date info
            mAllIndicatorsEnabled = mPrivacyItemController.getAllIndicatorsAvailable();
            mMicCameraIndicatorsEnabled = mPrivacyItemController.getMicCameraAvailable();
            mPrivacyItemController.addCallback(mPICCallback);
        } else {
            mZenController.removeCallback(this);
            mAlarmController.removeCallback(this);
            mLifecycle.setCurrentState(Lifecycle.State.CREATED);
            mPrivacyItemController.removeCallback(mPICCallback);
            mPrivacyChipLogged = false;
        }
    }

    @Override
    public void onClick(View v) {
        if (v == mClockView) {
            mActivityStarter.postStartActivityDismissingKeyguard(new Intent(
                    AlarmClock.ACTION_SHOW_ALARMS), 0);
        } else if (v == mNextAlarmContainer && mNextAlarmContainer.isVisibleToUser()) {
            if (mNextAlarm.getShowIntent() != null) {
                mActivityStarter.postStartActivityDismissingKeyguard(
                        mNextAlarm.getShowIntent());
            } else {
                Log.d(TAG, "No PendingIntent for next alarm. Using default intent");
                mActivityStarter.postStartActivityDismissingKeyguard(new Intent(
                        AlarmClock.ACTION_SHOW_ALARMS), 0);
            }
        } else if (v == mPrivacyChip) {
            // Makes sure that the builder is grabbed as soon as the chip is pressed
            PrivacyChipBuilder builder = mPrivacyChip.getBuilder();
            if (builder.getAppsAndTypes().size() == 0) return;
            Handler mUiHandler = new Handler(Looper.getMainLooper());
            mUiEventLogger.log(PrivacyChipEvent.ONGOING_INDICATORS_CHIP_CLICK);
            mUiHandler.post(() -> {
                mActivityStarter.postStartActivityDismissingKeyguard(
                        new Intent(Intent.ACTION_REVIEW_ONGOING_PERMISSION_USAGE), 0);
                mHost.collapsePanels();
            });
        } else if (v == mRingerContainer && mRingerContainer.isVisibleToUser()) {
            mActivityStarter.postStartActivityDismissingKeyguard(new Intent(
                    Settings.ACTION_SOUND_SETTINGS), 0);
        }
    }

    @Override
    public void onNextAlarmChanged(AlarmManager.AlarmClockInfo nextAlarm) {
        mNextAlarm = nextAlarm;
        updateStatusText();
    }

    @Override
    public void onZenChanged(int zen) {
        updateStatusText();
    }

    @Override
    public void onConfigChanged(ZenModeConfig config) {
        updateStatusText();
    }

    public void updateEverything() {
        post(() -> setClickable(!mExpanded));
    }

    public void setQSPanel(final QSPanel qsPanel) {
        mQsPanel = qsPanel;
        setupHost(qsPanel.getHost());
    }

    public void setupHost(final QSTileHost host) {
        mHost = host;
        //host.setHeaderView(mExpandIndicator);
        mHeaderQsPanel.setQSPanelAndHeader(mQsPanel, this);
        mHeaderQsPanel.setHost(host, null /* No customization in header */);


        Rect tintArea = new Rect(0, 0, 0, 0);
        int colorForeground = Utils.getColorAttrDefaultColor(getContext(),
                android.R.attr.colorForeground);
        float intensity = getColorIntensity(colorForeground);
        int fillColor = mDualToneHandler.getSingleColor(intensity);
        mBatteryRemainingIcon.onDarkChanged(tintArea, intensity, fillColor);
    }

    public void setCallback(Callback qsPanelCallback) {
        mHeaderQsPanel.setCallback(qsPanelCallback);
    }

    private String formatNextAlarm(AlarmManager.AlarmClockInfo info) {
        if (info == null) {
            return "";
        }
        String skeleton = android.text.format.DateFormat
                .is24HourFormat(mContext, ActivityManager.getCurrentUser()) ? "EHm" : "Ehma";
        String pattern = android.text.format.DateFormat
                .getBestDateTimePattern(Locale.getDefault(), skeleton);
        return android.text.format.DateFormat.format(pattern, info.getTriggerTime()).toString();
    }

    public static float getColorIntensity(@ColorInt int color) {
        return color == Color.WHITE ? 0 : 1;
    }

    @NonNull
    @Override
    public Lifecycle getLifecycle() {
        return mLifecycle;
    }

    public void setContentMargins(int marginStart, int marginEnd) {
        mContentMarginStart = marginStart;
        mContentMarginEnd = marginEnd;
        for (int i = 0; i < getChildCount(); i++) {
            View view = getChildAt(i);
            if (view == mHeaderQsPanel) {
                // QS panel doesn't lays out some of its content full width
                mHeaderQsPanel.setContentMargins(marginStart, marginEnd);
            } else {
                MarginLayoutParams lp = (MarginLayoutParams) view.getLayoutParams();
                lp.setMarginStart(marginStart);
                lp.setMarginEnd(marginEnd);
                view.setLayoutParams(lp);
            }
        }
        updateClockPadding();
    }

    public void setExpandedScrollAmount(int scrollY) {
        // The scrolling of the expanded qs has changed. Since the header text isn't part of it,
        // but would overlap content, we're fading it out.
        float newAlpha = 1.0f;
        if (mHeaderTextContainerView.getHeight() > 0) {
            newAlpha = MathUtils.map(0, mHeaderTextContainerView.getHeight() / 2.0f, 1.0f, 0.0f,
                    scrollY);
            newAlpha = Interpolators.ALPHA_OUT.getInterpolation(newAlpha);
        }
        mHeaderTextContainerView.setScrollY(scrollY);
        if (newAlpha != mExpandedHeaderAlpha) {
            mExpandedHeaderAlpha = newAlpha;
            mHeaderTextContainerView.setAlpha(MathUtils.lerp(0.0f, mExpandedHeaderAlpha,
                    mKeyguardExpansionFraction));
            updateHeaderTextContainerAlphaAnimator();
        }
    }

<<<<<<< HEAD
    @Override
    public void onIntSettingChanged(String key, Integer newValue) {
        if (DEBUG) Log.d(TAG, "onIntSettingChanged " + key + " -> " + newValue);
        if (mQsPanel != null) {
            mQsPanel.updateSettings();
        }
        // if count is -1 it depends on mQsPanel so it must be afterwards
        if (mHeaderQsPanel != null) {
            mHeaderQsPanel.updateSettings();
        }
=======
    private boolean getChipEnabled() {
        return mMicCameraIndicatorsEnabled || mAllIndicatorsEnabled;
>>>>>>> e0b64f17
    }
}<|MERGE_RESOLUTION|>--- conflicted
+++ resolved
@@ -32,11 +32,7 @@
 import android.graphics.Rect;
 import android.media.AudioManager;
 import android.os.Handler;
-<<<<<<< HEAD
-import android.os.UserHandle;
-=======
 import android.os.Looper;
->>>>>>> e0b64f17
 import android.provider.AlarmClock;
 import android.provider.Settings;
 import android.service.notification.ZenModeConfig;
@@ -277,11 +273,8 @@
         mClockView = findViewById(R.id.clock);
         mClockView.setOnClickListener(this);
         mDateView = findViewById(R.id.date);
-<<<<<<< HEAD
         mClockView.setQsHeader();
-=======
         mSpace = findViewById(R.id.space);
->>>>>>> e0b64f17
 
         // Tint for the battery icons are handled in setupHost()
         mBatteryRemainingIcon = findViewById(R.id.batteryRemainingIcon);
@@ -463,7 +456,6 @@
                 .build();
     }
 
-<<<<<<< HEAD
     public void updateQSBatteryPercent() {
         mBatteryRemainingIcon.mShowBatteryPercentQS = Settings.System.getInt(mContext.getContentResolver(),
         Settings.System.QS_SHOW_BATTERY_PERCENT, 0);
@@ -476,12 +468,12 @@
         Settings.System.QS_SHOW_BATTERY_ESTIMATE, 1);
         mBatteryRemainingIcon.updatePercentView();
         mBatteryRemainingIcon.updateVisibility();
-=======
+    }
+
     private void updatePrivacyChipAlphaAnimator() {
         mPrivacyChipAlphaAnimator = new TouchAnimator.Builder()
                 .addFloat(mPrivacyChip, "alpha", 1, 0, 1)
                 .build();
->>>>>>> e0b64f17
     }
 
     public void setExpanded(boolean expanded) {
@@ -800,7 +792,6 @@
         }
     }
 
-<<<<<<< HEAD
     @Override
     public void onIntSettingChanged(String key, Integer newValue) {
         if (DEBUG) Log.d(TAG, "onIntSettingChanged " + key + " -> " + newValue);
@@ -811,9 +802,9 @@
         if (mHeaderQsPanel != null) {
             mHeaderQsPanel.updateSettings();
         }
-=======
+    }
+
     private boolean getChipEnabled() {
         return mMicCameraIndicatorsEnabled || mAllIndicatorsEnabled;
->>>>>>> e0b64f17
     }
 }