/*
 * Copyright (C) 2012 The Android Open Source Project
 *
 * Licensed under the Apache License, Version 2.0 (the "License");
 * you may not use this file except in compliance with the License.
 * You may obtain a copy of the License at
 *
 *      http://www.apache.org/licenses/LICENSE-2.0
 *
 * Unless required by applicable law or agreed to in writing, software
 * distributed under the License is distributed on an "AS IS" BASIS,
 * WITHOUT WARRANTIES OR CONDITIONS OF ANY KIND, either express or implied.
 * See the License for the specific language governing permissions and
 * limitations under the License.
 */

package com.android.systemui.bubbles;

import static android.view.ViewGroup.LayoutParams.MATCH_PARENT;
import static android.view.ViewGroup.LayoutParams.WRAP_CONTENT;

import android.animation.Animator;
import android.animation.AnimatorListenerAdapter;
import android.animation.ValueAnimator;
import android.annotation.NonNull;
import android.app.Notification;
import android.content.Context;
import android.content.res.Resources;
import android.graphics.ColorMatrix;
import android.graphics.ColorMatrixColorFilter;
import android.graphics.Outline;
import android.graphics.Paint;
import android.graphics.Point;
import android.graphics.PointF;
import android.graphics.Rect;
import android.graphics.RectF;
import android.os.Bundle;
import android.os.VibrationEffect;
import android.os.Vibrator;
import android.service.notification.StatusBarNotification;
import android.util.Log;
import android.util.StatsLog;
import android.view.Choreographer;
import android.view.Gravity;
import android.view.LayoutInflater;
import android.view.MotionEvent;
import android.view.View;
import android.view.ViewOutlineProvider;
import android.view.ViewTreeObserver;
import android.view.WindowInsets;
import android.view.WindowManager;
import android.view.accessibility.AccessibilityNodeInfo;
import android.view.accessibility.AccessibilityNodeInfo.AccessibilityAction;
import android.view.animation.AccelerateDecelerateInterpolator;
import android.widget.FrameLayout;

import androidx.annotation.MainThread;
import androidx.annotation.Nullable;
import androidx.dynamicanimation.animation.DynamicAnimation;
import androidx.dynamicanimation.animation.FloatPropertyCompat;
import androidx.dynamicanimation.animation.SpringAnimation;
import androidx.dynamicanimation.animation.SpringForce;

import com.android.internal.annotations.VisibleForTesting;
import com.android.internal.widget.ViewClippingUtil;
import com.android.systemui.R;
import com.android.systemui.bubbles.animation.ExpandedAnimationController;
import com.android.systemui.bubbles.animation.PhysicsAnimationLayout;
import com.android.systemui.bubbles.animation.StackAnimationController;
import com.android.systemui.statusbar.notification.collection.NotificationEntry;

import java.math.BigDecimal;
import java.math.RoundingMode;
import java.util.ArrayList;
import java.util.Collections;
import java.util.List;

/**
 * Renders bubbles in a stack and handles animating expanded and collapsed states.
 */
public class BubbleStackView extends FrameLayout {
    private static final String TAG = "BubbleStackView";
    private static final boolean DEBUG = false;

    /** How far the flyout needs to be dragged before it's dismissed regardless of velocity. */
    static final float FLYOUT_DRAG_PERCENT_DISMISS = 0.25f;

    /** Velocity required to dismiss the flyout via drag. */
    private static final float FLYOUT_DISMISS_VELOCITY = 2000f;

    /**
     * Factor for attenuating translation when the flyout is overscrolled (8f = flyout moves 1 pixel
     * for every 8 pixels overscrolled).
     */
    private static final float FLYOUT_OVERSCROLL_ATTENUATION_FACTOR = 8f;

    /** Duration of the flyout alpha animations. */
    private static final int FLYOUT_ALPHA_ANIMATION_DURATION = 100;

    /** Percent to darken the bubbles when they're in the dismiss target. */
    private static final float DARKEN_PERCENT = 0.3f;

    /** How long to wait, in milliseconds, before hiding the flyout. */
    @VisibleForTesting
    static final int FLYOUT_HIDE_AFTER = 5000;

    /**
     * Interface to synchronize {@link View} state and the screen.
     *
     * {@hide}
     */
    interface SurfaceSynchronizer {
        /**
         * Wait until requested change on a {@link View} is reflected on the screen.
         *
         * @param callback callback to run after the change is reflected on the screen.
         */
        void syncSurfaceAndRun(Runnable callback);
    }

    private static final SurfaceSynchronizer DEFAULT_SURFACE_SYNCHRONIZER =
            new SurfaceSynchronizer() {
        @Override
        public void syncSurfaceAndRun(Runnable callback) {
            Choreographer.getInstance().postFrameCallback(new Choreographer.FrameCallback() {
                // Just wait 2 frames. There is no guarantee, but this is usually enough time that
                // the requested change is reflected on the screen.
                // TODO: Once SurfaceFlinger provide APIs to sync the state of {@code View} and
                // surfaces, rewrite this logic with them.
                private int mFrameWait = 2;

                @Override
                public void doFrame(long frameTimeNanos) {
                    if (--mFrameWait > 0) {
                        Choreographer.getInstance().postFrameCallback(this);
                    } else {
                        callback.run();
                    }
                }
            });
        }
    };

    private Point mDisplaySize;

    private final SpringAnimation mExpandedViewXAnim;
    private final SpringAnimation mExpandedViewYAnim;
    private final BubbleData mBubbleData;

    private final Vibrator mVibrator;
    private final ValueAnimator mDesaturateAndDarkenAnimator;
    private final Paint mDesaturateAndDarkenPaint = new Paint();

    private PhysicsAnimationLayout mBubbleContainer;
    private StackAnimationController mStackAnimationController;
    private ExpandedAnimationController mExpandedAnimationController;

    private FrameLayout mExpandedViewContainer;

    private BubbleFlyoutView mFlyout;
    /** Runnable that fades out the flyout and then sets it to GONE. */
    private Runnable mHideFlyout = () -> animateFlyoutCollapsed(true, 0 /* velX */);

    /** Layout change listener that moves the stack to the nearest valid position on rotation. */
    private OnLayoutChangeListener mMoveStackToValidPositionOnLayoutListener;
    /** Whether the stack was on the left side of the screen prior to rotation. */
    private boolean mWasOnLeftBeforeRotation = false;
    /**
     * How far down the screen the stack was before rotation, in terms of percentage of the way down
     * the allowable region. Defaults to -1 if not set.
     */
    private float mVerticalPosPercentBeforeRotation = -1;

    private int mBubbleSize;
    private int mBubblePaddingTop;
    private int mExpandedViewPadding;
    private int mExpandedAnimateXDistance;
    private int mExpandedAnimateYDistance;
    private int mPointerHeight;
    private int mStatusBarHeight;
    private int mPipDismissHeight;
    private int mImeOffset;

    private Bubble mExpandedBubble;
    private boolean mIsExpanded;
    private boolean mImeVisible;

    /** Whether the stack is currently on the left side of the screen, or animating there. */
    private boolean mStackOnLeftOrWillBe = false;

    /** Whether a touch gesture, such as a stack/bubble drag or flyout drag, is in progress. */
    private boolean mIsGestureInProgress = false;

    private BubbleTouchHandler mTouchHandler;
    private BubbleController.BubbleExpandListener mExpandListener;
    private BubbleExpandedView.OnBubbleBlockedListener mBlockedListener;

    private boolean mViewUpdatedRequested = false;
    private boolean mIsExpansionAnimating = false;
    private boolean mShowingDismiss = false;

    /**
     * Whether the user is currently dragging their finger within the dismiss target. In this state
     * the stack will be magnetized to the center of the target, so we shouldn't move it until the
     * touch exits the dismiss target area.
     */
    private boolean mDraggingInDismissTarget = false;

    /** Whether the stack is magneting towards the dismiss target. */
    private boolean mAnimatingMagnet = false;

    /** The view to desaturate/darken when magneted to the dismiss target. */
    private View mDesaturateAndDarkenTargetView;

    private LayoutInflater mInflater;

    // Used for determining view / touch intersection
    int[] mTempLoc = new int[2];
    RectF mTempRect = new RectF();

    private final List<Rect> mSystemGestureExclusionRects = Collections.singletonList(new Rect());

    private ViewTreeObserver.OnPreDrawListener mViewUpdater =
            new ViewTreeObserver.OnPreDrawListener() {
                @Override
                public boolean onPreDraw() {
                    getViewTreeObserver().removeOnPreDrawListener(mViewUpdater);
                    updateExpandedView();
                    mViewUpdatedRequested = false;
                    return true;
                }
            };

    private ViewTreeObserver.OnDrawListener mSystemGestureExcludeUpdater =
            this::updateSystemGestureExcludeRects;

    private ViewClippingUtil.ClippingParameters mClippingParameters =
            new ViewClippingUtil.ClippingParameters() {

                @Override
                public boolean shouldFinish(View view) {
                    return false;
                }

                @Override
                public boolean isClippingEnablingAllowed(View view) {
                    return !mIsExpanded;
                }
            };

    /** Float property that 'drags' the flyout. */
    private final FloatPropertyCompat mFlyoutCollapseProperty =
            new FloatPropertyCompat("FlyoutCollapseSpring") {
                @Override
                public float getValue(Object o) {
                    return mFlyoutDragDeltaX;
                }

                @Override
                public void setValue(Object o, float v) {
                    onFlyoutDragged(v);
                }
            };

    /** SpringAnimation that springs the flyout collapsed via onFlyoutDragged. */
    private final SpringAnimation mFlyoutTransitionSpring =
            new SpringAnimation(this, mFlyoutCollapseProperty);

    /** Distance the flyout has been dragged in the X axis. */
    private float mFlyoutDragDeltaX = 0f;

    /**
     * End listener for the flyout spring that either posts a runnable to hide the flyout, or hides
     * it immediately.
     */
    private final DynamicAnimation.OnAnimationEndListener mAfterFlyoutTransitionSpring =
            (dynamicAnimation, b, v, v1) -> {
                if (mFlyoutDragDeltaX == 0) {
                    mFlyout.postDelayed(mHideFlyout, FLYOUT_HIDE_AFTER);
                } else {
                    mFlyout.hideFlyout();
                }
            };

    @NonNull private final SurfaceSynchronizer mSurfaceSynchronizer;

    private BubbleDismissView mDismissContainer;
    private Runnable mAfterMagnet;

    private boolean mSuppressNewDot = false;
    private boolean mSuppressFlyout = false;

    public BubbleStackView(Context context, BubbleData data,
            @Nullable SurfaceSynchronizer synchronizer) {
        super(context);

        mBubbleData = data;
        mInflater = LayoutInflater.from(context);
        mTouchHandler = new BubbleTouchHandler(this, data, context);
        setOnTouchListener(mTouchHandler);
        mInflater = LayoutInflater.from(context);

        Resources res = getResources();
        mBubbleSize = res.getDimensionPixelSize(R.dimen.individual_bubble_size);
        mBubblePaddingTop = res.getDimensionPixelSize(R.dimen.bubble_padding_top);
        mExpandedAnimateXDistance =
                res.getDimensionPixelSize(R.dimen.bubble_expanded_animate_x_distance);
        mExpandedAnimateYDistance =
                res.getDimensionPixelSize(R.dimen.bubble_expanded_animate_y_distance);
        mPointerHeight = res.getDimensionPixelSize(R.dimen.bubble_pointer_height);

        mStatusBarHeight =
                res.getDimensionPixelSize(com.android.internal.R.dimen.status_bar_height);
        mPipDismissHeight = mContext.getResources().getDimensionPixelSize(
                R.dimen.pip_dismiss_gradient_height);
        mImeOffset = res.getDimensionPixelSize(R.dimen.pip_ime_offset);

        mDisplaySize = new Point();
        WindowManager wm = (WindowManager) context.getSystemService(Context.WINDOW_SERVICE);
        wm.getDefaultDisplay().getSize(mDisplaySize);

        mVibrator = (Vibrator) context.getSystemService(Context.VIBRATOR_SERVICE);

        mExpandedViewPadding = res.getDimensionPixelSize(R.dimen.bubble_expanded_view_padding);
        int elevation = res.getDimensionPixelSize(R.dimen.bubble_elevation);

        mStackAnimationController = new StackAnimationController();
        mExpandedAnimationController = new ExpandedAnimationController(
                mDisplaySize, mExpandedViewPadding);
        mSurfaceSynchronizer = synchronizer != null ? synchronizer : DEFAULT_SURFACE_SYNCHRONIZER;

        mBubbleContainer = new PhysicsAnimationLayout(context);
        mBubbleContainer.setActiveController(mStackAnimationController);
        mBubbleContainer.setElevation(elevation);
        mBubbleContainer.setClipChildren(false);
        addView(mBubbleContainer, new FrameLayout.LayoutParams(MATCH_PARENT, MATCH_PARENT));

        mExpandedViewContainer = new FrameLayout(context);
        mExpandedViewContainer.setElevation(elevation);
        mExpandedViewContainer.setPadding(mExpandedViewPadding, mExpandedViewPadding,
                mExpandedViewPadding, mExpandedViewPadding);
        mExpandedViewContainer.setClipChildren(false);
        addView(mExpandedViewContainer);

        mFlyout = new BubbleFlyoutView(context);
        mFlyout.setVisibility(GONE);
        mFlyout.animate()
                .setDuration(FLYOUT_ALPHA_ANIMATION_DURATION)
                .setInterpolator(new AccelerateDecelerateInterpolator());
        addView(mFlyout, new FrameLayout.LayoutParams(WRAP_CONTENT, WRAP_CONTENT));

        mFlyoutTransitionSpring.setSpring(new SpringForce()
                .setStiffness(SpringForce.STIFFNESS_MEDIUM)
                .setDampingRatio(SpringForce.DAMPING_RATIO_LOW_BOUNCY));
        mFlyoutTransitionSpring.addEndListener(mAfterFlyoutTransitionSpring);

        mDismissContainer = new BubbleDismissView(mContext);
        mDismissContainer.setLayoutParams(new FrameLayout.LayoutParams(
                MATCH_PARENT,
                getResources().getDimensionPixelSize(R.dimen.pip_dismiss_gradient_height),
                Gravity.BOTTOM));
        addView(mDismissContainer);

        mDismissContainer = new BubbleDismissView(mContext);
        mDismissContainer.setLayoutParams(new FrameLayout.LayoutParams(
                MATCH_PARENT,
                getResources().getDimensionPixelSize(R.dimen.pip_dismiss_gradient_height),
                Gravity.BOTTOM));
        addView(mDismissContainer);

        mExpandedViewXAnim =
                new SpringAnimation(mExpandedViewContainer, DynamicAnimation.TRANSLATION_X);
        mExpandedViewXAnim.setSpring(
                new SpringForce()
                        .setStiffness(SpringForce.STIFFNESS_LOW)
                        .setDampingRatio(SpringForce.DAMPING_RATIO_LOW_BOUNCY));

        mExpandedViewYAnim =
                new SpringAnimation(mExpandedViewContainer, DynamicAnimation.TRANSLATION_Y);
        mExpandedViewYAnim.setSpring(
                new SpringForce()
                        .setStiffness(SpringForce.STIFFNESS_LOW)
                        .setDampingRatio(SpringForce.DAMPING_RATIO_LOW_BOUNCY));
        mExpandedViewYAnim.addEndListener((anim, cancelled, value, velocity) -> {
            if (mIsExpanded && mExpandedBubble != null) {
                mExpandedBubble.expandedView.updateView();
            }
        });

        setClipChildren(false);
        setFocusable(true);
        mBubbleContainer.bringToFront();

        setOnApplyWindowInsetsListener((View view, WindowInsets insets) -> {
            final int keyboardHeight = insets.getSystemWindowInsetBottom()
                    - insets.getStableInsetBottom();
            if (!mIsExpanded || mIsExpansionAnimating) {
                return view.onApplyWindowInsets(insets);
            }
            mImeVisible = keyboardHeight != 0;

            float newY = getExpandedViewY();
            if (newY < 0) {
                // TODO: This means our expanded content is too big to fit on screen. Right now
                // we'll let it translate off but we should be clipping it & pushing the header
                // down so that it always remains visible.
            }
            mExpandedViewYAnim.animateToFinalPosition(newY);
            mExpandedAnimationController.updateYPosition(
                    // Update the insets after we're done translating otherwise position
                    // calculation for them won't be correct.
                    () -> mExpandedBubble.expandedView.updateInsets(insets));
            return view.onApplyWindowInsets(insets);
        });

        mMoveStackToValidPositionOnLayoutListener =
                (v, left, top, right, bottom, oldLeft, oldTop, oldRight, oldBottom) -> {
                    if (mVerticalPosPercentBeforeRotation >= 0) {
                        mStackAnimationController.moveStackToSimilarPositionAfterRotation(
                                mWasOnLeftBeforeRotation, mVerticalPosPercentBeforeRotation);
                    }
                    removeOnLayoutChangeListener(mMoveStackToValidPositionOnLayoutListener);
                };

        // This must be a separate OnDrawListener since it should be called for every draw.
        getViewTreeObserver().addOnDrawListener(mSystemGestureExcludeUpdater);

        final ColorMatrix animatedMatrix = new ColorMatrix();
        final ColorMatrix darkenMatrix = new ColorMatrix();

        mDesaturateAndDarkenAnimator = ValueAnimator.ofFloat(1f, 0f);
        mDesaturateAndDarkenAnimator.addUpdateListener(animation -> {
            final float animatedValue = (float) animation.getAnimatedValue();
            animatedMatrix.setSaturation(animatedValue);

            final float animatedDarkenValue = (1f - animatedValue) * DARKEN_PERCENT;
            darkenMatrix.setScale(
                    1f - animatedDarkenValue /* red */,
                    1f - animatedDarkenValue /* green */,
                    1f - animatedDarkenValue /* blue */,
                    1f /* alpha */);

            // Concat the matrices so that the animatedMatrix both desaturates and darkens.
            animatedMatrix.postConcat(darkenMatrix);

            // Update the paint and apply it to the bubble container.
            mDesaturateAndDarkenPaint.setColorFilter(new ColorMatrixColorFilter(animatedMatrix));
            mDesaturateAndDarkenTargetView.setLayerPaint(mDesaturateAndDarkenPaint);
        });
    }

    /**
     * Handle theme changes.
     */
    public void onThemeChanged() {
        for (Bubble b: mBubbleData.getBubbles()) {
            b.iconView.updateViews();
            b.expandedView.applyThemeAttrs();
        }
    }

    /** Respond to the phone being rotated by repositioning the stack and hiding any flyouts. */
    public void onOrientationChanged() {
        final RectF allowablePos = mStackAnimationController.getAllowableStackPositionRegion();
        mWasOnLeftBeforeRotation = mStackAnimationController.isStackOnLeftSide();
        mVerticalPosPercentBeforeRotation =
                (mStackAnimationController.getStackPosition().y - allowablePos.top)
                        / (allowablePos.bottom - allowablePos.top);
        addOnLayoutChangeListener(mMoveStackToValidPositionOnLayoutListener);

        hideFlyoutImmediate();
    }

    @Override
    public void getBoundsOnScreen(Rect outRect, boolean clipToParent) {
        getBoundsOnScreen(outRect);
    }

    @Override
    protected void onDetachedFromWindow() {
        super.onDetachedFromWindow();
        getViewTreeObserver().removeOnPreDrawListener(mViewUpdater);
    }

    @Override
    public boolean onInterceptTouchEvent(MotionEvent ev) {
        float x = ev.getRawX();
        float y = ev.getRawY();
        // If we're expanded only intercept if the tap is outside of the widget container
        if (mIsExpanded && isIntersecting(mExpandedViewContainer, x, y)) {
            return false;
        } else {
            return isIntersecting(mBubbleContainer, x, y);
        }
    }

    @Override
    public void onInitializeAccessibilityNodeInfoInternal(AccessibilityNodeInfo info) {
        super.onInitializeAccessibilityNodeInfoInternal(info);

        // Custom actions.
        AccessibilityAction moveTopLeft = new AccessibilityAction(R.id.action_move_top_left,
                getContext().getResources()
                        .getString(R.string.bubble_accessibility_action_move_top_left));
        info.addAction(moveTopLeft);

        AccessibilityAction moveTopRight = new AccessibilityAction(R.id.action_move_top_right,
                getContext().getResources()
                        .getString(R.string.bubble_accessibility_action_move_top_right));
        info.addAction(moveTopRight);

        AccessibilityAction moveBottomLeft = new AccessibilityAction(R.id.action_move_bottom_left,
                getContext().getResources()
                        .getString(R.string.bubble_accessibility_action_move_bottom_left));
        info.addAction(moveBottomLeft);

        AccessibilityAction moveBottomRight = new AccessibilityAction(R.id.action_move_bottom_right,
                getContext().getResources()
                        .getString(R.string.bubble_accessibility_action_move_bottom_right));
        info.addAction(moveBottomRight);

        // Default actions.
        info.addAction(AccessibilityAction.ACTION_DISMISS);
        if (mIsExpanded) {
            info.addAction(AccessibilityAction.ACTION_COLLAPSE);
        } else {
            info.addAction(AccessibilityAction.ACTION_EXPAND);
        }
    }

    @Override
    public boolean performAccessibilityActionInternal(int action, Bundle arguments) {
        if (super.performAccessibilityActionInternal(action, arguments)) {
            return true;
        }
        final RectF stackBounds = mStackAnimationController.getAllowableStackPositionRegion();

        // R constants are not final so we cannot use switch-case here.
        if (action == AccessibilityNodeInfo.ACTION_DISMISS) {
            mBubbleData.dismissAll(BubbleController.DISMISS_ACCESSIBILITY_ACTION);
            return true;
        } else if (action == AccessibilityNodeInfo.ACTION_COLLAPSE) {
            mBubbleData.setExpanded(false);
            return true;
        } else if (action == AccessibilityNodeInfo.ACTION_EXPAND) {
            mBubbleData.setExpanded(true);
            return true;
        } else if (action == R.id.action_move_top_left) {
            mStackAnimationController.springStack(stackBounds.left, stackBounds.top);
            return true;
        } else if (action == R.id.action_move_top_right) {
            mStackAnimationController.springStack(stackBounds.right, stackBounds.top);
            return true;
        } else if (action == R.id.action_move_bottom_left) {
            mStackAnimationController.springStack(stackBounds.left, stackBounds.bottom);
            return true;
        } else if (action == R.id.action_move_bottom_right) {
            mStackAnimationController.springStack(stackBounds.right, stackBounds.bottom);
            return true;
        }
        return false;
    }

    /**
     * Update content description for a11y TalkBack.
     */
    public void updateContentDescription() {
        if (mBubbleData.getBubbles().isEmpty()) {
            return;
        }
        Bubble topBubble = mBubbleData.getBubbles().get(0);
        String appName = topBubble.getAppName();
        Notification notification = topBubble.entry.notification.getNotification();
        CharSequence titleCharSeq = notification.extras.getCharSequence(Notification.EXTRA_TITLE);
        String titleStr = getResources().getString(R.string.stream_notification);
        if (titleCharSeq != null) {
            titleStr = titleCharSeq.toString();
        }
        int moreCount = mBubbleContainer.getChildCount() - 1;

        // Example: Title from app name.
        String singleDescription = getResources().getString(
                R.string.bubble_content_description_single, titleStr, appName);

        // Example: Title from app name and 4 more.
        String stackDescription = getResources().getString(
                R.string.bubble_content_description_stack, titleStr, appName, moreCount);

        if (mIsExpanded) {
            // TODO(b/129522932) - update content description for each bubble in expanded view.
        } else {
            // Collapsed stack.
            if (moreCount > 0) {
                mBubbleContainer.setContentDescription(stackDescription);
            } else {
                mBubbleContainer.setContentDescription(singleDescription);
            }
        }
    }

    private void updateSystemGestureExcludeRects() {
        // Exclude the region occupied by the first BubbleView in the stack
        Rect excludeZone = mSystemGestureExclusionRects.get(0);
        if (mBubbleContainer.getChildCount() > 0) {
            View firstBubble = mBubbleContainer.getChildAt(0);
            excludeZone.set(firstBubble.getLeft(), firstBubble.getTop(), firstBubble.getRight(),
                    firstBubble.getBottom());
            excludeZone.offset((int) (firstBubble.getTranslationX() + 0.5f),
                    (int) (firstBubble.getTranslationY() + 0.5f));
            mBubbleContainer.setSystemGestureExclusionRects(mSystemGestureExclusionRects);
        } else {
            excludeZone.setEmpty();
            mBubbleContainer.setSystemGestureExclusionRects(Collections.emptyList());
        }
    }

    /**
     * Updates the visibility of the 'dot' indicating an update on the bubble.
     * @param key the {@link NotificationEntry#key} associated with the bubble.
     */
    public void updateDotVisibility(String key) {
        Bubble b = mBubbleData.getBubbleWithKey(key);
        if (b != null) {
            b.updateDotVisibility();
        }
    }

    /**
     * Sets the listener to notify when the bubble stack is expanded.
     */
    public void setExpandListener(BubbleController.BubbleExpandListener listener) {
        mExpandListener = listener;
    }

    /**
     * Whether the stack of bubbles is expanded or not.
     */
    public boolean isExpanded() {
        return mIsExpanded;
    }

    /**
     * The {@link BubbleView} that is expanded, null if one does not exist.
     */
    BubbleView getExpandedBubbleView() {
        return mExpandedBubble != null ? mExpandedBubble.iconView : null;
    }

    /**
     * The {@link Bubble} that is expanded, null if one does not exist.
     */
    Bubble getExpandedBubble() {
        return mExpandedBubble;
    }

    /**
     * Sets the bubble that should be expanded and expands if needed.
     *
     * @param key the {@link NotificationEntry#key} associated with the bubble to expand.
     * @deprecated replaced by setSelectedBubble(Bubble) + setExpanded(true)
     */
    @Deprecated
    void setExpandedBubble(String key) {
        Bubble bubbleToExpand = mBubbleData.getBubbleWithKey(key);
        if (bubbleToExpand != null) {
            setSelectedBubble(bubbleToExpand);
            bubbleToExpand.entry.setShowInShadeWhenBubble(false);
            setExpanded(true);
        }
    }

    /**
     * Sets the entry that should be expanded and expands if needed.
     */
    @VisibleForTesting
    void setExpandedBubble(NotificationEntry entry) {
        for (int i = 0; i < mBubbleContainer.getChildCount(); i++) {
            BubbleView bv = (BubbleView) mBubbleContainer.getChildAt(i);
            if (entry.equals(bv.getEntry())) {
                setExpandedBubble(entry.key);
            }
        }
    }

    // via BubbleData.Listener
    void addBubble(Bubble bubble) {
        if (DEBUG) {
            Log.d(TAG, "addBubble: " + bubble);
        }
        bubble.inflate(mInflater, this);
        mBubbleContainer.addView(bubble.iconView, 0,
                new FrameLayout.LayoutParams(WRAP_CONTENT, WRAP_CONTENT));
        ViewClippingUtil.setClippingDeactivated(bubble.iconView, true, mClippingParameters);
        if (bubble.iconView != null) {
            bubble.iconView.setSuppressDot(mSuppressNewDot, false /* animate */);
        }
        animateInFlyoutForBubble(bubble);
        requestUpdate();
        logBubbleEvent(bubble, StatsLog.BUBBLE_UICHANGED__ACTION__POSTED);
        updatePointerPosition();
    }

    // via BubbleData.Listener
    void removeBubble(Bubble bubble) {
        if (DEBUG) {
            Log.d(TAG, "removeBubble: " + bubble);
        }
        // Remove it from the views
        int removedIndex = mBubbleContainer.indexOfChild(bubble.iconView);
        if (removedIndex >= 0) {
            mBubbleContainer.removeViewAt(removedIndex);
            logBubbleEvent(bubble, StatsLog.BUBBLE_UICHANGED__ACTION__DISMISSED);
        } else {
            Log.d(TAG, "was asked to remove Bubble, but didn't find the view! " + bubble);
        }
        updatePointerPosition();
    }

    // via BubbleData.Listener
    void updateBubble(Bubble bubble) {
        animateInFlyoutForBubble(bubble);
        requestUpdate();
        logBubbleEvent(bubble, StatsLog.BUBBLE_UICHANGED__ACTION__UPDATED);
    }

    public void updateBubbleOrder(List<Bubble> bubbles) {
        for (int i = 0; i < bubbles.size(); i++) {
            Bubble bubble = bubbles.get(i);
            mBubbleContainer.reorderView(bubble.iconView, i);
        }
    }

    /**
     * Changes the currently selected bubble. If the stack is already expanded, the newly selected
     * bubble will be shown immediately. This does not change the expanded state or change the
     * position of any bubble.
     */
    // via BubbleData.Listener
    public void setSelectedBubble(@Nullable Bubble bubbleToSelect) {
        if (DEBUG) {
            Log.d(TAG, "setSelectedBubble: " + bubbleToSelect);
        }
        if (mExpandedBubble != null && mExpandedBubble.equals(bubbleToSelect)) {
            return;
        }
        final Bubble previouslySelected = mExpandedBubble;
        mExpandedBubble = bubbleToSelect;

        if (mIsExpanded) {
            // Make the container of the expanded view transparent before removing the expanded view
            // from it. Otherwise a punch hole created by {@link android.view.SurfaceView} in the
            // expanded view becomes visible on the screen. See b/126856255
            mExpandedViewContainer.setAlpha(0.0f);
            mSurfaceSynchronizer.syncSurfaceAndRun(() -> {
                if (previouslySelected != null) {
                    previouslySelected.setContentVisibility(false);
                }
                updateExpandedBubble();
                updatePointerPosition();
                requestUpdate();
                logBubbleEvent(previouslySelected, StatsLog.BUBBLE_UICHANGED__ACTION__COLLAPSED);
                logBubbleEvent(bubbleToSelect, StatsLog.BUBBLE_UICHANGED__ACTION__EXPANDED);
                notifyExpansionChanged(previouslySelected.entry, false /* expanded */);
                notifyExpansionChanged(bubbleToSelect == null ? null : bubbleToSelect.entry,
                        true /* expanded */);
            });
        }
    }

    /**
     * Changes the expanded state of the stack.
     *
     * @param shouldExpand whether the bubble stack should appear expanded
     */
    // via BubbleData.Listener
    public void setExpanded(boolean shouldExpand) {
        if (DEBUG) {
            Log.d(TAG, "setExpanded: " + shouldExpand);
        }
        if (shouldExpand == mIsExpanded) {
            return;
        }
        if (mIsExpanded) {
            animateCollapse();
            logBubbleEvent(mExpandedBubble, StatsLog.BUBBLE_UICHANGED__ACTION__COLLAPSED);
        } else {
            animateExpansion();
            // TODO: move next line to BubbleData
            logBubbleEvent(mExpandedBubble, StatsLog.BUBBLE_UICHANGED__ACTION__EXPANDED);
            logBubbleEvent(mExpandedBubble, StatsLog.BUBBLE_UICHANGED__ACTION__STACK_EXPANDED);
        }
        notifyExpansionChanged(mExpandedBubble.entry, mIsExpanded);
    }

    /**
     * Dismiss the stack of bubbles.
     * @deprecated
     */
    @Deprecated
    void stackDismissed(int reason) {
        if (DEBUG) {
            Log.d(TAG, "stackDismissed: reason=" + reason);
        }
        mBubbleData.dismissAll(reason);
        logBubbleEvent(null /* no bubble associated with bubble stack dismiss */,
                StatsLog.BUBBLE_UICHANGED__ACTION__STACK_DISMISSED);
    }

    /**
     * @return the view the touch event is on
     */
    @Nullable
    public View getTargetView(MotionEvent event) {
        float x = event.getRawX();
        float y = event.getRawY();
        if (mIsExpanded) {
            if (isIntersecting(mBubbleContainer, x, y)) {
                for (int i = 0; i < mBubbleContainer.getChildCount(); i++) {
                    BubbleView view = (BubbleView) mBubbleContainer.getChildAt(i);
                    if (isIntersecting(view, x, y)) {
                        return view;
                    }
                }
            } else if (isIntersecting(mExpandedViewContainer, x, y)) {
                return mExpandedViewContainer;
            }
            // Outside parts of view we care about.
            return null;
        } else if (mFlyout.getVisibility() == VISIBLE && isIntersecting(mFlyout, x, y)) {
            return mFlyout;
        }

        // If it wasn't an individual bubble in the expanded state, or the flyout, it's the stack.
        return this;
    }

    View getFlyoutView() {
        return mFlyout;
    }

    /**
     * Collapses the stack of bubbles.
     * <p>
     * Must be called from the main thread.
     *
     * @deprecated use {@link #setExpanded(boolean)} and {@link #setSelectedBubble(Bubble)}
     */
    @Deprecated
    @MainThread
    void collapseStack() {
        if (DEBUG) {
            Log.d(TAG, "collapseStack()");
        }
        mBubbleData.setExpanded(false);
    }

    /**
     * @deprecated use {@link #setExpanded(boolean)} and {@link #setSelectedBubble(Bubble)}
     */
    @Deprecated
    @MainThread
    void collapseStack(Runnable endRunnable) {
        if (DEBUG) {
            Log.d(TAG, "collapseStack(endRunnable)");
        }
        collapseStack();
        // TODO - use the runnable at end of animation
        endRunnable.run();
    }

    /**
     * Expands the stack of bubbles.
     * <p>
     * Must be called from the main thread.
     *
     * @deprecated use {@link #setExpanded(boolean)} and {@link #setSelectedBubble(Bubble)}
     */
    @Deprecated
    @MainThread
    void expandStack() {
        if (DEBUG) {
            Log.d(TAG, "expandStack()");
        }
        mBubbleData.setExpanded(true);
    }

    private void beforeExpandedViewAnimation() {
        hideFlyoutImmediate();
        updateExpandedBubble();
        updateExpandedView();
        mIsExpansionAnimating = true;
    }

    private void afterExpandedViewAnimation() {
        updateExpandedView();
        mIsExpansionAnimating = false;
        requestUpdate();
    }

    private void animateCollapse() {
        mIsExpanded = false;
        beforeExpandedViewAnimation();

        mBubbleContainer.cancelAllAnimations();
        mExpandedAnimationController.collapseBackToStack(
                () -> {
                    mBubbleContainer.setController(mStackAnimationController);
                    afterExpandedViewAnimation();
                });

<<<<<<< HEAD
        mExpandedViewXAnim.animateToFinalPosition(getCollapsedX());
        mExpandedViewYAnim.animateToFinalPosition(getCollapsedY());
        mExpandedViewContainer.animate()
                .setDuration(100)
                .alpha(0f);
    }
=======
            if (shouldExpand) {
                mBubbleContainer.setActiveController(mExpandedAnimationController);
                mExpandedAnimationController.expandFromStack(() -> {
                    updatePointerPosition();
                    updateAfter.run();
                } /* after */);
            } else {
                mBubbleContainer.cancelAllAnimations();
                mExpandedAnimationController.collapseBackToStack(
                        mStackAnimationController.getStackPositionAlongNearestHorizontalEdge(),
                        () -> {
                            mBubbleContainer.setActiveController(mStackAnimationController);
                            updateAfter.run();
                        });
            }
>>>>>>> 65cba0fa

    private void animateExpansion() {
        mIsExpanded = true;
        beforeExpandedViewAnimation();

        mBubbleContainer.setController(mExpandedAnimationController);
        mExpandedAnimationController.expandFromStack(
                mStackAnimationController.getStackPositionAlongNearestHorizontalEdge()
                /* collapseTo */,
                () -> {
                    updatePointerPosition();
                    afterExpandedViewAnimation();
                } /* after */);


        mExpandedViewContainer.setTranslationX(getCollapsedX());
        mExpandedViewContainer.setTranslationY(getCollapsedY());
        mExpandedViewContainer.setAlpha(0f);

        mExpandedViewXAnim.animateToFinalPosition(0f);
        mExpandedViewYAnim.animateToFinalPosition(getExpandedViewY());
        mExpandedViewContainer.animate()
                .setDuration(100)
                .alpha(1f);
    }

    private float getCollapsedX() {
        return mStackAnimationController.getStackPosition().x < getWidth() / 2
                ? -mExpandedAnimateXDistance
                : mExpandedAnimateXDistance;
    }

    private float getCollapsedY() {
        return Math.min(mStackAnimationController.getStackPosition().y,
                mExpandedAnimateYDistance);
    }

    private void notifyExpansionChanged(NotificationEntry entry, boolean expanded) {
        if (mExpandListener != null) {
            mExpandListener.onBubbleExpandChanged(expanded, entry != null ? entry.key : null);
        }
    }

    /** Return the BubbleView at the given index from the bubble container. */
    public BubbleView getBubbleAt(int i) {
        return mBubbleContainer.getChildCount() > i
                ? (BubbleView) mBubbleContainer.getChildAt(i)
                : null;
    }

    /** Moves the bubbles out of the way if they're going to be over the keyboard. */
    public void onImeVisibilityChanged(boolean visible, int height) {
        mStackAnimationController.setImeHeight(height + mImeOffset);

        if (!mIsExpanded) {
            mStackAnimationController.animateForImeVisibility(visible);
        }
    }

    /** Called when a drag operation on an individual bubble has started. */
    public void onBubbleDragStart(View bubble) {
        if (DEBUG) {
            Log.d(TAG, "onBubbleDragStart: bubble=" + bubble);
        }
        mExpandedAnimationController.prepareForBubbleDrag(bubble);
    }

    /** Called with the coordinates to which an individual bubble has been dragged. */
    public void onBubbleDragged(View bubble, float x, float y) {
        if (!mIsExpanded || mIsExpansionAnimating) {
            return;
        }

        mExpandedAnimationController.dragBubbleOut(bubble, x, y);
        springInDismissTarget();
    }

    /** Called when a drag operation on an individual bubble has finished. */
    public void onBubbleDragFinish(
            View bubble, float x, float y, float velX, float velY) {
        if (DEBUG) {
            Log.d(TAG, "onBubbleDragFinish: bubble=" + bubble);
        }

        if (!mIsExpanded || mIsExpansionAnimating) {
            return;
        }

        mExpandedAnimationController.snapBubbleBack(bubble, velX, velY);
        springOutDismissTargetAndHideCircle();
    }

    void onDragStart() {
        if (DEBUG) {
            Log.d(TAG, "onDragStart()");
        }
        if (mIsExpanded || mIsExpansionAnimating) {
            return;
        }

        mStackAnimationController.cancelStackPositionAnimations();
        mBubbleContainer.setActiveController(mStackAnimationController);
        hideFlyoutImmediate();

        mDraggingInDismissTarget = false;
    }

    void onDragged(float x, float y) {
        if (mIsExpanded || mIsExpansionAnimating) {
            return;
        }

        springInDismissTarget();
        mStackAnimationController.moveStackFromTouch(x, y);
    }

    void onDragFinish(float x, float y, float velX, float velY) {
        if (DEBUG) {
            Log.d(TAG, "onDragFinish");
        }

        if (mIsExpanded || mIsExpansionAnimating) {
            return;
        }

        final float newStackX = mStackAnimationController.flingStackThenSpringToEdge(x, velX, velY);
        logBubbleEvent(null /* no bubble associated with bubble stack move */,
                StatsLog.BUBBLE_UICHANGED__ACTION__STACK_MOVED);

        mStackOnLeftOrWillBe = newStackX <= 0;
        updateBubbleShadowsAndDotPosition(true /* animate */);
        springOutDismissTargetAndHideCircle();
    }

    void onFlyoutDragStart() {
        mFlyout.removeCallbacks(mHideFlyout);
    }

    void onFlyoutDragged(float deltaX) {
        final boolean onLeft = mStackAnimationController.isStackOnLeftSide();
        mFlyoutDragDeltaX = deltaX;

        final float collapsePercent =
                onLeft ? -deltaX / mFlyout.getWidth() : deltaX / mFlyout.getWidth();
        mFlyout.setCollapsePercent(Math.min(1f, Math.max(0f, collapsePercent)));

        // Calculate how to translate the flyout if it has been dragged too far in etiher direction.
        float overscrollTranslation = 0f;
        if (collapsePercent < 0f || collapsePercent > 1f) {
            // Whether we are more than 100% transitioned to the dot.
            final boolean overscrollingPastDot = collapsePercent > 1f;

            // Whether we are overscrolling physically to the left - this can either be pulling the
            // flyout away from the stack (if the stack is on the right) or pushing it to the left
            // after it has already become the dot.
            final boolean overscrollingLeft =
                    (onLeft && collapsePercent > 1f) || (!onLeft && collapsePercent < 0f);

            overscrollTranslation =
                    (overscrollingPastDot ? collapsePercent - 1f : collapsePercent * -1)
                            * (overscrollingLeft ? -1 : 1)
                            * (mFlyout.getWidth() / (FLYOUT_OVERSCROLL_ATTENUATION_FACTOR
                            // Attenuate the smaller dot less than the larger flyout.
                            / (overscrollingPastDot ? 2 : 1)));
        }

        mFlyout.setTranslationX(mFlyout.getRestingTranslationX() + overscrollTranslation);
    }

    /**
     * Called when the flyout drag has finished, and returns true if the gesture successfully
     * dismissed the flyout.
     */
    void onFlyoutDragFinished(float deltaX, float velX) {
        final boolean onLeft = mStackAnimationController.isStackOnLeftSide();
        final boolean metRequiredVelocity =
                onLeft ? velX < -FLYOUT_DISMISS_VELOCITY : velX > FLYOUT_DISMISS_VELOCITY;
        final boolean metRequiredDeltaX =
                onLeft
                        ? deltaX < -mFlyout.getWidth() * FLYOUT_DRAG_PERCENT_DISMISS
                        : deltaX > mFlyout.getWidth() * FLYOUT_DRAG_PERCENT_DISMISS;
        final boolean isCancelFling = onLeft ? velX > 0 : velX < 0;
        final boolean shouldDismiss = metRequiredVelocity || (metRequiredDeltaX && !isCancelFling);

        mFlyout.removeCallbacks(mHideFlyout);
        animateFlyoutCollapsed(shouldDismiss, velX);
    }

    /**
     * Called when the first touch event of a gesture (stack drag, bubble drag, flyout drag, etc.)
     * is received.
     */
    void onGestureStart() {
        mIsGestureInProgress = true;
    }

    /** Called when a gesture is completed or cancelled. */
    void onGestureFinished() {
        mIsGestureInProgress = false;

        if (mIsExpanded) {
            mExpandedAnimationController.onGestureFinished();
        }
    }

    /** Prepares and starts the desaturate/darken animation on the bubble stack. */
    private void animateDesaturateAndDarken(View targetView, boolean desaturateAndDarken) {
        mDesaturateAndDarkenTargetView = targetView;

        if (desaturateAndDarken) {
            // Use the animated paint for the bubbles.
            mDesaturateAndDarkenTargetView.setLayerType(
                    View.LAYER_TYPE_HARDWARE, mDesaturateAndDarkenPaint);
            mDesaturateAndDarkenAnimator.removeAllListeners();
            mDesaturateAndDarkenAnimator.start();
        } else {
            mDesaturateAndDarkenAnimator.removeAllListeners();
            mDesaturateAndDarkenAnimator.addListener(new AnimatorListenerAdapter() {
                @Override
                public void onAnimationEnd(Animator animation) {
                    super.onAnimationEnd(animation);
                    // Stop using the animated paint.
                    resetDesaturationAndDarken();
                }
            });
            mDesaturateAndDarkenAnimator.reverse();
        }
    }

    private void resetDesaturationAndDarken() {
        mDesaturateAndDarkenAnimator.removeAllListeners();
        mDesaturateAndDarkenAnimator.cancel();
        mDesaturateAndDarkenTargetView.setLayerType(View.LAYER_TYPE_NONE, null);
    }

    /**
     * Magnets the stack to the target, while also transforming the target to encircle the stack and
     * desaturating/darkening the bubbles.
     */
    void animateMagnetToDismissTarget(
            View magnetView, boolean toTarget, float x, float y, float velX, float velY) {
        mDraggingInDismissTarget = toTarget;

        if (toTarget) {
            // The Y-value for the bubble stack to be positioned in the center of the dismiss target
            final float destY = mDismissContainer.getDismissTargetCenterY() - mBubbleSize / 2f;

            mAnimatingMagnet = true;

            final Runnable afterMagnet = () -> {
                mAnimatingMagnet = false;
                if (mAfterMagnet != null) {
                    mAfterMagnet.run();
                }
            };

            if (magnetView == this) {
                mStackAnimationController.magnetToDismiss(velX, velY, destY, afterMagnet);
                animateDesaturateAndDarken(mBubbleContainer, true);
            } else {
                mExpandedAnimationController.magnetBubbleToDismiss(
                        magnetView, velX, velY, destY, afterMagnet);

                animateDesaturateAndDarken(magnetView, true);
            }

            mDismissContainer.animateEncircleCenterWithX(true);

        } else {
            mAnimatingMagnet = false;

            if (magnetView == this) {
                mStackAnimationController.demagnetizeFromDismissToPoint(x, y, velX, velY);
                animateDesaturateAndDarken(mBubbleContainer, false);
            } else {
                mExpandedAnimationController.demagnetizeBubbleTo(x, y, velX, velY);
                animateDesaturateAndDarken(magnetView, false);
            }

            mDismissContainer.animateEncircleCenterWithX(false);
        }

        mVibrator.vibrate(VibrationEffect.get(toTarget
                ? VibrationEffect.EFFECT_CLICK
                : VibrationEffect.EFFECT_TICK));
    }

    /**
     * Magnets the stack to the dismiss target if it's not already there. Then, dismiss the stack
     * using the 'implode' animation and animate out the target.
     */
    void magnetToStackIfNeededThenAnimateDismissal(
            View touchedView, float velX, float velY, Runnable after) {
        final View draggedOutBubble = mExpandedAnimationController.getDraggedOutBubble();
        final Runnable animateDismissal = () -> {
            mAfterMagnet = null;

            mVibrator.vibrate(VibrationEffect.get(VibrationEffect.EFFECT_CLICK));
            mDismissContainer.animateEncirclingCircleDisappearance();

            // 'Implode' the stack and then hide the dismiss target.
            if (touchedView == this) {
                mStackAnimationController.implodeStack(
                        () -> {
                            mAnimatingMagnet = false;
                            mShowingDismiss = false;
                            mDraggingInDismissTarget = false;
                            after.run();
                            resetDesaturationAndDarken();
                        });
            } else {
                mExpandedAnimationController.dismissDraggedOutBubble(draggedOutBubble, () -> {
                    mAnimatingMagnet = false;
                    mShowingDismiss = false;
                    mDraggingInDismissTarget = false;
                    resetDesaturationAndDarken();
                    after.run();
                });
            }
        };

        if (mAnimatingMagnet) {
            // If the magnet animation is currently playing, dismiss the stack after it's done. This
            // happens if the stack is flung towards the target.
            mAfterMagnet = animateDismissal;
        } else if (mDraggingInDismissTarget) {
            // If we're in the dismiss target, but not animating, we already magneted - dismiss
            // immediately.
            animateDismissal.run();
        } else {
            // Otherwise, we need to start the magnet animation and then dismiss afterward.
            animateMagnetToDismissTarget(touchedView, true, -1 /* x */, -1 /* y */, velX, velY);
            mAfterMagnet = animateDismissal;
        }
    }

    /** Animates in the dismiss target, including the gradient behind it. */
    private void springInDismissTarget() {
        if (mShowingDismiss) {
            return;
        }

        mShowingDismiss = true;

        // Show the dismiss container and bring it to the front so the bubbles will go behind it.
        mDismissContainer.springIn();
        mDismissContainer.bringToFront();
        mDismissContainer.setZ(Short.MAX_VALUE - 1);
    }

    /**
     * Animates the dismiss target out, as well as the circle that encircles the bubbles, if they
     * were dragged into the target and encircled.
     */
    private void springOutDismissTargetAndHideCircle() {
        if (!mShowingDismiss) {
            return;
        }

        mDismissContainer.springOut();
        mShowingDismiss = false;
    }

    /** Whether the location of the given MotionEvent is within the dismiss target area. */
    boolean isInDismissTarget(MotionEvent ev) {
        return isIntersecting(mDismissContainer.getDismissTarget(), ev.getRawX(), ev.getRawY());
    }

    /** Animates the flyout collapsed (to dot), or the reverse, starting with the given velocity. */
    private void animateFlyoutCollapsed(boolean collapsed, float velX) {
        final boolean onLeft = mStackAnimationController.isStackOnLeftSide();
        mFlyoutTransitionSpring
                .setStartValue(mFlyoutDragDeltaX)
                .setStartVelocity(velX)
                .animateToFinalPosition(collapsed
                        ? (onLeft ? -mFlyout.getWidth() : mFlyout.getWidth())
                        : 0f);
    }

    /**
     * Calculates how large the expanded view of the bubble can be. This takes into account the
     * y position when the bubbles are expanded as well as the bounds of the dismiss target.
     */
    int getMaxExpandedHeight() {
        int expandedY = (int) mExpandedAnimationController.getExpandedY();
        // PIP dismiss view uses FLAG_LAYOUT_IN_SCREEN so we need to subtract the bottom inset
        int pipDismissHeight = mPipDismissHeight - getBottomInset();
        return mDisplaySize.y - expandedY - mBubbleSize - pipDismissHeight;
    }

    /**
     * Calculates the y position of the expanded view when it is expanded.
     */
    float getExpandedViewY() {
        return getStatusBarHeight() + mBubbleSize + mBubblePaddingTop + mPointerHeight;
    }

    /**
     * Called when the height of the currently expanded view has changed (not via an
     * update to the bubble's desired height but for some other reason, e.g. permission view
     * goes away).
     */
    void onExpandedHeightChanged() {
        if (mIsExpanded) {
            requestUpdate();
        }
    }

    /** Sets whether all bubbles in the stack should not show the 'new' dot. */
    void setSuppressNewDot(boolean suppressNewDot) {
        mSuppressNewDot = suppressNewDot;

        for (int i = 0; i < mBubbleContainer.getChildCount(); i++) {
            BubbleView bv = (BubbleView) mBubbleContainer.getChildAt(i);
            bv.setSuppressDot(suppressNewDot, true /* animate */);
        }
    }

    /**
     * Sets whether the flyout should not appear, even if the notif otherwise would generate one.
     */
    void setSuppressFlyout(boolean suppressFlyout) {
        mSuppressFlyout = suppressFlyout;
    }

    /**
     * Callback to run after the flyout hides. Also called if a new flyout is shown before the
     * previous one animates out.
     */
    private Runnable mAfterFlyoutHides;

    /**
     * Animates in the flyout for the given bubble, if available, and then hides it after some time.
     */
    @VisibleForTesting
    void animateInFlyoutForBubble(Bubble bubble) {
        final CharSequence updateMessage = bubble.entry.getUpdateMessage(getContext());

        // Show the message if one exists, and we're not expanded or animating expansion.
        if (updateMessage != null
                && !isExpanded()
                && !mIsExpansionAnimating
                && !mIsGestureInProgress
                && !mSuppressFlyout) {
            if (bubble.iconView != null) {
                // Temporarily suppress the dot while the flyout is visible.
                bubble.iconView.setSuppressDot(
                        true /* suppressDot */, false /* animate */);

                mFlyoutDragDeltaX = 0f;
                mFlyout.setAlpha(0f);

                if (mAfterFlyoutHides != null) {
                    mAfterFlyoutHides.run();
                }

                mAfterFlyoutHides = () -> {
                    if (bubble.iconView == null) {
                        return;
                    }

                    // If we're going to suppress the dot, make it visible first so it'll
                    // visibly animate away.
                    if (mSuppressNewDot) {
                        bubble.iconView.setSuppressDot(
                                false /* suppressDot */, false /* animate */);
                    }

                    // Reset dot suppression. If we're not suppressing due to DND, then
                    // stop suppressing it with no animation (since the flyout has
                    // transformed into the dot). If we are suppressing due to DND, animate
                    // it away.
                    bubble.iconView.setSuppressDot(
                            mSuppressNewDot /* suppressDot */,
                            mSuppressNewDot /* animate */);
                };

                // Post in case layout isn't complete and getWidth returns 0.
                post(() -> {
                    // An auto-expanding bubble could have been posted during the time it takes to
                    // layout.
                    if (isExpanded()) {
                        return;
                    }

                    mFlyout.showFlyout(
                            updateMessage, mStackAnimationController.getStackPosition(), getWidth(),
                            mStackAnimationController.isStackOnLeftSide(),
                            bubble.iconView.getBadgeColor(), mAfterFlyoutHides);
                });
            }

            mFlyout.removeCallbacks(mHideFlyout);
            mFlyout.postDelayed(mHideFlyout, FLYOUT_HIDE_AFTER);
            logBubbleEvent(bubble, StatsLog.BUBBLE_UICHANGED__ACTION__FLYOUT);
        }
    }

    /** Hide the flyout immediately and cancel any pending hide runnables. */
    private void hideFlyoutImmediate() {
        if (mAfterFlyoutHides != null) {
            mAfterFlyoutHides.run();
        }

        mFlyout.removeCallbacks(mHideFlyout);
        mFlyout.hideFlyout();
    }

    @Override
    public void getBoundsOnScreen(Rect outRect) {
        if (!mIsExpanded) {
            if (mBubbleContainer.getChildCount() > 0) {
                mBubbleContainer.getChildAt(0).getBoundsOnScreen(outRect);
            }
        } else {
            mBubbleContainer.getBoundsOnScreen(outRect);
        }

        if (mFlyout.getVisibility() == View.VISIBLE) {
            final Rect flyoutBounds = new Rect();
            mFlyout.getBoundsOnScreen(flyoutBounds);
            outRect.union(flyoutBounds);
        }
    }

    private int getStatusBarHeight() {
        if (getRootWindowInsets() != null) {
            WindowInsets insets = getRootWindowInsets();
            return Math.max(
                    mStatusBarHeight,
                    insets.getDisplayCutout() != null
                            ? insets.getDisplayCutout().getSafeInsetTop()
                            : 0);
        }

        return 0;
    }

    private int getBottomInset() {
        if (getRootWindowInsets() != null) {
            WindowInsets insets = getRootWindowInsets();
            return insets.getSystemWindowInsetBottom();
        }
        return 0;
    }

    private boolean isIntersecting(View view, float x, float y) {
        mTempLoc = view.getLocationOnScreen();
        mTempRect.set(mTempLoc[0], mTempLoc[1], mTempLoc[0] + view.getWidth(),
                mTempLoc[1] + view.getHeight());
        return mTempRect.contains(x, y);
    }

    private void requestUpdate() {
        if (mViewUpdatedRequested || mIsExpansionAnimating) {
            return;
        }
        mViewUpdatedRequested = true;
        getViewTreeObserver().addOnPreDrawListener(mViewUpdater);
        invalidate();
    }

    private void updateExpandedBubble() {
        if (DEBUG) {
            Log.d(TAG, "updateExpandedBubble()");
        }
        mExpandedViewContainer.removeAllViews();
        if (mExpandedBubble != null && mIsExpanded) {
            mExpandedViewContainer.addView(mExpandedBubble.expandedView);
            mExpandedBubble.expandedView.populateExpandedView();
            mExpandedViewContainer.setVisibility(mIsExpanded ? VISIBLE : GONE);
            mExpandedViewContainer.setAlpha(1.0f);
        }
    }

    private void updateExpandedView() {
        if (DEBUG) {
            Log.d(TAG, "updateExpandedView: mIsExpanded=" + mIsExpanded);
        }

        mExpandedViewContainer.setVisibility(mIsExpanded ? VISIBLE : GONE);
        if (mIsExpanded) {
            // First update the view so that it calculates a new height (ensuring the y position
            // calculation is correct)
            mExpandedBubble.expandedView.updateView();
            final float y = getExpandedViewY();
            if (!mExpandedViewYAnim.isRunning()) {
                // We're not animating so set the value
                mExpandedViewContainer.setTranslationY(y);
                mExpandedBubble.expandedView.updateView();
            } else {
                // We are animating so update the value; there is an end listener on the animator
                // that will ensure expandedeView.updateView gets called.
                mExpandedViewYAnim.animateToFinalPosition(y);
            }
        }

        mStackOnLeftOrWillBe = mStackAnimationController.isStackOnLeftSide();
        updateBubbleShadowsAndDotPosition(false);
    }

    /** Sets the appropriate Z-order and dot position for each bubble in the stack. */
    private void updateBubbleShadowsAndDotPosition(boolean animate) {
        int bubbsCount = mBubbleContainer.getChildCount();
        for (int i = 0; i < bubbsCount; i++) {
            BubbleView bv = (BubbleView) mBubbleContainer.getChildAt(i);
            bv.updateDotVisibility(true /* animate */);
            bv.setZ((BubbleController.MAX_BUBBLES
                    * getResources().getDimensionPixelSize(R.dimen.bubble_elevation)) - i);

            // Draw the shadow around the circle inscribed within the bubble's bounds. This
            // (intentionally) does not draw a shadow behind the update dot, which should be drawing
            // its own shadow since it's on a different (higher) plane.
            bv.setOutlineProvider(new ViewOutlineProvider() {
                @Override
                public void getOutline(View view, Outline outline) {
                    outline.setOval(0, 0, mBubbleSize, mBubbleSize);
                }
            });
            bv.setClipToOutline(false);

            // If the dot is on the left, and so is the stack, we need to change the dot position.
            if (bv.getDotPositionOnLeft() == mStackOnLeftOrWillBe) {
                bv.setDotPosition(!mStackOnLeftOrWillBe, animate);
            }
        }
    }

    private void updatePointerPosition() {
        if (DEBUG) {
            Log.d(TAG, "updatePointerPosition()");
        }

        Bubble expandedBubble = getExpandedBubble();
        if (expandedBubble == null) {
            return;
        }

        int index = getBubbleIndex(expandedBubble);
        float bubbleLeftFromScreenLeft = mExpandedAnimationController.getBubbleLeft(index);
        float halfBubble = mBubbleSize / 2f;

        // Bubbles live in expanded view container (x includes expanded view padding).
        // Pointer lives in expanded view, which has padding (x does not include padding).
        // Remove padding when deriving pointer location from bubbles.
        float bubbleCenter = bubbleLeftFromScreenLeft + halfBubble - mExpandedViewPadding;

        expandedBubble.expandedView.setPointerPosition(bubbleCenter);
    }

    /**
     * @return the number of bubbles in the stack view.
     */
    public int getBubbleCount() {
        return mBubbleContainer.getChildCount();
    }

    /**
     * Finds the bubble index within the stack.
     *
     * @param bubble the bubble to look up.
     * @return the index of the bubble view within the bubble stack. The range of the position
     * is between 0 and the bubble count minus 1.
     */
    int getBubbleIndex(@Nullable Bubble bubble) {
        if (bubble == null) {
            return 0;
        }
        return mBubbleContainer.indexOfChild(bubble.iconView);
    }

    /**
     * @return the normalized x-axis position of the bubble stack rounded to 4 decimal places.
     */
    public float getNormalizedXPosition() {
        return new BigDecimal(getStackPosition().x / mDisplaySize.x)
                .setScale(4, RoundingMode.CEILING.HALF_UP)
                .floatValue();
    }

    /**
     * @return the normalized y-axis position of the bubble stack rounded to 4 decimal places.
     */
    public float getNormalizedYPosition() {
        return new BigDecimal(getStackPosition().y / mDisplaySize.y)
                .setScale(4, RoundingMode.CEILING.HALF_UP)
                .floatValue();
    }

    public PointF getStackPosition() {
        return mStackAnimationController.getStackPosition();
    }

    /**
     * Logs the bubble UI event.
     *
     * @param bubble the bubble that is being interacted on. Null value indicates that
     *               the user interaction is not specific to one bubble.
     * @param action the user interaction enum.
     */
    private void logBubbleEvent(@Nullable Bubble bubble, int action) {
        if (bubble == null || bubble.entry == null
                || bubble.entry.notification == null) {
            StatsLog.write(StatsLog.BUBBLE_UI_CHANGED,
                    null /* package name */,
                    null /* notification channel */,
                    0 /* notification ID */,
                    0 /* bubble position */,
                    getBubbleCount(),
                    action,
                    getNormalizedXPosition(),
                    getNormalizedYPosition(),
                    false /* unread bubble */,
                    false /* on-going bubble */,
                    false /* foreground bubble */);
        } else {
            StatusBarNotification notification = bubble.entry.notification;
            StatsLog.write(StatsLog.BUBBLE_UI_CHANGED,
                    notification.getPackageName(),
                    notification.getNotification().getChannelId(),
                    notification.getId(),
                    getBubbleIndex(bubble),
                    getBubbleCount(),
                    action,
                    getNormalizedXPosition(),
                    getNormalizedYPosition(),
                    bubble.entry.showInShadeWhenBubble(),
                    bubble.entry.isForegroundService(),
                    BubbleController.isForegroundApp(mContext, notification.getPackageName()));
        }
    }

    /**
     * Called when a back gesture should be directed to the Bubbles stack. When expanded,
     * a back key down/up event pair is forwarded to the bubble Activity.
     */
    boolean performBackPressIfNeeded() {
        if (!isExpanded()) {
            return false;
        }
        return mExpandedBubble.expandedView.performBackPressIfNeeded();
    }

    /** For debugging only */
    List<Bubble> getBubblesOnScreen() {
        List<Bubble> bubbles = new ArrayList<>();
        for (int i = 0; i < mBubbleContainer.getChildCount(); i++) {
            View child = mBubbleContainer.getChildAt(i);
            if (child instanceof BubbleView) {
                String key = ((BubbleView) child).getKey();
                Bubble bubble = mBubbleData.getBubbleWithKey(key);
                bubbles.add(bubble);
            }
        }
        return bubbles;
    }
}<|MERGE_RESOLUTION|>--- conflicted
+++ resolved
@@ -903,48 +903,29 @@
 
         mBubbleContainer.cancelAllAnimations();
         mExpandedAnimationController.collapseBackToStack(
+                mStackAnimationController.getStackPositionAlongNearestHorizontalEdge()
+                /* collapseTo */,
                 () -> {
-                    mBubbleContainer.setController(mStackAnimationController);
+                    mBubbleContainer.setActiveController(mStackAnimationController);
                     afterExpandedViewAnimation();
                 });
 
-<<<<<<< HEAD
         mExpandedViewXAnim.animateToFinalPosition(getCollapsedX());
         mExpandedViewYAnim.animateToFinalPosition(getCollapsedY());
         mExpandedViewContainer.animate()
                 .setDuration(100)
                 .alpha(0f);
     }
-=======
-            if (shouldExpand) {
-                mBubbleContainer.setActiveController(mExpandedAnimationController);
-                mExpandedAnimationController.expandFromStack(() -> {
-                    updatePointerPosition();
-                    updateAfter.run();
-                } /* after */);
-            } else {
-                mBubbleContainer.cancelAllAnimations();
-                mExpandedAnimationController.collapseBackToStack(
-                        mStackAnimationController.getStackPositionAlongNearestHorizontalEdge(),
-                        () -> {
-                            mBubbleContainer.setActiveController(mStackAnimationController);
-                            updateAfter.run();
-                        });
-            }
->>>>>>> 65cba0fa
 
     private void animateExpansion() {
         mIsExpanded = true;
         beforeExpandedViewAnimation();
 
-        mBubbleContainer.setController(mExpandedAnimationController);
-        mExpandedAnimationController.expandFromStack(
-                mStackAnimationController.getStackPositionAlongNearestHorizontalEdge()
-                /* collapseTo */,
-                () -> {
-                    updatePointerPosition();
-                    afterExpandedViewAnimation();
-                } /* after */);
+        mBubbleContainer.setActiveController(mExpandedAnimationController);
+        mExpandedAnimationController.expandFromStack(() -> {
+            updatePointerPosition();
+            afterExpandedViewAnimation();
+        } /* after */);
 
 
         mExpandedViewContainer.setTranslationX(getCollapsedX());
