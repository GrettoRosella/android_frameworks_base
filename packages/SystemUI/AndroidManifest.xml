<?xml version="1.0" encoding="utf-8"?>
<!--
/*
 * Copyright (c) 2014 Google Inc.
 *
 * Licensed under the Apache License, Version 2.0 (the "License");
 * you may not use this file except in compliance with the License.
 * You may obtain a copy of the License at
 *
 *     http://www.apache.org/licenses/LICENSE-2.0
 *
 * Unless required by applicable law or agreed to in writing, software
 * distributed under the License is distributed on an "AS IS" BASIS,
 * WITHOUT WARRANTIES OR CONDITIONS OF ANY KIND, either express or implied.
 * See the License for the specific language governing permissions and
 * limitations under the License.
 */
-->
<manifest xmlns:android="http://schemas.android.com/apk/res/android"
        xmlns:androidprv="http://schemas.android.com/apk/prv/res/android"
        package="com.android.systemui"
        android:sharedUserId="android.uid.systemui"
        xmlns:tools="http://schemas.android.com/tools"
        coreApp="true">

    <!-- Using OpenGL ES 2.0 -->
    <uses-feature
        android:glEsVersion="0x00020000"
        android:required="true" />

    <uses-permission android:name="android.permission.RECEIVE_BOOT_COMPLETED" />

    <!-- Used to read wallpaper -->
    <uses-permission android:name="android.permission.READ_EXTERNAL_STORAGE" />

    <!-- Used to read storage for all users -->
    <uses-permission android:name="android.permission.WRITE_MEDIA_STORAGE" />
    <uses-permission android:name="android.permission.MANAGE_EXTERNAL_STORAGE" />
    <uses-permission android:name="android.permission.WAKE_LOCK" />

    <uses-permission android:name="android.permission.INJECT_EVENTS" />
    <uses-permission android:name="android.permission.DUMP" />
    <uses-permission android:name="android.permission.WRITE_SETTINGS" />
    <uses-permission android:name="android.permission.READ_DEVICE_CONFIG" />

    <uses-permission android:name="android.permission.STATUS_BAR_SERVICE" />
    <uses-permission android:name="android.permission.STATUS_BAR" />
    <uses-permission android:name="android.permission.EXPAND_STATUS_BAR" />
    <uses-permission android:name="android.permission.REMOTE_AUDIO_PLAYBACK" />

    <uses-permission android:name="android.permission.MANAGE_USERS" />
    <uses-permission android:name="android.permission.READ_PROFILE" />
    <uses-permission android:name="android.permission.READ_CONTACTS" />
    <uses-permission android:name="android.permission.CONFIGURE_WIFI_DISPLAY" />
    <uses-permission android:name="android.permission.WRITE_SECURE_SETTINGS" />
    <uses-permission android:name="android.permission.GET_APP_OPS_STATS" />
    <uses-permission android:name="android.permission.USE_RESERVED_DISK" />

    <!-- to invoke ContentSuggestionsService -->
    <uses-permission android:name="android.permission.MANAGE_CONTENT_SUGGESTIONS"/>

    <!-- Networking and telephony -->
    <uses-permission android:name="android.permission.BLUETOOTH" />
    <uses-permission android:name="android.permission.BLUETOOTH_ADMIN" />
    <uses-permission android:name="android.permission.BLUETOOTH_PRIVILEGED" />
    <uses-permission android:name="android.permission.ACCESS_COARSE_LOCATION"/>
    <uses-permission android:name="android.permission.ACCESS_NETWORK_STATE" />
    <uses-permission android:name="android.permission.CHANGE_NETWORK_STATE" />
    <uses-permission android:name="android.permission.READ_PHONE_STATE" />
    <uses-permission android:name="android.permission.READ_PRIVILEGED_PHONE_STATE" />
    <uses-permission android:name="android.permission.ACCESS_WIFI_STATE" />
    <uses-permission android:name="android.permission.CHANGE_WIFI_STATE" />
    <uses-permission android:name="android.permission.OVERRIDE_WIFI_CONFIG" />
    <uses-permission android:name="android.permission.MANAGE_NETWORK_POLICY" />
    <uses-permission android:name="android.permission.OBSERVE_NETWORK_POLICY" />
    <uses-permission android:name="android.permission.NETWORK_SETTINGS" />
    <uses-permission android:name="android.permission.TETHER_PRIVILEGED" />
    <uses-permission android:name="android.permission.READ_NETWORK_USAGE_HISTORY" />
    <uses-permission android:name="android.permission.REQUEST_NETWORK_SCORES" />
    <uses-permission android:name="android.permission.CONTROL_VPN" />
    <uses-permission android:name="android.permission.PEERS_MAC_ADDRESS"/>
    <!-- Physical hardware -->
    <uses-permission android:name="android.permission.MANAGE_USB" />
    <uses-permission android:name="android.permission.CONTROL_DISPLAY_BRIGHTNESS" />
    <uses-permission android:name="android.permission.DEVICE_POWER" />
    <uses-permission android:name="android.permission.MOUNT_UNMOUNT_FILESYSTEMS" />
    <uses-permission android:name="android.permission.MASTER_CLEAR" />
    <uses-permission android:name="android.permission.VIBRATE" />
    <uses-permission android:name="android.permission.MANAGE_SENSOR_PRIVACY" />

    <!-- ActivityManager -->
    <uses-permission android:name="android.permission.REAL_GET_TASKS" />
    <uses-permission android:name="android.permission.GET_DETAILED_TASKS" />
    <uses-permission android:name="android.permission.REORDER_TASKS" />
    <uses-permission android:name="android.permission.REMOVE_TASKS" />
    <uses-permission android:name="android.permission.STOP_APP_SWITCHES" />
    <uses-permission android:name="android.permission.SET_SCREEN_COMPATIBILITY" />
    <uses-permission android:name="android.permission.START_ANY_ACTIVITY" />
    <uses-permission android:name="android.permission.START_ACTIVITIES_FROM_BACKGROUND" />
    <uses-permission android:name="android.permission.INTERACT_ACROSS_USERS" />
    <uses-permission android:name="android.permission.INTERACT_ACROSS_USERS_FULL" />
    <uses-permission android:name="android.permission.GET_TOP_ACTIVITY_INFO" />
    <uses-permission android:name="android.permission.MANAGE_ACTIVITY_STACKS" />
    <uses-permission android:name="android.permission.START_ACTIVITY_AS_CALLER" />
    <uses-permission android:name="android.permission.START_TASKS_FROM_RECENTS" />
    <uses-permission android:name="android.permission.GET_INTENT_SENDER_INTENT" />

    <!-- WindowManager -->
    <uses-permission android:name="android.permission.INTERNAL_SYSTEM_WINDOW" />
    <uses-permission android:name="android.permission.SYSTEM_ALERT_WINDOW" />
    <uses-permission android:name="android.permission.READ_FRAME_BUFFER" />
    <uses-permission android:name="android.permission.MANAGE_APP_TOKENS" />
    <uses-permission android:name="android.permission.REGISTER_WINDOW_MANAGER_LISTENERS" />
    <uses-permission android:name="android.permission.SET_ORIENTATION" />
    <uses-permission android:name="android.permission.DISABLE_KEYGUARD" />
    <uses-permission android:name="android.permission.MONITOR_INPUT" />
    <uses-permission android:name="android.permission.INPUT_CONSUMER" />

    <!-- DreamManager -->
    <uses-permission android:name="android.permission.READ_DREAM_STATE" />
    <uses-permission android:name="android.permission.WRITE_DREAM_STATE" />

    <!-- Alarm clocks -->
    <uses-permission android:name="com.android.alarm.permission.SET_ALARM" />

    <!-- Keyguard -->
    <uses-permission android:name="android.permission.WRITE_EMBEDDED_SUBSCRIPTIONS" />
    <uses-permission android:name="android.permission.CONTROL_KEYGUARD" />
    <uses-permission android:name="android.permission.MODIFY_PHONE_STATE" />
    <uses-permission android:name="android.permission.GET_ACCOUNTS" />
    <uses-permission android:name="android.permission.MANAGE_ACCOUNTS" />
    <uses-permission android:name="android.permission.BIND_DEVICE_ADMIN" />
    <uses-permission android:name="android.permission.CHANGE_COMPONENT_ENABLED_STATE" />
    <uses-permission android:name="android.permission.MEDIA_CONTENT_CONTROL" />
    <uses-permission android:name="android.permission.ACCESS_KEYGUARD_SECURE_STORAGE" />
    <uses-permission android:name="android.permission.TRUST_LISTENER" />
    <uses-permission android:name="android.permission.USE_BIOMETRIC_INTERNAL" />
    <uses-permission android:name="android.permission.USE_FINGERPRINT" />
    <uses-permission android:name="android.permission.RESET_FINGERPRINT_LOCKOUT" />
    <uses-permission android:name="android.permission.MANAGE_BIOMETRIC" />
    <uses-permission android:name="android.permission.MANAGE_SLICE_PERMISSIONS" />
    <uses-permission android:name="android.permission.CONTROL_KEYGUARD_SECURE_NOTIFICATIONS" />
    <uses-permission android:name="android.permission.GET_RUNTIME_PERMISSIONS" />

    <!-- Needed for WallpaperManager.clear in ImageWallpaper.updateWallpaperLocked -->
    <uses-permission android:name="android.permission.SET_WALLPAPER"/>

    <!-- Wifi Display -->
    <uses-permission android:name="android.permission.CONFIGURE_WIFI_DISPLAY" />

    <uses-permission android:name="android.permission.CAMERA" />
    <uses-permission android:name="android.permission.CAMERA_OPEN_CLOSE_LISTENER" />

    <!-- Screen Capturing -->
    <uses-permission android:name="android.permission.MANAGE_MEDIA_PROJECTION" />

    <!-- Screen Recording -->
    <uses-permission android:name="android.permission.FOREGROUND_SERVICE" />
    <uses-permission android:name="android.permission.RECORD_AUDIO" />
    <uses-permission android:name="android.permission.CAPTURE_AUDIO_OUTPUT"/>

    <!-- Assist -->
    <uses-permission android:name="android.permission.ACCESS_VOICE_INTERACTION_SERVICE" />

    <!-- Doze mode temp whitelisting for notification dispatching. -->
    <uses-permission android:name="android.permission.CHANGE_DEVICE_IDLE_TEMP_WHITELIST" />

    <!-- Listen for keyboard attachment / detachment -->
    <uses-permission android:name="android.permission.TABLET_MODE" />

    <!-- Self permission for internal broadcasts. -->
    <permission android:name="com.android.systemui.permission.SELF"
            android:protectionLevel="signature" />
    <uses-permission android:name="com.android.systemui.permission.SELF" />

    <permission android:name="com.android.systemui.permission.PLUGIN"
            android:protectionLevel="signature" />

    <!-- Adding Quick Settings tiles -->
    <uses-permission android:name="android.permission.BIND_QUICK_SETTINGS_TILE" />

    <!-- Access Quick Access Wallet cards -->
    <uses-permission android:name="android.permission.BIND_QUICK_ACCESS_WALLET_SERVICE" />

    <!-- Adding Controls to SystemUI -->
    <uses-permission android:name="android.permission.BIND_CONTROLS" />
    <!-- Check foreground controls applications -->
    <uses-permission android:name="android.permission.PACKAGE_USAGE_STATS" />

    <!-- Quick Settings tile: Night Mode / Dark Theme -->
    <uses-permission android:name="android.permission.MODIFY_DAY_NIGHT_MODE" />

    <!-- Block notifications inline notifications -->
    <uses-permission android:name="android.permission.UPDATE_APP_OPS_STATS" />

    <!-- Access battery information -->
    <uses-permission android:name="android.permission.BATTERY_STATS" />

    <!-- DevicePolicyManager get user restrictions -->
    <uses-permission android:name="android.permission.MANAGE_PROFILE_AND_DEVICE_OWNERS" />

    <!-- TV picture-in-picture -->
    <uses-permission android:name="android.permission.RECEIVE_MEDIA_RESOURCE_USAGE" />

    <!-- DND access -->
    <uses-permission android:name="android.permission.MANAGE_NOTIFICATIONS" />

    <!-- It's like, reality, but, you know, virtual -->
    <uses-permission android:name="android.permission.ACCESS_VR_MANAGER" />

    <!-- the ability to rename notifications posted by other apps -->
    <uses-permission android:name="android.permission.SUBSTITUTE_NOTIFICATION_APP_NAME" />

    <!-- shortcut manager -->
    <uses-permission android:name="android.permission.RESET_SHORTCUT_MANAGER_THROTTLING" />

    <!-- launcher apps -->
    <uses-permission android:name="android.permission.ACCESS_SHORTCUTS" />

    <uses-permission android:name="android.permission.MODIFY_THEME_OVERLAY" />

    <!-- accessibility -->
    <uses-permission android:name="android.permission.MODIFY_ACCESSIBILITY_DATA" />
    <uses-permission android:name="android.permission.MANAGE_ACCESSIBILITY" />
    <uses-permission android:name="android.permission.ACT_AS_PACKAGE_FOR_ACCESSIBILITY" />

    <!-- to control accessibility volume -->
    <uses-permission android:name="android.permission.CHANGE_ACCESSIBILITY_VOLUME" />

    <!-- to access ResolverRankerServices -->
    <uses-permission android:name="android.permission.BIND_RESOLVER_RANKER_SERVICE" />

    <!-- to access instant apps -->
    <uses-permission android:name="android.permission.ACCESS_INSTANT_APPS" />

    <!-- to control remote app transitions -->
    <uses-permission android:name="android.permission.CONTROL_REMOTE_APP_TRANSITION_ANIMATIONS" />

    <!-- to change themes - light or dark -->
    <uses-permission android:name="android.permission.CHANGE_OVERLAY_PACKAGES" />

    <!-- Listen app op changes -->
    <uses-permission android:name="android.permission.WATCH_APPOPS" />
    <uses-permission android:name="android.permission.OBSERVE_GRANT_REVOKE_PERMISSIONS" />
    <!-- For handling silent audio recordings -->
    <uses-permission android:name="android.permission.MODIFY_AUDIO_ROUTING" />

    <!-- to read and change hvac values in a car -->
    <uses-permission android:name="android.car.permission.CONTROL_CAR_CLIMATE" />

    <!-- Permission necessary to change car audio volume through CarAudioManager -->
    <uses-permission android:name="android.car.permission.CAR_CONTROL_AUDIO_VOLUME" />

    <!-- Permission to control Android Debug Bridge (ADB) -->
    <uses-permission android:name="android.permission.MANAGE_DEBUGGING" />

    <uses-permission android:name="android.permission.HIDE_NON_SYSTEM_OVERLAY_WINDOWS" />

    <!-- Permission to change the display color -->
    <uses-permission android:name="android.permission.CONTROL_DISPLAY_COLOR_TRANSFORMS" />

    <!-- Query all packages on device on R+ -->
    <uses-permission android:name="android.permission.QUERY_ALL_PACKAGES" />

    <!-- Permission to register process observer -->
    <uses-permission android:name="android.permission.SET_ACTIVITY_WATCHER"/>

    <!-- Restore settings (used by QS) even if they have been modified -->
    <uses-permission android:name="android.permission.MODIFY_SETTINGS_OVERRIDEABLE_BY_RESTORE" />

    <!-- Permission to make accessibility service access Bubbles -->
    <uses-permission android:name="android.permission.ADD_TRUSTED_DISPLAY" />

<<<<<<< HEAD
    <uses-permission android:name="android.permission.ACCESS_SURFACE_FLINGER" />
=======
>>>>>>> e0b64f17

    <protected-broadcast android:name="com.android.settingslib.action.REGISTER_SLICE_RECEIVER" />
    <protected-broadcast android:name="com.android.settingslib.action.UNREGISTER_SLICE_RECEIVER" />
    <protected-broadcast android:name="com.android.settings.flashlight.action.FLASHLIGHT_CHANGED" />

    <!-- Sync tile -->
    <uses-permission android:name="android.permission.READ_SYNC_SETTINGS" />
    <uses-permission android:name="android.permission.WRITE_SYNC_SETTINGS" />

    <!-- Locale QS -->
    <uses-permission android:name="android.permission.CHANGE_CONFIGURATION" />
    <uses-permission android:name="android.permission.FORCE_STOP_PACKAGES" />

    <!-- Smart space -->
    <uses-permission android:name="com.google.android.apps.nexuslauncher.permission.QSB"/>
    <protected-broadcast android:name="com.google.android.systemui.smartspace.ENABLE_UPDATE"/>
    <protected-broadcast android:name="com.google.android.systemui.smartspace.EXPIRE_EVENT"/>
    <protected-broadcast android:name="com.google.android.systemui.smartspace.CLICK_EVENT"/>

    <application
        android:name=".SystemUIApplication"
        android:persistent="true"
        android:allowClearUserData="false"
        android:backupAgent=".backup.BackupHelper"
        android:killAfterRestore="false"
        android:hardwareAccelerated="true"
        android:label="@string/app_label"
        android:icon="@drawable/icon"
        android:process="com.android.systemui"
        android:supportsRtl="true"
        android:theme="@style/Theme.SystemUI"
        android:defaultToDeviceProtectedStorage="true"
        android:directBootAware="true"
        tools:replace="android:appComponentFactory"
        android:appComponentFactory=".SystemUIAppComponentFactory">
        <!-- Keep theme in sync with SystemUIApplication.onCreate().
             Setting the theme on the application does not affect views inflated by services.
             The application theme is set again from onCreate to take effect for those views. -->
        <meta-data android:name="com.google.android.backup.api_key" android:value="AEdPqrEAAAAIWTZsUG100coeb3xbEoTWKd3ZL3R79JshRDZfYQ" />
        <!-- Broadcast receiver that gets the broadcast at boot time and starts
             up everything else.
             TODO: Should have an android:permission attribute
             -->
        <service android:name="SystemUIService"
            android:exported="true"
        />

        <!-- Service for dumping extremely verbose content during a bug report -->
        <service android:name=".dump.SystemUIAuxiliaryDumpService"
             android:exported="false"
             android:permission="com.android.systemui.permission.SELF"
        />

        <!-- On user switch, this service is started to ensure that the associated SystemUI
             process for the current user is started. See the resource
             "config_systemUIServiceComponentsPerUser".
             -->
        <service android:name="SystemUISecondaryUserService"
            android:exported="false"
            android:permission="com.android.systemui.permission.SELF" />

        <!-- started from PhoneWindowManager
             TODO: Should have an android:permission attribute -->
        <service android:name=".screenshot.TakeScreenshotService"
            android:process=":screenshot"
            android:exported="true"
            android:permission="android.permission.INTERACT_ACROSS_USERS_FULL" />

        <!-- Called from PhoneWindowManager -->
        <receiver android:name=".screenshot.ScreenshotServiceErrorReceiver"
            android:process=":screenshot"
            android:exported="false">
            <intent-filter>
                <action android:name="com.android.systemui.screenshot.SHOW_ERROR" />
            </intent-filter>
        </receiver>

        <activity android:name=".screenrecord.ScreenRecordDialog"
            android:theme="@style/ScreenRecord"
            android:showForAllUsers="true"
            android:excludeFromRecents="true" />
        <service android:name=".screenrecord.RecordingService" />

        <receiver android:name=".SysuiRestartReceiver"
            android:exported="false">
            <intent-filter>
                <action android:name="com.android.systemui.action.RESTART" />

                <data android:scheme="package" />
            </intent-filter>
        </receiver>

        <service android:name=".ImageWallpaper"
                android:permission="android.permission.BIND_WALLPAPER"
                android:exported="true" />

        <activity
            android:name=".bubbles.BubbleOverflowActivity"
            android:theme="@style/BubbleOverflow"
            android:excludeFromRecents="true"
            android:documentLaunchMode="always"
            android:resizeableActivity="true">
        </activity>

        <activity android:name=".tuner.TunerActivity"
                  android:enabled="true"
                  android:icon="@drawable/tuner"
                  android:theme="@style/TunerSettings"
                  android:label="@string/system_ui_tuner"
                  android:process=":tuner"
                  android:exported="true">
            <intent-filter>
                <action android:name="com.android.settings.action.EXTRA_SETTINGS" />
                <category android:name="android.intent.category.DEFAULT" />
            </intent-filter>
            <meta-data android:name="com.android.settings.category"
                    android:value="com.android.settings.category.ia.system" />
            <meta-data android:name="com.android.settings.summary"
                    android:resource="@string/summary_empty"/>
        </activity>

        <activity-alias android:name=".DemoMode"
                  android:targetActivity=".tuner.TunerActivity"
                  android:icon="@drawable/tuner"
                  android:theme="@style/TunerSettings"
                  android:label="@string/demo_mode"
                  android:process=":tuner"
                  android:exported="true">
            <intent-filter>
                <action android:name="com.android.settings.action.DEMO_MODE" />
                <category android:name="android.intent.category.DEFAULT" />
            </intent-filter>
        </activity-alias>

        <activity-alias
            android:name=".tuner.StatusBarTuner"
            android:targetActivity=".tuner.TunerActivity"
            android:icon="@drawable/tuner"
            android:theme="@style/TunerSettings"
            android:label="@string/status_bar"
            android:process=":tuner"
            android:exported="true">
            <intent-filter>
                <action android:name="com.android.settings.action.STATUS_BAR_TUNER" />
                <category android:name="android.intent.category.DEFAULT" />
            </intent-filter>
        </activity-alias>

        <activity-alias
            android:name=".tuner.LockscreenTuner"
            android:targetActivity=".tuner.TunerActivity"
            android:icon="@drawable/tuner"
            android:theme="@style/TunerSettings"
            android:label="@string/tuner_lock_screen"
            android:process=":tuner"
            android:exported="true">
            <intent-filter>
                <action android:name="com.android.settings.action.LOCK_SCREEN_TUNER" />
                <category android:name="android.intent.category.DEFAULT" />
            </intent-filter>
        </activity-alias>

        <activity-alias
            android:name=".tuner.NavBarTuner"
            android:targetActivity=".tuner.TunerActivity"
            android:icon="@drawable/tuner"
            android:theme="@style/TunerSettings"
            android:label="@string/nav_bar"
            android:process=":tuner"
            android:exported="true">
            <intent-filter>
                <action android:name="com.android.settings.action.NAV_BAR_TUNER" />
                <category android:name="android.intent.category.DEFAULT" />
            </intent-filter>
        </activity-alias>

        <activity-alias
            android:name=".tuner.TunerActivity"
            android:targetActivity=".tuner.TunerActivity"
            android:icon="@drawable/tuner"
            android:theme="@style/TunerSettings"
            android:label="@string/tuner_full_importance_settings"
            android:process=":tuner"
            android:exported="true">
            <intent-filter>
                <action android:name="com.android.settings.action.POWER_NOTIF_CONTROLS" />
                <category android:name="android.intent.category.DEFAULT" />
            </intent-filter>
        </activity-alias>

        <activity android:name=".tuner.NavBarActivity"
                  android:theme="@style/ExTunerSettings"
                  android:label="@string/nav_bar"
                  android:process=":tuner"
                  android:parentActivityName="com.pixeldust.settings.fragments.NavigationBarSettings"
                  android:exported="true">
        </activity>

        <activity android:name=".tuner.LockscreenActivity"
                  android:theme="@style/ExTunerSettings"
                  android:label="@string/tuner_lock_screen"
                  android:process=":tuner"
                  android:parentActivityName="com.msm.xtended.fragments.LockScreenSettings"
                  android:exported="true">
        </activity>

        <activity
            android:name=".stackdivider.ForcedResizableInfoActivity"
            android:theme="@style/ForcedResizableTheme"
            android:excludeFromRecents="true"
            android:stateNotNeeded="true"
            android:configChanges="orientation|screenSize|smallestScreenSize|screenLayout"
            android:exported="false">
        </activity>

        <!-- Springboard for launching the share and edit activity. This needs to be in the main
             system ui process since we need to notify the status bar to dismiss the keyguard -->
        <receiver android:name=".screenshot.ActionProxyReceiver"
            android:exported="false" />

        <!-- Callback for deleting screenshot notification -->
        <receiver android:name=".screenshot.DeleteScreenshotReceiver"
            android:exported="false" />

        <!-- Callback for invoking a smart action from the screenshot notification. -->
        <receiver android:name=".screenshot.SmartActionsReceiver"
                  android:exported="false"/>

        <!-- started from UsbDeviceSettingsManager -->
        <activity android:name=".usb.UsbConfirmActivity"
            android:exported="true"
            android:permission="android.permission.MANAGE_USB"
            android:theme="@style/Theme.SystemUI.Dialog.Alert"
            android:finishOnCloseSystemDialogs="true"
            android:excludeFromRecents="true">
        </activity>

        <!-- started from UsbDeviceSettingsManager -->
        <activity android:name=".usb.UsbPermissionActivity"
            android:exported="true"
            android:permission="android.permission.MANAGE_USB"
            android:theme="@style/Theme.SystemUI.Dialog.Alert"
            android:finishOnCloseSystemDialogs="true"
            android:excludeFromRecents="true">
        </activity>

        <!-- started from UsbDeviceSettingsManager -->
        <activity android:name=".usb.UsbResolverActivity"
            android:exported="true"
            android:permission="android.permission.MANAGE_USB"
            android:theme="@style/Theme.SystemUI.Dialog.Alert"
            android:finishOnCloseSystemDialogs="true"
            android:excludeFromRecents="true">
        </activity>

        <!-- started from UsbDeviceSettingsManager -->
        <activity android:name=".usb.UsbAccessoryUriActivity"
            android:exported="true"
            android:permission="android.permission.MANAGE_USB"
            android:theme="@style/Theme.SystemUI.Dialog.Alert"
            android:finishOnCloseSystemDialogs="true"
            android:excludeFromRecents="true">
        </activity>

        <!-- started from UsbPortManager -->
        <activity android:name=".usb.UsbContaminantActivity"
            android:exported="true"
            android:permission="android.permission.MANAGE_USB"
            android:theme="@style/Theme.SystemUI.Dialog.Alert"
            android:finishOnCloseSystemDialogs="true"
            android:excludeFromRecents="true">
        </activity>

        <!-- started from AdbDebuggingManager -->
        <activity android:name=".usb.UsbDebuggingActivity"
            android:permission="android.permission.MANAGE_DEBUGGING"
            android:theme="@style/Theme.SystemUI.Dialog.Alert"
            android:finishOnCloseSystemDialogs="true"
            android:excludeFromRecents="true">
        </activity>
        <activity-alias
            android:name=".UsbDebuggingActivityAlias"
            android:permission="android.permission.DUMP"
            android:targetActivity=".usb.UsbDebuggingActivity"
            android:exported="true">
        </activity-alias>
        <activity android:name=".usb.UsbDebuggingSecondaryUserActivity"
            android:theme="@style/Theme.SystemUI.Dialog.Alert"
            android:finishOnCloseSystemDialogs="true"
            android:excludeFromRecents="true">
        </activity>

        <!-- started from WirelessDebuggingManager -->
        <activity android:name=".wifi.WifiDebuggingActivity"
            android:permission="android.permission.MANAGE_DEBUGGING"
            android:theme="@style/Theme.SystemUI.Dialog.Alert"
            android:finishOnCloseSystemDialogs="true"
            android:excludeFromRecents="true">
        </activity>
        <activity-alias
            android:name=".WifiDebuggingActivityAlias"
            android:permission="android.permission.DUMP"
            android:targetActivity=".wifi.WifiDebuggingActivity"
            android:exported="true">
        </activity-alias>
        <activity android:name=".wifi.WifiDebuggingSecondaryUserActivity"
            android:theme="@style/Theme.SystemUI.Dialog.Alert"
            android:finishOnCloseSystemDialogs="true"
            android:excludeFromRecents="true">
        </activity>

        <!-- started from NetworkPolicyManagerService -->
        <activity
            android:name=".net.NetworkOverLimitActivity"
            android:exported="true"
            android:permission="android.permission.MANAGE_NETWORK_POLICY"
            android:theme="@android:style/Theme.DeviceDefault.Light.Panel"
            android:finishOnCloseSystemDialogs="true"
            android:launchMode="singleTop"
            android:taskAffinity="com.android.systemui.net"
            android:configChanges="screenSize|smallestScreenSize|screenLayout|orientation"
            android:excludeFromRecents="true" />

        <!-- started from MediaProjectionManager -->
        <activity
            android:name=".media.MediaProjectionPermissionActivity"
            android:exported="true"
            android:theme="@style/Theme.SystemUI.MediaProjectionAlertDialog"
            android:finishOnCloseSystemDialogs="true"
            android:launchMode="singleTop"
            android:excludeFromRecents="true"
            android:visibleToInstantApps="true"/>

        <!-- started from PipUI -->
        <activity
            android:name=".pip.tv.PipMenuActivity"
            android:permission="com.android.systemui.permission.SELF"
            android:exported="false"
            android:theme="@style/PipTheme"
            android:launchMode="singleTop"
            android:taskAffinity=""
            android:configChanges="screenSize|smallestScreenSize|screenLayout|orientation|locale|layoutDirection"
            android:resizeableActivity="true"
            android:supportsPictureInPicture="true"
            androidprv:alwaysFocusable="true"
            android:excludeFromRecents="true" />

        <activity
            android:name=".pip.phone.PipMenuActivity"
            android:permission="com.android.systemui.permission.SELF"
            android:theme="@style/PipPhoneOverlayControlTheme"
            android:configChanges="orientation|screenSize|smallestScreenSize|screenLayout"
            android:excludeFromRecents="true"
            android:exported="false"
            android:resizeableActivity="true"
            android:supportsPictureInPicture="true"
            android:stateNotNeeded="true"
            android:taskAffinity=""
            android:launchMode="singleTop"
            androidprv:alwaysFocusable="true" />

        <!-- started from SliceProvider -->
        <activity android:name=".SlicePermissionActivity"
            android:theme="@style/Theme.SystemUI.Dialog.Alert"
            android:finishOnCloseSystemDialogs="true"
            android:excludeFromRecents="true">
            <intent-filter>
                <action android:name="com.android.intent.action.REQUEST_SLICE_PERMISSION" />
            </intent-filter>
        </activity>

        <!-- platform logo easter egg activity -->
        <activity
            android:name=".DessertCase"
            android:exported="true"
            android:label="@string/dessert_case"
            android:theme="@android:style/Theme.Black.NoTitleBar.Fullscreen"
            android:launchMode="singleInstance"
            android:screenOrientation="locked"
            android:process=":sweetsweetdesserts"
            android:excludeFromRecents="true">
            <intent-filter>
                <action android:name="android.intent.action.MAIN" />
                <category android:name="android.intent.category.DEFAULT" />
            </intent-filter>
        </activity>

        <activity android:name=".egg.MLandActivity"
                  android:theme="@android:style/Theme.Material.NoActionBar"
                  android:exported="true"
                  android:icon="@drawable/icon"
                  android:label="@string/mland"
                  android:launchMode="singleInstance"
                  android:screenOrientation="locked"
                  android:process=":sweetsweetdesserts"
                  android:excludeFromRecents="true">
            <intent-filter>
                <action android:name="android.intent.action.MAIN"/>
                <category android:name="android.intent.category.DEFAULT" />
            </intent-filter>
        </activity>

        <!-- a gallery of delicious treats -->
        <service
            android:name=".DessertCaseDream"
            android:exported="true"
            android:label="@string/dessert_case"
            android:permission="android.permission.BIND_DREAM_SERVICE"
            android:enabled="false"
            android:process=":sweetsweetdesserts"
            >
            <intent-filter>
                <action android:name="android.service.dreams.DreamService" />
                <category android:name="android.intent.category.DEFAULT" />
            </intent-filter>
        </service>

        <service
            android:name=".keyguard.KeyguardService"
            android:exported="true"
            android:enabled="@bool/config_enableKeyguardService" />

        <activity android:name=".keyguard.WorkLockActivity"
                  android:label="@string/accessibility_desc_work_lock"
                  android:permission="android.permission.MANAGE_USERS"
                  android:exported="false"
                  android:excludeFromRecents="true"
                  android:stateNotNeeded="true"
                  android:resumeWhilePausing="true"
                  android:theme="@android:style/Theme.Translucent.NoTitleBar.Fullscreen">
            <intent-filter>
                <action android:name="android.app.action.CONFIRM_DEVICE_CREDENTIAL_WITH_USER" />
                <category android:name="android.intent.category.DEFAULT" />
            </intent-filter>
        </activity>

        <activity android:name=".Somnambulator"
            android:label="@string/start_dreams"
            android:icon="@mipmap/ic_launcher_dreams"
            android:theme="@android:style/Theme.Wallpaper.NoTitleBar"
            android:exported="true"
            android:excludeFromRecents="true"
            >
            <!--
            <intent-filter>
                <action android:name="android.intent.action.CREATE_SHORTCUT" />
                <category android:name="android.intent.category.DEFAULT" />
            </intent-filter>
            -->
            <intent-filter>
                <action android:name="android.intent.action.MAIN" />
                <category android:name="android.intent.category.DEFAULT" />
                <category android:name="android.intent.category.DESK_DOCK" />
            </intent-filter>
        </activity>

        <activity
            android:name=".settings.BrightnessDialog"
            android:label="@string/quick_settings_brightness_dialog_title"
            android:theme="@*android:style/Theme.DeviceDefault.QuickSettings.Dialog"
            android:finishOnCloseSystemDialogs="true"
            android:launchMode="singleInstance"
            android:excludeFromRecents="true"
            android:exported="true">
            <intent-filter>
                <action android:name="com.android.intent.action.SHOW_BRIGHTNESS_DIALOG" />
                <category android:name="android.intent.category.DEFAULT" />
            </intent-filter>
        </activity>

        <activity android:name=".ForegroundServicesDialog"
            android:process=":fgservices"
            android:excludeFromRecents="true"
            android:launchMode="singleTop"
            android:theme="@*android:style/Theme.DeviceDefault.Settings.Dialog">
            <intent-filter android:priority="1">
                <action android:name="android.settings.FOREGROUND_SERVICES_SETTINGS" />
                <category android:name="android.intent.category.DEFAULT" />
            </intent-filter>
        </activity>

        <activity android:name=".chooser.ChooserActivity"
                android:theme="@*android:style/Theme.NoDisplay"
                android:finishOnCloseSystemDialogs="true"
                android:excludeFromRecents="true"
                android:documentLaunchMode="never"
                android:relinquishTaskIdentity="true"
                android:configChanges="screenSize|smallestScreenSize|screenLayout|orientation|keyboard|keyboardHidden"
                android:process=":ui"
                android:visibleToInstantApps="true">
            <intent-filter>
                <action android:name="android.intent.action.CHOOSER" />
                <category android:name="android.intent.category.VOICE" />
            </intent-filter>
        </activity>

        <activity android:name=".controls.management.ControlsProviderSelectorActivity"
                  android:label="@string/controls_providers_title"
                  android:theme="@style/Theme.ControlsManagement"
                  android:showForAllUsers="true"
                  android:finishOnTaskLaunch="true"
                  android:excludeFromRecents="true"
                  android:launchMode="singleInstance"
                  android:configChanges="screenSize|smallestScreenSize|screenLayout|orientation|keyboard|keyboardHidden"
                  android:visibleToInstantApps="true">
        </activity>

        <activity android:name=".controls.management.ControlsEditingActivity"
                  android:label="@string/controls_menu_edit"
                  android:theme="@style/Theme.ControlsManagement"
                  android:excludeFromRecents="true"
                  android:noHistory="true"
                  android:showForAllUsers="true"
                  android:finishOnTaskLaunch="true"
                  android:configChanges="screenSize|smallestScreenSize|screenLayout|orientation|keyboard|keyboardHidden"
                  android:visibleToInstantApps="true">
        </activity>

        <activity android:name=".controls.management.ControlsFavoritingActivity"
                  android:label="@string/controls_favorite_default_title"
                  android:theme="@style/Theme.ControlsManagement"
                  android:excludeFromRecents="true"
                  android:showForAllUsers="true"
                  android:finishOnTaskLaunch="true"
                  android:launchMode="singleInstance"
                  android:configChanges="screenSize|smallestScreenSize|screenLayout|orientation|keyboard|keyboardHidden"
                  android:visibleToInstantApps="true">
        </activity>

        <receiver android:name=".controls.management.ControlsRequestReceiver">
            <intent-filter>
                <action android:name="android.service.controls.action.ADD_CONTROL" />
            </intent-filter>
        </receiver>

        <service android:name=".controls.controller.AuxiliaryPersistenceWrapper$DeletionJobService"
                 android:permission="android.permission.BIND_JOB_SERVICE"/>

        <!-- started from ControlsRequestReceiver -->
        <activity
            android:name=".controls.management.ControlsRequestDialog"
            android:theme="@style/Theme.ControlsRequestDialog"
            android:finishOnCloseSystemDialogs="true"
            android:showForAllUsers="true"
            android:clearTaskOnLaunch="true"
            android:launchMode="singleInstance"
            android:configChanges="screenSize|smallestScreenSize|screenLayout|orientation|keyboard|keyboardHidden"
            android:excludeFromRecents="true"
            android:visibleToInstantApps="true"/>

        <!-- Doze with notifications, run in main sysui process for every user  -->
        <service
            android:name=".doze.DozeService"
            android:exported="true"
            android:singleUser="true"
            android:permission="android.permission.BIND_DREAM_SERVICE" />

        <receiver
            android:name=".tuner.TunerService$ClearReceiver"
            android:exported="false">
            <intent-filter>
                <action android:name="com.android.systemui.action.CLEAR_TUNER" />
            </intent-filter>
        </receiver>

        <provider
            android:name="androidx.core.content.FileProvider"
            android:authorities="com.android.systemui.fileprovider"
            android:exported="false"
            android:grantUriPermissions="true">
            <meta-data
                android:name="android.support.FILE_PROVIDER_PATHS"
                android:resource="@xml/fileprovider" />
        </provider>

        <provider android:name="com.google.android.systemui.keyguard.KeyguardSliceProviderGoogle"
                  android:authorities="com.android.systemui.keyguard"
                  android:exported="true">
        </provider>

        <!-- Provides list and realistic previews of clock faces for the picker app. -->
        <provider
            android:name="com.android.keyguard.clock.ClockOptionsProvider"
            android:authorities="com.android.keyguard.clock"
            android:exported="true"
            android:grantUriPermissions="true">
        </provider>

        <receiver
            android:name=".statusbar.KeyboardShortcutsReceiver">
            <intent-filter>
                <action android:name="com.android.intent.action.DISMISS_KEYBOARD_SHORTCUTS" />
                <action android:name="com.android.intent.action.SHOW_KEYBOARD_SHORTCUTS" />
            </intent-filter>
        </receiver>

        <activity
            android:name="com.android.systemui.statusbar.phone.LeftBackSwipeCustomApp"
            android:theme="@android:style/Theme.DeviceDefault.Light.Dialog.MinWidth"
            android:label="@string/app_picker_dialog_title" >
            <intent-filter>
                <action android:name="com.android.systemui.statusbar.phone.LeftBackSwipeCustomApp" />
                <category android:name="android.intent.category.DEFAULT" />
            </intent-filter>
        </activity>

        <activity
            android:name="com.android.systemui.statusbar.phone.RightBackSwipeCustomApp"
            android:theme="@android:style/Theme.DeviceDefault.Light.Dialog.MinWidth"
            android:label="@string/app_picker_dialog_title" >
            <intent-filter>
                <action android:name="com.android.systemui.statusbar.phone.RightBackSwipeCustomApp" />
                <category android:name="android.intent.category.DEFAULT" />
            </intent-filter>
        </activity>

        <activity
            android:name="com.android.systemui.statusbar.phone.LeftBackVerticalSwipeCustomApp"
            android:theme="@android:style/Theme.DeviceDefault.Light.Dialog.MinWidth"
            android:label="@string/app_picker_dialog_title" >
            <intent-filter>
                <action android:name="com.android.systemui.statusbar.phone.LeftBackVerticalSwipeCustomApp" />
                <category android:name="android.intent.category.DEFAULT" />
            </intent-filter>
        </activity>

        <activity
            android:name="com.android.systemui.statusbar.phone.RightBackVerticalSwipeCustomApp"
            android:theme="@android:style/Theme.DeviceDefault.Light.Dialog.MinWidth"
            android:label="@string/app_picker_dialog_title" >
            <intent-filter>
                <action android:name="com.android.systemui.statusbar.phone.RightBackVerticalSwipeCustomApp" />
                <category android:name="android.intent.category.DEFAULT" />
            </intent-filter>
        </activity>

    </application>
</manifest><|MERGE_RESOLUTION|>--- conflicted
+++ resolved
@@ -271,10 +271,7 @@
     <!-- Permission to make accessibility service access Bubbles -->
     <uses-permission android:name="android.permission.ADD_TRUSTED_DISPLAY" />
 
-<<<<<<< HEAD
     <uses-permission android:name="android.permission.ACCESS_SURFACE_FLINGER" />
-=======
->>>>>>> e0b64f17
 
     <protected-broadcast android:name="com.android.settingslib.action.REGISTER_SLICE_RECEIVER" />
     <protected-broadcast android:name="com.android.settingslib.action.UNREGISTER_SLICE_RECEIVER" />
