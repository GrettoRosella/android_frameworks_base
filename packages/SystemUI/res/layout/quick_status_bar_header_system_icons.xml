<?xml version="1.0" encoding="utf-8"?>
<!--
** Copyright 2017, The Android Open Source Project
**
** Licensed under the Apache License, Version 2.0 (the "License");
** you may not use this file except in compliance with the License.
** You may obtain a copy of the License at
**
**     http://www.apache.org/licenses/LICENSE-2.0
**
** Unless required by applicable law or agreed to in writing, software
** distributed under the License is distributed on an "AS IS" BASIS,
** WITHOUT WARRANTIES OR CONDITIONS OF ANY KIND, either express or implied.
** See the License for the specific language governing permissions and
** limitations under the License.
-->
<LinearLayout
    xmlns:android="http://schemas.android.com/apk/res/android"
    xmlns:systemui="http://schemas.android.com/apk/res-auto"
    android:id="@+id/quick_status_bar_system_icons"
    android:layout_width="match_parent"
    android:layout_height="@*android:dimen/quick_qs_offset_height"
    android:clipChildren="false"
    android:clipToPadding="false"
    android:gravity="center"
    android:orientation="horizontal"
    android:clickable="true"
    android:paddingTop="@dimen/status_bar_padding_top" >

    <LinearLayout
        android:layout_width="0dp"
        android:layout_height="match_parent"
        android:layout_weight="1"
        android:orientation="horizontal"
        android:gravity="center_vertical|start" >

    <com.android.systemui.statusbar.policy.Clock
        android:id="@+id/clock"
        android:layout_width="wrap_content"
        android:layout_height="match_parent"
        android:minWidth="48dp"
        android:gravity="center_vertical|start"
        android:paddingStart="@dimen/status_bar_left_clock_starting_padding"
        android:paddingEnd="@dimen/status_bar_left_clock_end_padding"
        android:singleLine="true"
        android:textAppearance="@style/TextAppearance.StatusBar.Clock"
        systemui:showDark="false" />
    </LinearLayout>

    <android.widget.Space
        android:id="@+id/space"
        android:layout_width="0dp"
        android:layout_height="match_parent"
        android:layout_gravity="center_vertical|center_horizontal"
        android:visibility="gone" />

    <LinearLayout
        android:layout_width="0dp"
        android:layout_height="match_parent"
        android:layout_weight="1"
        android:orientation="horizontal"
        android:gravity="center_vertical|end" >

    <include layout="@layout/ongoing_privacy_chip" />

<<<<<<< HEAD
    <android.widget.Space
        android:id="@+id/space"
        android:layout_width="0dp"
        android:layout_height="match_parent"
        android:layout_weight="1"
        android:gravity="center_vertical|center_horizontal" />

    <com.android.systemui.statusbar.policy.NetworkTraffic
        android:id="@+id/networkTraffic"
        android:paddingTop="@dimen/status_bar_padding_top"
        android:layout_width="wrap_content"
        android:layout_height="match_parent"
        android:layout_marginStart="2dp"
        android:layout_marginEnd="2dp"
        android:singleLine="false"
        android:lineSpacingMultiplier="1.2"
        systemui:showDark="false"
        android:gravity="right|center_vertical"/>
=======
    </LinearLayout>
>>>>>>> e0b64f17
</LinearLayout><|MERGE_RESOLUTION|>--- conflicted
+++ resolved
@@ -62,8 +62,8 @@
         android:gravity="center_vertical|end" >
 
     <include layout="@layout/ongoing_privacy_chip" />
+    </LinearLayout>
 
-<<<<<<< HEAD
     <android.widget.Space
         android:id="@+id/space"
         android:layout_width="0dp"
@@ -82,7 +82,4 @@
         android:lineSpacingMultiplier="1.2"
         systemui:showDark="false"
         android:gravity="right|center_vertical"/>
-=======
-    </LinearLayout>
->>>>>>> e0b64f17
 </LinearLayout>