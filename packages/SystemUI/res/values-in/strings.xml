<?xml version="1.0" encoding="UTF-8"?>
<!-- 
/**
 * Copyright (c) 2009, The Android Open Source Project
 *
 * Licensed under the Apache License, Version 2.0 (the "License");
 * you may not use this file except in compliance with the License.
 * You may obtain a copy of the License at
 *
 *     http://www.apache.org/licenses/LICENSE-2.0
 *
 * Unless required by applicable law or agreed to in writing, software
 * distributed under the License is distributed on an "AS IS" BASIS,
 * WITHOUT WARRANTIES OR CONDITIONS OF ANY KIND, either express or implied.
 * See the License for the specific language governing permissions and
 * limitations under the License.
 */
 -->

<resources xmlns:android="http://schemas.android.com/apk/res/android"
    xmlns:xliff="urn:oasis:names:tc:xliff:document:1.2">
    <string name="app_label" msgid="7164937344850004466">"Sistem UI"</string>
    <string name="status_bar_clear_all_button" msgid="7774721344716731603">"Bersihkan"</string>
    <string name="status_bar_recent_remove_item_title" msgid="6026395868129852968">"Hapus dari daftar"</string>
    <string name="status_bar_recent_inspect_item_title" msgid="7793624864528818569">"Info aplikasi"</string>
    <string name="status_bar_no_recent_apps" msgid="7374907845131203189">"Layar terkini Anda muncul di sini"</string>
    <string name="status_bar_accessibility_dismiss_recents" msgid="4576076075226540105">"Tutup aplikasi terbaru"</string>
    <plurals name="status_bar_accessibility_recent_apps" formatted="false" msgid="9138535907802238759">
      <item quantity="other">%d layar dalam Ringkasan</item>
      <item quantity="one">1 layar dalam Ringkasan</item>
    </plurals>
    <string name="status_bar_no_notifications_title" msgid="4755261167193833213">"Tidak ada pemberitahuan"</string>
    <string name="status_bar_ongoing_events_title" msgid="1682504513316879202">"Berkelanjutan"</string>
    <string name="status_bar_latest_events_title" msgid="6594767438577593172">"Notifikasi"</string>
    <string name="battery_low_title" msgid="6456385927409742437">"Baterai lemah"</string>
    <string name="battery_low_percent_format" msgid="2900940511201380775">"Tersisa <xliff:g id="PERCENTAGE">%s</xliff:g>"</string>
    <string name="battery_low_percent_format_saver_started" msgid="6859235584035338833">"Tersisa <xliff:g id="PERCENTAGE">%s</xliff:g>. Penghemat baterai aktif."</string>
    <string name="invalid_charger" msgid="4549105996740522523">"Pengisian daya USB tidak didukung.\nGunakan hanya pengisi daya yang disediakan."</string>
    <string name="invalid_charger_title" msgid="3515740382572798460">"Pengisian daya USB tidak didukung."</string>
    <string name="invalid_charger_text" msgid="5474997287953892710">"Hanya gunakan pengisi daya yang disediakan."</string>
    <string name="battery_low_why" msgid="4553600287639198111">"Setelan"</string>
    <string name="battery_saver_confirmation_title" msgid="5299585433050361634">"Aktifkan penghemat baterai?"</string>
    <string name="battery_saver_confirmation_ok" msgid="7507968430447930257">"Aktifkan"</string>
    <string name="battery_saver_start_action" msgid="5576697451677486320">"Aktifkan penghemat baterai"</string>
    <string name="status_bar_settings_settings_button" msgid="3023889916699270224">"Setelan"</string>
    <string name="status_bar_settings_wifi_button" msgid="1733928151698311923">"Wi-Fi"</string>
    <string name="status_bar_settings_auto_rotation" msgid="3790482541357798421">"Rotasi layar otomatis"</string>
    <string name="status_bar_settings_mute_label" msgid="554682549917429396">"BUNGKAM"</string>
    <string name="status_bar_settings_auto_brightness_label" msgid="511453614962324674">"AUTO"</string>
    <string name="status_bar_settings_notifications" msgid="397146176280905137">"Notifikasi"</string>
    <string name="bluetooth_tethered" msgid="7094101612161133267">"Bluetooth tertambat"</string>
    <string name="status_bar_input_method_settings_configure_input_methods" msgid="3504292471512317827">"Menyiapkan metode masukan"</string>
    <string name="status_bar_use_physical_keyboard" msgid="7551903084416057810">"Keyboard fisik"</string>
    <string name="usb_device_permission_prompt" msgid="834698001271562057">"Izinkan apl <xliff:g id="APPLICATION">%1$s</xliff:g> mengakses perangkat USB?"</string>
    <string name="usb_accessory_permission_prompt" msgid="5171775411178865750">"Izinkan apl <xliff:g id="APPLICATION">%1$s</xliff:g> mengakses aksesori USB?"</string>
    <string name="usb_device_confirm_prompt" msgid="5161205258635253206">"Buka <xliff:g id="ACTIVITY">%1$s</xliff:g> ketika perangkat USB ini tersambung?"</string>
    <string name="usb_accessory_confirm_prompt" msgid="3808984931830229888">"Buka <xliff:g id="ACTIVITY">%1$s</xliff:g> ketika aksesori USB ini tersambung?"</string>
    <string name="usb_accessory_uri_prompt" msgid="513450621413733343">"Tidak ada apl terpasang yang bekerja dengan aksesori USB ini. Pelajari lebih lanjut tentang aksesori ini di <xliff:g id="URL">%1$s</xliff:g>"</string>
    <string name="title_usb_accessory" msgid="4966265263465181372">"Aksesori USB"</string>
    <string name="label_view" msgid="6304565553218192990">"Lihat"</string>
    <string name="always_use_device" msgid="1450287437017315906">"Gunakan secara default untuk perangkat USB ini"</string>
    <string name="always_use_accessory" msgid="1210954576979621596">"Gunakan secara default untuk aksesori USB ini"</string>
    <string name="usb_debugging_title" msgid="4513918393387141949">"Izinkan debugging USB?"</string>
    <string name="usb_debugging_message" msgid="2220143855912376496">"Sidik jari kunci RSA komputer adalah:\n<xliff:g id="FINGERPRINT">%1$s</xliff:g>"</string>
    <string name="usb_debugging_always" msgid="303335496705863070">"Selalu izinkan dari komputer ini"</string>
    <string name="usb_debugging_secondary_user_title" msgid="6353808721761220421">"Debug USB tidak diizinkan"</string>
    <string name="usb_debugging_secondary_user_message" msgid="8572228137833020196">"Pengguna yang saat ini masuk ke perangkat ini tidak dapat mengaktifkan debug USB. Untuk menggunakan fitur ini, beralih ke pengguna Admin."</string>
    <string name="compat_mode_on" msgid="6623839244840638213">"Perbesar utk mengisi layar"</string>
    <string name="compat_mode_off" msgid="4434467572461327898">"Rentangkn utk mngisi layar"</string>
    <string name="screenshot_saving_ticker" msgid="7403652894056693515">"Menyimpan screenshot..."</string>
    <string name="screenshot_saving_title" msgid="8242282144535555697">"Menyimpan screenshot..."</string>
    <string name="screenshot_saving_text" msgid="2419718443411738818">"Screenshot sedang disimpan."</string>
    <string name="screenshot_saved_title" msgid="6461865960961414961">"Screenshot diambil."</string>
    <string name="screenshot_saved_text" msgid="2685605830386712477">"Ketuk untuk melihat screenshot."</string>
    <string name="screenshot_failed_title" msgid="705781116746922771">"Tidak dapat mengambil screenshot."</string>
    <string name="screenshot_failed_to_save_unknown_text" msgid="7887826345701753830">"Terjadi masalah saat menyimpan screenshot."</string>
    <string name="screenshot_failed_to_save_text" msgid="2592658083866306296">"Tidak dapat menyimpan screenshot karena ruang penyimpanan terbatas."</string>
    <string name="screenshot_failed_to_capture_text" msgid="173674476457581486">"Mengambil screenshot tidak diizinkan oleh aplikasi atau organisasi"</string>
    <string name="usb_preference_title" msgid="6551050377388882787">"Opsi transfer file USB"</string>
    <string name="use_mtp_button_title" msgid="4333504413563023626">"Pasang sebagai pemutar media (MTP)"</string>
    <string name="use_ptp_button_title" msgid="7517127540301625751">"Pasang sebagai kamera (PTP)"</string>
    <string name="installer_cd_button_title" msgid="2312667578562201583">"Instal apl Transfer File Android untuk Mac"</string>
    <string name="accessibility_back" msgid="567011538994429120">"Kembali"</string>
    <string name="accessibility_home" msgid="8217216074895377641">"Utama"</string>
    <string name="accessibility_menu" msgid="316839303324695949">"Menu"</string>
    <string name="accessibility_accessibility_button" msgid="7601252764577607915">"Aksesibilitas"</string>
    <string name="accessibility_recent" msgid="5208608566793607626">"Ringkasan"</string>
    <string name="accessibility_search_light" msgid="1103867596330271848">"Telusuri"</string>
    <string name="accessibility_camera_button" msgid="8064671582820358152">"Kamera"</string>
    <string name="accessibility_phone_button" msgid="6738112589538563574">"Telepon"</string>
    <string name="accessibility_voice_assist_button" msgid="487611083884852965">"Bantuan Suara"</string>
    <string name="accessibility_unlock_button" msgid="128158454631118828">"Buka kunci"</string>
    <string name="accessibility_waiting_for_fingerprint" msgid="4808860050517462885">"Menunggu sidik jari"</string>
    <string name="accessibility_unlock_without_fingerprint" msgid="7541705575183694446">"Buka kunci tanpa menggunakan sidik jari"</string>
    <string name="unlock_label" msgid="8779712358041029439">"buka kunci"</string>
    <string name="phone_label" msgid="2320074140205331708">"buka ponsel"</string>
    <string name="voice_assist_label" msgid="3956854378310019854">"buka bantuan suara"</string>
    <string name="camera_label" msgid="7261107956054836961">"buka kamera"</string>
    <string name="recents_caption_resize" msgid="3517056471774958200">"Pilih tata letak tugas baru"</string>
    <string name="cancel" msgid="6442560571259935130">"Batal"</string>
    <string name="accessibility_compatibility_zoom_button" msgid="8461115318742350699">"Tombol perbesar/perkecil kompatibilitas."</string>
    <string name="accessibility_compatibility_zoom_example" msgid="4220687294564945780">"Perbesar dari layar kecil ke besar."</string>
    <string name="accessibility_bluetooth_connected" msgid="2707027633242983370">"Bluetooth tersambung."</string>
    <string name="accessibility_bluetooth_disconnected" msgid="7416648669976870175">"Bluetooth terputus."</string>
    <string name="accessibility_no_battery" msgid="358343022352820946">"Tidak ada baterai."</string>
    <string name="accessibility_battery_one_bar" msgid="7774887721891057523">"Baterai satu batang."</string>
    <string name="accessibility_battery_two_bars" msgid="8500650438735009973">"Baterai dua batang."</string>
    <string name="accessibility_battery_three_bars" msgid="2302983330865040446">"Baterai tiga batang."</string>
    <string name="accessibility_battery_full" msgid="8909122401720158582">"Baterai penuh."</string>
    <string name="accessibility_no_phone" msgid="4894708937052611281">"Tidak dapat melakukan panggilan."</string>
    <string name="accessibility_phone_one_bar" msgid="687699278132664115">"Ponsel satu batang."</string>
    <string name="accessibility_phone_two_bars" msgid="8384905382804815201">"Ponsel dua batang."</string>
    <string name="accessibility_phone_three_bars" msgid="8521904843919971885">"Ponsel tiga batang."</string>
    <string name="accessibility_phone_signal_full" msgid="6471834868580757898">"Sinyal ponsel penuh."</string>
    <string name="accessibility_no_data" msgid="4791966295096867555">"Tidak ada data yang diterima."</string>
    <string name="accessibility_data_one_bar" msgid="1415625833238273628">"Data satu batang."</string>
    <string name="accessibility_data_two_bars" msgid="6166018492360432091">"Data dua batang."</string>
    <string name="accessibility_data_three_bars" msgid="9167670452395038520">"Data tiga batang."</string>
    <string name="accessibility_data_signal_full" msgid="2708384608124519369">"Sinyal data penuh."</string>
    <string name="accessibility_wifi_name" msgid="7202151365171148501">"Tersambung ke <xliff:g id="WIFI">%s</xliff:g>."</string>
    <string name="accessibility_bluetooth_name" msgid="8441517146585531676">"Tersambung ke <xliff:g id="BLUETOOTH">%s</xliff:g>."</string>
    <string name="accessibility_cast_name" msgid="4026393061247081201">"Terhubung ke <xliff:g id="CAST">%s</xliff:g>."</string>
    <string name="accessibility_no_wimax" msgid="4329180129727630368">"Tidak ada WiMAX."</string>
    <string name="accessibility_wimax_one_bar" msgid="4170994299011863648">"WiMAX satu batang."</string>
    <string name="accessibility_wimax_two_bars" msgid="9176236858336502288">"WiMAX dua batang."</string>
    <string name="accessibility_wimax_three_bars" msgid="6116551636752103927">"WiMAX tiga batang."</string>
    <string name="accessibility_wimax_signal_full" msgid="2768089986795579558">"Sinyal WiMAX penuh."</string>
    <string name="accessibility_ethernet_disconnected" msgid="5896059303377589469">"Ethernet terputus."</string>
    <string name="accessibility_ethernet_connected" msgid="2692130313069182636">"Ethernet tersambung."</string>
    <string name="accessibility_no_signal" msgid="7064645320782585167">"Tidak ada sinyal."</string>
    <string name="accessibility_not_connected" msgid="6395326276213402883">"Tidak tersambung."</string>
    <string name="accessibility_zero_bars" msgid="3806060224467027887">"0 baris."</string>
    <string name="accessibility_one_bar" msgid="1685730113192081895">"Satu garis."</string>
    <string name="accessibility_two_bars" msgid="6437363648385206679">"Dua baris."</string>
    <string name="accessibility_three_bars" msgid="2648241415119396648">"Tiga baris."</string>
    <string name="accessibility_signal_full" msgid="9122922886519676839">"Sinyal penuh."</string>
    <string name="accessibility_desc_on" msgid="2385254693624345265">"Aktif."</string>
    <string name="accessibility_desc_off" msgid="6475508157786853157">"Nonaktif."</string>
    <string name="accessibility_desc_connected" msgid="8366256693719499665">"Tersambung."</string>
    <string name="accessibility_desc_connecting" msgid="3812924520316280149">"Menyambung."</string>
    <string name="accessibility_data_connection_gprs" msgid="1606477224486747751">"GPRS"</string>
    <string name="accessibility_data_connection_1x" msgid="994133468120244018">"1 X"</string>
    <string name="accessibility_data_connection_hspa" msgid="2032328855462645198">"HSPA"</string>
    <string name="accessibility_data_connection_3g" msgid="8628562305003568260">"3G"</string>
    <string name="accessibility_data_connection_3.5g" msgid="8664845609981692001">"3.5G"</string>
    <string name="accessibility_data_connection_4g" msgid="7741000750630089612">"4G"</string>
    <string name="accessibility_data_connection_4g_plus" msgid="3032226872470658661">"4G+"</string>
    <string name="accessibility_data_connection_lte" msgid="5413468808637540658">"LTE"</string>
    <string name="accessibility_data_connection_lte_plus" msgid="361876866906946007">"LTE+"</string>
    <string name="accessibility_data_connection_cdma" msgid="6132648193978823023">"CDMA"</string>
    <string name="accessibility_data_connection_roaming" msgid="5977362333466556094">"Roaming"</string>
    <string name="accessibility_data_connection_edge" msgid="4477457051631979278">"Edge"</string>
    <string name="accessibility_data_connection_wifi" msgid="2324496756590645221">"Wi-Fi"</string>
    <string name="accessibility_no_sim" msgid="8274017118472455155">"Tidak ada SIM."</string>
    <string name="accessibility_cell_data" msgid="5326139158682385073">"Data Seluler"</string>
    <string name="accessibility_cell_data_on" msgid="5927098403452994422">"Data Seluler Aktif"</string>
    <string name="accessibility_cell_data_off" msgid="443267573897409704">"Data Seluler Tidak Aktif"</string>
    <string name="accessibility_bluetooth_tether" msgid="4102784498140271969">"Tethering bluetooth."</string>
    <string name="accessibility_airplane_mode" msgid="834748999790763092">"Mode pesawat."</string>
    <string name="accessibility_vpn_on" msgid="5993385083262856059">"VPN aktif."</string>
    <string name="accessibility_no_sims" msgid="3957997018324995781">"Tidak ada kartu SIM."</string>
    <string name="accessibility_carrier_network_change_mode" msgid="4017301580441304305">"Jaringan operator berubah."</string>
    <string name="accessibility_battery_details" msgid="7645516654955025422">"Membuka detail baterai"</string>
    <string name="accessibility_battery_level" msgid="7451474187113371965">"Baterai <xliff:g id="NUMBER">%d</xliff:g> persen."</string>
    <string name="accessibility_battery_level_charging" msgid="1147587904439319646">"Mengisi daya baterai, <xliff:g id="BATTERY_PERCENTAGE">%d</xliff:g> persen."</string>
    <string name="accessibility_settings_button" msgid="799583911231893380">"Setelan sistem."</string>
    <string name="accessibility_notifications_button" msgid="4498000369779421892">"Notifikasi."</string>
    <string name="accessibility_overflow_action" msgid="5681882033274783311">"Lihat semua notifikasi"</string>
    <string name="accessibility_remove_notification" msgid="3603099514902182350">"Menghapus pemberitahuan."</string>
    <string name="accessibility_gps_enabled" msgid="3511469499240123019">"GPS diaktifkan."</string>
    <string name="accessibility_gps_acquiring" msgid="8959333351058967158">"Memperoleh GPS."</string>
    <string name="accessibility_tty_enabled" msgid="4613200365379426561">"TeleTypewriter diaktifkan."</string>
    <string name="accessibility_ringer_vibrate" msgid="666585363364155055">"Pendering bergetar."</string>
    <string name="accessibility_ringer_silent" msgid="9061243307939135383">"Pendering senyap."</string>
    <!-- no translation found for accessibility_casting (6887382141726543668) -->
    <skip />
    <string name="accessibility_work_mode" msgid="2478631941714607225">"Mode kerja"</string>
    <string name="accessibility_recents_item_will_be_dismissed" msgid="395770242498031481">"Menyingkirkan <xliff:g id="APP">%s</xliff:g>."</string>
    <string name="accessibility_recents_item_dismissed" msgid="6803574935084867070">"<xliff:g id="APP">%s</xliff:g> disingkirkan."</string>
    <string name="accessibility_recents_all_items_dismissed" msgid="4464697366179168836">"Semua aplikasi terbaru telah ditutup."</string>
    <string name="accessibility_recents_item_open_app_info" msgid="5107479759905883540">"Buka info aplikasi <xliff:g id="APP">%s</xliff:g>."</string>
    <string name="accessibility_recents_item_launched" msgid="7616039892382525203">"Memulai <xliff:g id="APP">%s</xliff:g>."</string>
    <string name="accessibility_recents_task_header" msgid="1437183540924535457">"<xliff:g id="APP">%1$s</xliff:g> <xliff:g id="ACTIVITY_LABEL">%2$s</xliff:g>"</string>
    <string name="accessibility_notification_dismissed" msgid="854211387186306927">"Notifikasi disingkirkan."</string>
    <string name="accessibility_desc_notification_shade" msgid="4690274844447504208">"Bayangan pemberitahuan."</string>
    <string name="accessibility_desc_quick_settings" msgid="6186378411582437046">"Setelan cepat."</string>
    <string name="accessibility_desc_lock_screen" msgid="5625143713611759164">"Layar kunci."</string>
    <string name="accessibility_desc_settings" msgid="3417884241751434521">"Setelan"</string>
    <string name="accessibility_desc_recent_apps" msgid="4876900986661819788">"Ringkasan."</string>
    <string name="accessibility_desc_work_lock" msgid="4288774420752813383">"Layar kunci kantor"</string>
    <string name="accessibility_desc_close" msgid="7479755364962766729">"Tutup"</string>
    <string name="accessibility_quick_settings_wifi" msgid="5518210213118181692">"<xliff:g id="SIGNAL">%1$s</xliff:g>."</string>
    <string name="accessibility_quick_settings_wifi_changed_off" msgid="8716484460897819400">"Wi-Fi dinonaktifkan."</string>
    <string name="accessibility_quick_settings_wifi_changed_on" msgid="6440117170789528622">"Wi-Fi diaktifkan."</string>
    <string name="accessibility_quick_settings_mobile" msgid="4876806564086241341">"Ponsel <xliff:g id="SIGNAL">%1$s</xliff:g>. <xliff:g id="TYPE">%2$s</xliff:g>. <xliff:g id="NETWORK">%3$s</xliff:g>."</string>
    <string name="accessibility_quick_settings_battery" msgid="1480931583381408972">"Baterai <xliff:g id="STATE">%s</xliff:g>."</string>
    <string name="accessibility_quick_settings_airplane_off" msgid="7786329360056634412">"Mode pesawat nonaktif."</string>
    <string name="accessibility_quick_settings_airplane_on" msgid="6406141469157599296">"Mode pesawat aktif."</string>
    <string name="accessibility_quick_settings_airplane_changed_off" msgid="66846307818850664">"Mode pesawat dinonaktifkan."</string>
    <string name="accessibility_quick_settings_airplane_changed_on" msgid="8983005603505087728">"Mode pesawat diaktifkan."</string>
    <string name="accessibility_quick_settings_dnd_priority_on" msgid="1448402297221249355">"Status \"Jangan ganggu\" aktif, hanya untuk prioritas."</string>
    <string name="accessibility_quick_settings_dnd_none_on" msgid="6882582132662613537">"Fitur jangan ganggu aktif, senyap total."</string>
    <string name="accessibility_quick_settings_dnd_alarms_on" msgid="9152834845587554157">"Jangan ganggu aktif, hanya alarm."</string>
    <string name="accessibility_quick_settings_dnd" msgid="6607873236717185815">"Jangan ganggu."</string>
    <string name="accessibility_quick_settings_dnd_off" msgid="2371832603753738581">"Status \"Jangan ganggu\" nonaktif."</string>
    <string name="accessibility_quick_settings_dnd_changed_off" msgid="898107593453022935">"Status \"Jangan ganggu\" dinonaktifkan."</string>
    <string name="accessibility_quick_settings_dnd_changed_on" msgid="4483780856613561039">"Status \"Jangan ganggu\" diaktifkan."</string>
    <string name="accessibility_quick_settings_bluetooth" msgid="6341675755803320038">"Bluetooth."</string>
    <string name="accessibility_quick_settings_bluetooth_off" msgid="2133631372372064339">"Bluetooth nonaktif."</string>
    <string name="accessibility_quick_settings_bluetooth_on" msgid="7681999166216621838">"Bluetooth aktif."</string>
    <string name="accessibility_quick_settings_bluetooth_connecting" msgid="6953242966685343855">"Bluetooth menyambung."</string>
    <string name="accessibility_quick_settings_bluetooth_connected" msgid="4306637793614573659">"Bluetooth tersambung."</string>
    <string name="accessibility_quick_settings_bluetooth_changed_off" msgid="2730003763480934529">"Bluetooth dinonaktifkan."</string>
    <string name="accessibility_quick_settings_bluetooth_changed_on" msgid="8722351798763206577">"Bluetooth diaktifkan."</string>
    <string name="accessibility_quick_settings_location_off" msgid="5119080556976115520">"Pelaporan lokasi nonaktif."</string>
    <string name="accessibility_quick_settings_location_on" msgid="5809937096590102036">"Pelaporan lokasi aktif."</string>
    <string name="accessibility_quick_settings_location_changed_off" msgid="8526845571503387376">"Pelaporan lokasi dinonaktifkan."</string>
    <string name="accessibility_quick_settings_location_changed_on" msgid="339403053079338468">"Pelaporan lokasi diaktifkan."</string>
    <string name="accessibility_quick_settings_alarm" msgid="3959908972897295660">"Alarm disetel ke <xliff:g id="TIME">%s</xliff:g>."</string>
    <string name="accessibility_quick_settings_close" msgid="3115847794692516306">"Tutup panel."</string>
    <string name="accessibility_quick_settings_more_time" msgid="3659274935356197708">"Lebih lama."</string>
    <string name="accessibility_quick_settings_less_time" msgid="2404728746293515623">"Lebih cepat."</string>
    <string name="accessibility_quick_settings_flashlight_off" msgid="4936432000069786988">"Senter nonaktif."</string>
    <string name="accessibility_quick_settings_flashlight_unavailable" msgid="8012811023312280810">"Senter tidak tersedia."</string>
    <string name="accessibility_quick_settings_flashlight_on" msgid="2003479320007841077">"Senter aktif."</string>
    <string name="accessibility_quick_settings_flashlight_changed_off" msgid="3303701786768224304">"Senter dinonaktifkan."</string>
    <string name="accessibility_quick_settings_flashlight_changed_on" msgid="6531793301533894686">"Senter diaktifkan."</string>
    <string name="accessibility_quick_settings_color_inversion_changed_off" msgid="4406577213290173911">"Inversi warna dinonaktifkan."</string>
    <string name="accessibility_quick_settings_color_inversion_changed_on" msgid="6897462320184911126">"Inversi warna diaktifkan."</string>
    <string name="accessibility_quick_settings_hotspot_changed_off" msgid="5004708003447561394">"Hotspot seluler dinonaktifkan."</string>
    <string name="accessibility_quick_settings_hotspot_changed_on" msgid="2890951609226476206">"Hotspot seluler diaktifkan."</string>
    <string name="accessibility_casting_turned_off" msgid="1430668982271976172">"Transmisi layar berhenti."</string>
    <string name="accessibility_quick_settings_work_mode_off" msgid="7045417396436552890">"Mode kerja nonaktif."</string>
    <string name="accessibility_quick_settings_work_mode_on" msgid="7650588553988014341">"Mode kerja aktif."</string>
    <string name="accessibility_quick_settings_work_mode_changed_off" msgid="5605534876107300711">"Mode kerja dinonaktifkan."</string>
    <string name="accessibility_quick_settings_work_mode_changed_on" msgid="249840330756998612">"Mode kerja diaktifkan."</string>
    <string name="accessibility_quick_settings_data_saver_changed_off" msgid="650231949881093289">"Penghemat Data nonaktif."</string>
    <string name="accessibility_quick_settings_data_saver_changed_on" msgid="4218725402373934151">"Penghemat Data diaktifkan."</string>
    <string name="accessibility_brightness" msgid="8003681285547803095">"Kecerahan tampilan"</string>
    <string name="accessibility_ambient_display_charging" msgid="9084521679384069087">"Mengisi daya"</string>
    <string name="data_usage_disabled_dialog_3g_title" msgid="5281770593459841889">"Data 2G-3G dijeda"</string>
    <string name="data_usage_disabled_dialog_4g_title" msgid="1601769736881078016">"Data 4G dijeda"</string>
    <string name="data_usage_disabled_dialog_mobile_title" msgid="6801382439018099779">"Data seluler dijeda"</string>
    <string name="data_usage_disabled_dialog_title" msgid="3932437232199671967">"Data dijeda"</string>
    <string name="data_usage_disabled_dialog" msgid="4919541636934603816">"Batas data yang Anda tetapkan telah tercapai. Anda tidak menggunakan data seluler lagi.\n\nJika Anda melanjutkan, tarif penggunaan data mungkin berlaku."</string>
    <string name="data_usage_disabled_dialog_enable" msgid="1412395410306390593">"Lanjutkan"</string>
    <string name="status_bar_settings_signal_meter_disconnected" msgid="1940231521274147771">"Tidak ada sambungan internet"</string>
    <string name="status_bar_settings_signal_meter_wifi_nossid" msgid="6557486452774597820">"Wi-Fi tersambung"</string>
    <string name="gps_notification_searching_text" msgid="8574247005642736060">"Menelusuri GPS"</string>
    <string name="gps_notification_found_text" msgid="4619274244146446464">"Lokasi yang disetel oleh GPS"</string>
    <string name="accessibility_location_active" msgid="2427290146138169014">"Permintaan lokasi aktif"</string>
    <string name="accessibility_clear_all" msgid="5235938559247164925">"Menghapus semua pemberitahuan."</string>
    <string name="notification_group_overflow_indicator" msgid="1863231301642314183">"+ <xliff:g id="NUMBER">%s</xliff:g>"</string>
    <plurals name="notification_group_overflow_description" formatted="false" msgid="4579313201268495404">
      <item quantity="other"><xliff:g id="NUMBER_1">%s</xliff:g> notifikasi lainnya di dalam.</item>
      <item quantity="one"><xliff:g id="NUMBER_0">%s</xliff:g> notifikasi lainnya di dalam.</item>
    </plurals>
    <string name="status_bar_notification_inspect_item_title" msgid="5668348142410115323">"Setelan pemberitahuan"</string>
    <string name="status_bar_notification_app_settings_title" msgid="5525260160341558869">"<xliff:g id="APP_NAME">%s</xliff:g> setelan"</string>
    <string name="accessibility_rotation_lock_off" msgid="4062780228931590069">"Layar akan diputar secara otomatis."</string>
    <string name="accessibility_rotation_lock_on_landscape" msgid="6731197337665366273">"Layar dikunci dalam orientasi lanskap."</string>
    <string name="accessibility_rotation_lock_on_portrait" msgid="5809367521644012115">"Layar dikunci dalam orientasi potret."</string>
    <string name="accessibility_rotation_lock_off_changed" msgid="8134601071026305153">"Sekarang layar akan berputar secara otomatis."</string>
    <string name="accessibility_rotation_lock_on_landscape_changed" msgid="3135965553707519743">"Sekarang layar dikunci dalam orientasi lanskap."</string>
    <string name="accessibility_rotation_lock_on_portrait_changed" msgid="8922481981834012126">"Sekarang layar dikunci dalam orientasi potret."</string>
    <string name="dessert_case" msgid="1295161776223959221">"Etalase Hidangan Penutup"</string>
    <string name="start_dreams" msgid="5640361424498338327">"Screen saver"</string>
    <string name="ethernet_label" msgid="7967563676324087464">"Ethernet"</string>
    <string name="quick_settings_dnd_label" msgid="8735855737575028208">"Jangan ganggu"</string>
    <string name="quick_settings_dnd_priority_label" msgid="483232950670692036">"Hanya untuk prioritas"</string>
    <string name="quick_settings_dnd_alarms_label" msgid="2559229444312445858">"Hanya alarm"</string>
    <string name="quick_settings_dnd_none_label" msgid="5025477807123029478">"Senyap total"</string>
    <string name="quick_settings_bluetooth_label" msgid="6304190285170721401">"Bluetooth"</string>
    <string name="quick_settings_bluetooth_multiple_devices_label" msgid="3912245565613684735">"Bluetooth (<xliff:g id="NUMBER">%d</xliff:g> Perangkat)"</string>
    <string name="quick_settings_bluetooth_off_label" msgid="8159652146149219937">"Bluetooth Mati"</string>
    <string name="quick_settings_bluetooth_detail_empty_text" msgid="4910015762433302860">"Perangkat yang disandingkan tak tersedia"</string>
    <string name="quick_settings_brightness_label" msgid="6968372297018755815">"Kecerahan"</string>
    <string name="quick_settings_rotation_unlocked_label" msgid="7305323031808150099">"Rotasi otomatis"</string>
    <string name="accessibility_quick_settings_rotation" msgid="4231661040698488779">"Putar layar otomatis"</string>
    <string name="accessibility_quick_settings_rotation_value" msgid="8187398200140760213">"Mode <xliff:g id="ID_1">%s</xliff:g>"</string>
    <string name="quick_settings_rotation_locked_label" msgid="6359205706154282377">"Rotasi terkunci"</string>
    <string name="quick_settings_rotation_locked_portrait_label" msgid="5102691921442135053">"Potret"</string>
    <string name="quick_settings_rotation_locked_landscape_label" msgid="8553157770061178719">"Lanskap"</string>
    <string name="quick_settings_ime_label" msgid="7073463064369468429">"Metode Masukan"</string>
    <string name="quick_settings_location_label" msgid="5011327048748762257">"Lokasi"</string>
    <string name="quick_settings_location_off_label" msgid="7464544086507331459">"Lokasi Nonaktif"</string>
    <string name="quick_settings_media_device_label" msgid="1302906836372603762">"Perangkat media"</string>
    <string name="quick_settings_rssi_label" msgid="7725671335550695589">"RSSI"</string>
    <string name="quick_settings_rssi_emergency_only" msgid="2713774041672886750">"Telepon urgen saja"</string>
    <string name="quick_settings_settings_label" msgid="5326556592578065401">"Setelan"</string>
    <string name="quick_settings_time_label" msgid="4635969182239736408">"Waktu"</string>
    <string name="quick_settings_user_label" msgid="5238995632130897840">"Saya"</string>
    <string name="quick_settings_user_title" msgid="4467690427642392403">"Pengguna"</string>
    <string name="quick_settings_user_new_user" msgid="9030521362023479778">"Pengguna baru"</string>
    <string name="quick_settings_wifi_label" msgid="9135344704899546041">"Wi-Fi"</string>
    <string name="quick_settings_wifi_not_connected" msgid="7171904845345573431">"Tidak Tersambung"</string>
    <string name="quick_settings_wifi_no_network" msgid="2221993077220856376">"Tidak Ada Jaringan"</string>
    <string name="quick_settings_wifi_off_label" msgid="7558778100843885864">"Wi-Fi Mati"</string>
    <string name="quick_settings_wifi_on_label" msgid="7607810331387031235">"Wi-Fi Aktif"</string>
    <string name="quick_settings_wifi_detail_empty_text" msgid="269990350383909226">"Tidak ada jaringan Wi-Fi yang tersedia"</string>
    <string name="quick_settings_cast_title" msgid="7709016546426454729">"Cast"</string>
    <string name="quick_settings_casting" msgid="6601710681033353316">"Melakukan transmisi"</string>
    <string name="quick_settings_cast_device_default_name" msgid="5367253104742382945">"Perangkat tanpa nama"</string>
    <string name="quick_settings_cast_device_default_description" msgid="2484573682378634413">"Siap melakukan transmisi"</string>
    <string name="quick_settings_cast_detail_empty_text" msgid="311785821261640623">"Perangkat tak tersedia"</string>
    <string name="quick_settings_brightness_dialog_title" msgid="8599674057673605368">"Kecerahan"</string>
    <string name="quick_settings_brightness_dialog_auto_brightness_label" msgid="5064982743784071218">"OTOMATIS"</string>
    <string name="quick_settings_inversion_label" msgid="8790919884718619648">"Inversi warna"</string>
    <string name="quick_settings_color_space_label" msgid="853443689745584770">"Mode koreksi warna"</string>
    <string name="quick_settings_more_settings" msgid="326112621462813682">"Setelan lainnya"</string>
    <string name="quick_settings_done" msgid="3402999958839153376">"Selesai"</string>
    <string name="quick_settings_connected" msgid="1722253542984847487">"Tersambung"</string>
    <string name="quick_settings_connected_battery_level" msgid="4136051440381328892">"Terhubung, baterai <xliff:g id="BATTERY_LEVEL_AS_PERCENTAGE">%1$s</xliff:g>"</string>
    <string name="quick_settings_connecting" msgid="47623027419264404">"Menyambung..."</string>
    <string name="quick_settings_tethering_label" msgid="7153452060448575549">"Menambatkan"</string>
    <string name="quick_settings_hotspot_label" msgid="6046917934974004879">"Hotspot"</string>
    <string name="quick_settings_notifications_label" msgid="4818156442169154523">"Notifikasi"</string>
    <string name="quick_settings_flashlight_label" msgid="2133093497691661546">"Lampu senter"</string>
    <string name="quick_settings_cellular_detail_title" msgid="3661194685666477347">"Data seluler"</string>
    <string name="quick_settings_cellular_detail_data_usage" msgid="1964260360259312002">"Penggunaan data"</string>
    <string name="quick_settings_cellular_detail_remaining_data" msgid="722715415543541249">"Data tersisa"</string>
    <string name="quick_settings_cellular_detail_over_limit" msgid="967669665390990427">"Melebihi batas"</string>
    <string name="quick_settings_cellular_detail_data_used" msgid="1476810587475761478">"<xliff:g id="DATA_USED">%s</xliff:g> digunakan"</string>
    <string name="quick_settings_cellular_detail_data_limit" msgid="56011158504994128">"Batas <xliff:g id="DATA_LIMIT">%s</xliff:g>"</string>
    <string name="quick_settings_cellular_detail_data_warning" msgid="2440098045692399009">"Peringatan <xliff:g id="DATA_LIMIT">%s</xliff:g>"</string>
    <string name="quick_settings_work_mode_label" msgid="6244915274350490429">"Mode kerja"</string>
    <string name="quick_settings_night_display_label" msgid="3577098011487644395">"Cahaya Malam"</string>
    <string name="quick_settings_nfc_label" msgid="9012153754816969325">"NFC"</string>
    <string name="quick_settings_nfc_off" msgid="6883274004315134333">"NFC dinonaktifkan"</string>
    <string name="quick_settings_nfc_on" msgid="6680317193676884311">"NFC diaktifkan"</string>
    <string name="recents_empty_message" msgid="808480104164008572">"Tidak ada item baru-baru ini"</string>
    <string name="recents_empty_message_dismissed_all" msgid="2791312568666558651">"Anda sudah menghapus semua"</string>
    <string name="recents_app_info_button_label" msgid="2890317189376000030">"Info Aplikasi"</string>
    <string name="recents_lock_to_app_button_label" msgid="6942899049072506044">"pin ke layar"</string>
    <string name="recents_search_bar_label" msgid="8074997400187836677">"telusuri"</string>
    <string name="recents_launch_error_message" msgid="2969287838120550506">"Tidak dapat memulai <xliff:g id="APP">%s</xliff:g>."</string>
    <string name="recents_launch_disabled_message" msgid="1624523193008871793">"<xliff:g id="APP">%s</xliff:g> dinonaktifkan dalam mode aman."</string>
    <string name="recents_stack_action_button_label" msgid="6593727103310426253">"Hapus semua"</string>
    <string name="recents_drag_hint_message" msgid="2649739267073203985">"Seret ke sini untuk menggunakan layar terpisah"</string>
    <string name="recents_multistack_add_stack_dialog_split_horizontal" msgid="8848514474543427332">"Pisahkan Horizontal"</string>
    <string name="recents_multistack_add_stack_dialog_split_vertical" msgid="9075292233696180813">"Pisahkan Vertikal"</string>
    <string name="recents_multistack_add_stack_dialog_split_custom" msgid="4177837597513701943">"Pisahkan Khusus"</string>
    <string name="recents_accessibility_split_screen_top" msgid="9056056469282256287">"Pisahkan layar ke atas"</string>
    <string name="recents_accessibility_split_screen_left" msgid="8987144699630620019">"Pisahkan layar ke kiri"</string>
    <string name="recents_accessibility_split_screen_right" msgid="275069779299592867">"Pisahkan layar ke kanan"</string>
  <string-array name="recents_blacklist_array">
  </string-array>
    <string name="expanded_header_battery_charged" msgid="5945855970267657951">"Terisi"</string>
    <string name="expanded_header_battery_charging" msgid="205623198487189724">"Mengisi daya"</string>
    <string name="expanded_header_battery_charging_with_time" msgid="457559884275395376">"<xliff:g id="CHARGING_TIME">%s</xliff:g> sampai penuh"</string>
    <string name="expanded_header_battery_not_charging" msgid="4798147152367049732">"Tidak mengisi daya"</string>
    <string name="ssl_ca_cert_warning" msgid="9005954106902053641">"Jaringan bisa\ndiawasi"</string>
    <string name="description_target_search" msgid="3091587249776033139">"Telusuri"</string>
    <string name="description_direction_up" msgid="7169032478259485180">"Geser ke atas untuk <xliff:g id="TARGET_DESCRIPTION">%s</xliff:g>."</string>
    <string name="description_direction_left" msgid="7207478719805562165">"Geser ke kiri untuk <xliff:g id="TARGET_DESCRIPTION">%s</xliff:g>."</string>
<<<<<<< HEAD
    <string name="zen_priority_introduction" msgid="7577965386868311310">"Anda tidak akan terganggu oleh suara dan getaran, kecuali dari alarm, pengingat, acara, dan penelepon yang Anda tentukan. Anda akan tetap mendengar apa pun yang telah dipilih untuk diputar, termasuk musik, video, dan game."</string>
    <string name="zen_alarms_introduction" msgid="7034415210361973827">"Anda tidak akan terganggu oleh suara dan getaran, kecuali dari alarm. Anda akan tetap mendengar apa pun yang telah dipilih untuk diputar, termasuk musik, video, dan game."</string>
=======
    <string name="zen_priority_introduction" msgid="1149025108714420281">"Anda tidak akan terganggu oleh suara dan getaran, kecuali dari alarm, pengingat, acara, dan penelepon yang Anda tentukan. Anda akan tetap mendengar apa pun yang telah dipilih untuk diputar, termasuk musik, video, dan game."</string>
    <string name="zen_alarms_introduction" msgid="4934328096749380201">"Anda tidak akan terganggu oleh suara dan getaran, kecuali dari alarm. Anda akan tetap mendengar apa pun yang telah dipilih untuk diputar, termasuk musik, video, dan game."</string>
>>>>>>> 98e12851
    <string name="zen_priority_customize_button" msgid="7948043278226955063">"Sesuaikan"</string>
    <string name="zen_silence_introduction_voice" msgid="3948778066295728085">"SEMUA suara dan getaran, termasuk dari alarm, musik, video, dan game akan diblokir. Anda tetap dapat melakukan panggilan telepon."</string>
    <string name="zen_silence_introduction" msgid="3137882381093271568">"SEMUA suara dan getaran, termasuk dari alarm, musik, video, dan game akan diblokir."</string>
    <string name="keyguard_more_overflow_text" msgid="9195222469041601365">"+<xliff:g id="NUMBER_OF_NOTIFICATIONS">%d</xliff:g>"</string>
    <string name="speed_bump_explanation" msgid="1288875699658819755">"Notifikasi kurang darurat di bawah"</string>
    <string name="notification_tap_again" msgid="7590196980943943842">"Tap lagi untuk membuka"</string>
    <string name="keyguard_unlock" msgid="8043466894212841998">"Gesek ke atas untuk membuka kunci"</string>
    <string name="do_disclosure_generic" msgid="5615898451805157556">"Perangkat ini dikelola oleh organisasi"</string>
    <string name="do_disclosure_with_name" msgid="5640615509915445501">"Perangkat ini dikelola oleh <xliff:g id="ORGANIZATION_NAME">%s</xliff:g>"</string>
    <string name="phone_hint" msgid="4872890986869209950">"Gesek dari ikon untuk telepon"</string>
    <string name="voice_hint" msgid="8939888732119726665">"Gesek dari ikon untuk mengaktifkan bantuan suara"</string>
    <string name="camera_hint" msgid="7939688436797157483">"Gesek dari ikon untuk kamera"</string>
    <string name="interruption_level_none_with_warning" msgid="5114872171614161084">"Senyap total. Tindakan ini juga akan mensenyapkan pembaca layar."</string>
    <string name="interruption_level_none" msgid="6000083681244492992">"Senyap total"</string>
    <string name="interruption_level_priority" msgid="6426766465363855505">"Hanya untuk prioritas"</string>
    <string name="interruption_level_alarms" msgid="5226306993448328896">"Hanya alarm"</string>
    <string name="interruption_level_none_twoline" msgid="3957581548190765889">"Senyap\ntotal"</string>
    <string name="interruption_level_priority_twoline" msgid="1564715335217164124">"Hanya\nprioritas"</string>
    <string name="interruption_level_alarms_twoline" msgid="3266909566410106146">"Hanya\nalarm"</string>
    <string name="keyguard_indication_charging_time" msgid="1757251776872835768">"Mengisi daya (<xliff:g id="CHARGING_TIME_LEFT">%s</xliff:g> hingga penuh)"</string>
    <string name="keyguard_indication_charging_time_fast" msgid="9018981952053914986">"Mengisi daya dengan cepat (<xliff:g id="CHARGING_TIME_LEFT">%s</xliff:g> hingga penuh)"</string>
    <string name="keyguard_indication_charging_time_slowly" msgid="955252797961724952">"Mengisi daya dengan lambat (<xliff:g id="CHARGING_TIME_LEFT">%s</xliff:g> hingga penuh)"</string>
    <string name="accessibility_multi_user_switch_switcher" msgid="7305948938141024937">"Beralih pengguna"</string>
    <string name="accessibility_multi_user_switch_switcher_with_current" msgid="8434880595284601601">"Ganti pengguna, pengguna saat ini <xliff:g id="CURRENT_USER_NAME">%s</xliff:g>"</string>
    <string name="accessibility_multi_user_switch_inactive" msgid="1424081831468083402">"Pengguna saat ini <xliff:g id="CURRENT_USER_NAME">%s</xliff:g>"</string>
    <string name="accessibility_multi_user_switch_quick_contact" msgid="3020367729287990475">"Tampilkan profil"</string>
    <string name="user_add_user" msgid="5110251524486079492">"Tambahkan pengguna"</string>
    <string name="user_new_user_name" msgid="426540612051178753">"Pengguna baru"</string>
    <string name="guest_nickname" msgid="8059989128963789678">"Tamu"</string>
    <string name="guest_new_guest" msgid="600537543078847803">"Tambahkan tamu"</string>
    <string name="guest_exit_guest" msgid="7187359342030096885">"Buang tamu"</string>
    <string name="guest_exit_guest_dialog_title" msgid="8480693520521766688">"Hapus tamu?"</string>
    <string name="guest_exit_guest_dialog_message" msgid="4155503224769676625">"Semua aplikasi dan data di sesi ini akan dihapus."</string>
    <string name="guest_exit_guest_dialog_remove" msgid="7402231963862520531">"Hapus"</string>
    <string name="guest_wipe_session_title" msgid="6419439912885956132">"Selamat datang kembali, tamu!"</string>
    <string name="guest_wipe_session_message" msgid="8476238178270112811">"Lanjutkan sesi Anda?"</string>
    <string name="guest_wipe_session_wipe" msgid="5065558566939858884">"Mulai"</string>
    <string name="guest_wipe_session_dontwipe" msgid="1401113462524894716">"Ya, lanjutkan"</string>
    <string name="guest_notification_title" msgid="1585278533840603063">"Pengguna tamu"</string>
    <string name="guest_notification_text" msgid="335747957734796689">"Untuk menghapus aplikasi dan data, hapus pengguna tamu"</string>
    <string name="guest_notification_remove_action" msgid="8820670703892101990">"HAPUS TAMU"</string>
    <string name="user_logout_notification_title" msgid="1453960926437240727">"Mengeluarkan pengguna"</string>
    <string name="user_logout_notification_text" msgid="3350262809611876284">"Keluarkan pengguna saat ini"</string>
    <string name="user_logout_notification_action" msgid="1195428991423425062">"KELUARKAN PENGGUNA"</string>
    <string name="user_add_user_title" msgid="4553596395824132638">"Tambahkan pengguna baru?"</string>
    <string name="user_add_user_message_short" msgid="2161624834066214559">"Saat Anda menambahkan pengguna baru, orang tersebut perlu menyiapkan ruangnya sendiri.\n\nPengguna mana pun dapat memperbarui aplikasi untuk semua pengguna lain."</string>
    <string name="user_remove_user_title" msgid="4681256956076895559">"Hapus pengguna?"</string>
    <string name="user_remove_user_message" msgid="1453218013959498039">"Semua aplikasi dan data pengguna ini akan dihapus."</string>
    <string name="user_remove_user_remove" msgid="7479275741742178297">"Hapus"</string>
    <string name="battery_saver_notification_title" msgid="237918726750955859">"Penghemat baterai aktif"</string>
    <string name="battery_saver_notification_text" msgid="820318788126672692">"Mengurangi kinerja dan data latar belakang"</string>
    <string name="battery_saver_notification_action_text" msgid="109158658238110382">"Nonaktifkan penghemat baterai"</string>
    <string name="media_projection_dialog_text" msgid="3071431025448218928">"<xliff:g id="APP_SEEKING_PERMISSION">%s</xliff:g> akan mulai menangkap apa saja yang ditampilkan pada layar Anda."</string>
    <string name="media_projection_remember_text" msgid="3103510882172746752">"Jangan tampilkan lagi"</string>
    <string name="clear_all_notifications_text" msgid="814192889771462828">"Hapus semua"</string>
    <string name="media_projection_action_text" msgid="8470872969457985954">"Mulai sekarang"</string>
    <string name="empty_shade_text" msgid="708135716272867002">"Tidak ada pemberitahuan"</string>
    <string name="profile_owned_footer" msgid="8021888108553696069">"Profil dapat dipantau"</string>
    <string name="vpn_footer" msgid="2388611096129106812">"Jaringan mungkin dipantau"</string>
    <string name="branded_vpn_footer" msgid="2168111859226496230">"Jaringan mungkin dipantau"</string>
    <string name="quick_settings_disclosure_management_monitoring" msgid="6645176135063957394">"Organisasi mengelola perangkat ini dan mungkin memantau traffic jaringan"</string>
    <string name="quick_settings_disclosure_named_management_monitoring" msgid="370622174777570853">"<xliff:g id="ORGANIZATION_NAME">%1$s</xliff:g> mengelola perangkat ini dan mungkin memantau traffic jaringan Anda"</string>
    <string name="quick_settings_disclosure_management_named_vpn" msgid="1085137869053332307">"Perangkat dikelola oleh organisasi dan tersambung ke <xliff:g id="VPN_APP">%1$s</xliff:g>"</string>
    <string name="quick_settings_disclosure_named_management_named_vpn" msgid="6290456493852584017">"Perangkat dikelola oleh <xliff:g id="ORGANIZATION_NAME">%1$s</xliff:g> dan tersambung ke <xliff:g id="VPN_APP">%2$s</xliff:g>"</string>
    <string name="quick_settings_disclosure_management" msgid="3294967280853150271">"Perangkat dikelola oleh organisasi"</string>
    <string name="quick_settings_disclosure_named_management" msgid="1059403025094542908">"Perangkat dikelola oleh <xliff:g id="ORGANIZATION_NAME">%1$s</xliff:g>"</string>
    <string name="quick_settings_disclosure_management_vpns" msgid="3698767349925266482">"Perangkat dikelola oleh organisasi dan tersambung ke VPN"</string>
    <string name="quick_settings_disclosure_named_management_vpns" msgid="7777821385318891527">"Perangkat dikelola oleh <xliff:g id="ORGANIZATION_NAME">%1$s</xliff:g> dan tersambung ke VPN"</string>
    <string name="quick_settings_disclosure_managed_profile_monitoring" msgid="5125463987558278215">"Organisasi dapat memantau traffic jaringan di profil kerja"</string>
    <string name="quick_settings_disclosure_named_managed_profile_monitoring" msgid="8973606847896650284">"<xliff:g id="ORGANIZATION_NAME">%1$s</xliff:g> mungkin memantau traffic jaringan di profil kerja Anda"</string>
    <string name="quick_settings_disclosure_monitoring" msgid="679658227269205728">"Jaringan mungkin dipantau"</string>
    <string name="quick_settings_disclosure_vpns" msgid="8170318392053156330">"Perangkat tersambung ke VPN"</string>
    <string name="quick_settings_disclosure_managed_profile_named_vpn" msgid="3494535754792751741">"Profil kerja tersambung ke <xliff:g id="VPN_APP">%1$s</xliff:g>"</string>
    <string name="quick_settings_disclosure_personal_profile_named_vpn" msgid="4467456202486569906">"Profil pribadi tersambung ke <xliff:g id="VPN_APP">%1$s</xliff:g>"</string>
    <string name="quick_settings_disclosure_named_vpn" msgid="6943724064780847080">"Perangkat tersambung ke <xliff:g id="VPN_APP">%1$s</xliff:g>"</string>
    <string name="monitoring_title_device_owned" msgid="1652495295941959815">"Pengelolaan perangkat"</string>
    <string name="monitoring_title_profile_owned" msgid="6790109874733501487">"Pemantauan profil"</string>
    <string name="monitoring_title" msgid="169206259253048106">"Pemantauan jaringan"</string>
    <string name="monitoring_subtitle_vpn" msgid="876537538087857300">"VPN"</string>
    <string name="monitoring_subtitle_network_logging" msgid="3341264304793193386">"Pencatatan log jaringan"</string>
    <string name="monitoring_subtitle_ca_certificate" msgid="3874151893894355988">"Sertifikat CA"</string>
    <string name="disable_vpn" msgid="4435534311510272506">"Nonaktifkan VPN"</string>
    <string name="disconnect_vpn" msgid="1324915059568548655">"Putuskan sambungan VPN"</string>
    <string name="monitoring_button_view_policies" msgid="100913612638514424">"Lihat Kebijakan"</string>
    <string name="monitoring_description_named_management" msgid="5281789135578986303">"Perangkat dikelola oleh <xliff:g id="ORGANIZATION_NAME">%1$s</xliff:g>.\n\nAdmin dapat memantau dan mengelola setelan, akses perusahaan, aplikasi, data yang terkait dengan perangkat, dan informasi lokasi perangkat.\n\nUntuk informasi selengkapnya, hubungi admin."</string>
    <string name="monitoring_description_management" msgid="4573721970278370790">"Perangkat dikelola oleh organisasi.\n\nAdmin dapat memantau dan mengelola setelan, akses perusahaan, aplikasi, data yang terkait dengan perangkat, dan informasi lokasi perangkat.\n\nUntuk informasi selengkapnya, hubungi admin."</string>
    <string name="monitoring_description_management_ca_certificate" msgid="5202023784131001751">"Organisasi Anda menginstal otoritas sertifikat di perangkat ini. Traffic jaringan aman Anda mungkin dipantau atau diubah."</string>
    <string name="monitoring_description_managed_profile_ca_certificate" msgid="4683248196789897964">"Organisasi Anda menginstal otoritas sertifikat di profil kerja. Traffic jaringan aman Anda mungkin dipantau atau diubah."</string>
    <string name="monitoring_description_ca_certificate" msgid="7886985418413598352">"Otoritas sertifikat diinstal di perangkat. Traffic jaringan aman Anda mungkin dipantau atau diubah."</string>
    <string name="monitoring_description_management_network_logging" msgid="7184005419733060736">"Admin telah mengaktifkan pencatatan jaringan, yang memantau traffic di perangkat."</string>
    <string name="monitoring_description_named_vpn" msgid="7403457334088909254">"Anda tersambung ke <xliff:g id="VPN_APP">%1$s</xliff:g>, yang dapat memantau aktivitas jaringan, termasuk email, aplikasi, dan situs web."</string>
    <string name="monitoring_description_two_named_vpns" msgid="4198511413729213802">"Anda tersambung ke <xliff:g id="VPN_APP_0">%1$s</xliff:g> dan <xliff:g id="VPN_APP_1">%2$s</xliff:g>, yang dapat memantau aktivitas jaringan, termasuk email, aplikasi, dan situs web."</string>
    <string name="monitoring_description_managed_profile_named_vpn" msgid="1427905889862420559">"Profil kerja Anda tersambung ke <xliff:g id="VPN_APP">%1$s</xliff:g>, yang dapat memantau aktivitas jaringan, termasuk email, aplikasi, dan situs."</string>
    <string name="monitoring_description_personal_profile_named_vpn" msgid="3133980926929069283">"Profil pribadi Anda tersambung ke <xliff:g id="VPN_APP">%1$s</xliff:g>, yang dapat memantau aktivitas jaringan, termasuk email, aplikasi, dan situs."</string>
    <string name="monitoring_description_do_header_generic" msgid="96588491028288691">"Perangkat dikelola oleh <xliff:g id="DEVICE_OWNER_APP">%1$s</xliff:g>."</string>
    <string name="monitoring_description_do_header_with_name" msgid="5511133708978206460">"<xliff:g id="ORGANIZATION_NAME">%1$s</xliff:g> menggunakan <xliff:g id="DEVICE_OWNER_APP">%2$s</xliff:g> untuk mengelola perangkat Anda."</string>
    <string name="monitoring_description_do_body" msgid="3639594537660975895">"Admin dapat memantau dan mengelola setelan, akses perusahaan, aplikasi, data terkait perangkat, dan informasi lokasi perangkat."</string>
    <string name="monitoring_description_do_learn_more_separator" msgid="3785251953067436862">" "</string>
    <string name="monitoring_description_do_learn_more" msgid="1849514470437907421">"Pelajari lebih lanjut"</string>
    <string name="monitoring_description_do_body_vpn" msgid="8255218762488901796">"Anda tersambung ke <xliff:g id="VPN_APP">%1$s</xliff:g>, yang dapat memantau aktivitas jaringan, termasuk email, aplikasi, dan situs web."</string>
    <string name="monitoring_description_vpn_settings_separator" msgid="1933186756733474388">" "</string>
    <string name="monitoring_description_vpn_settings" msgid="8869300202410505143">"Buka Setelan VPN"</string>
    <string name="monitoring_description_ca_cert_settings_separator" msgid="4987350385906393626">" "</string>
    <string name="monitoring_description_ca_cert_settings" msgid="5489969458872997092">"Buka kredensial terpercaya"</string>
    <string name="monitoring_description_network_logging" msgid="7223505523384076027">"Admin telah mengaktifkan pencatatan log jaringan, yang memantau traffic di perangkat.\n\nUntuk informasi selengkapnya, hubungi admin."</string>
    <string name="monitoring_description_vpn" msgid="4445150119515393526">"Anda memberikan izin kepada aplikasi untuk menyiapkan sambungan VPN.\n\nAplikasi ini ini dapat memantau aktivitas perangkat dan jaringan, termasuk email, aplikasi, dan situs web."</string>
    <string name="monitoring_description_vpn_profile_owned" msgid="2958019119161161530">"Profil kerja dikelola oleh <xliff:g id="ORGANIZATION">%1$s</xliff:g>.\n\nAdmin dapat memantau aktivitas jaringan, termasuk email, aplikasi, dan situs web.\n\nUntuk informasi selengkapnya, hubungi admin.\n\nAnda juga tersambung ke VPN, yang dapat memantau aktivitas jaringan."</string>
    <string name="legacy_vpn_name" msgid="6604123105765737830">"VPN"</string>
    <string name="monitoring_description_app" msgid="1828472472674709532">"Anda tersambung ke <xliff:g id="APPLICATION">%1$s</xliff:g>, yang dapat memantau aktivitas jaringan, termasuk email, aplikasi, dan situs."</string>
    <string name="monitoring_description_app_personal" msgid="484599052118316268">"Anda tersambung ke <xliff:g id="APPLICATION">%1$s</xliff:g>, yang dapat memantau aktivitas jaringan pribadi, termasuk email, aplikasi, dan situs web."</string>
    <string name="branded_monitoring_description_app_personal" msgid="2669518213949202599">"Anda tersambung ke <xliff:g id="APPLICATION">%1$s</xliff:g>, yang dapat memantau aktivitas jaringan pribadi, termasuk email, aplikasi, dan situs web.."</string>
    <string name="monitoring_description_app_work" msgid="4612997849787922906">"Profil kerja Anda dikelola oleh <xliff:g id="ORGANIZATION">%1$s</xliff:g>. Profil tersambung ke <xliff:g id="APPLICATION">%2$s</xliff:g>, yang dapat memantau aktivitas jaringan kerja, termasuk email, aplikasi, dan situs.\n\nHubungi admin untuk mendapatkan informasi lebih lanjut."</string>
    <string name="monitoring_description_app_personal_work" msgid="5664165460056859391">"Profil kerja Anda dikelola oleh <xliff:g id="ORGANIZATION">%1$s</xliff:g>. Profil tersambung ke <xliff:g id="APPLICATION_WORK">%2$s</xliff:g>, yang dapat memantau aktivitas jaringan, termasuk email, aplikasi, dan situs.\n\nAnda juga tersambung ke <xliff:g id="APPLICATION_PERSONAL">%3$s</xliff:g>, yang dapat memantau aktivitas jaringan pribadi."</string>
    <string name="keyguard_indication_trust_granted" msgid="4985003749105182372">"Dibuka kuncinya untuk <xliff:g id="USER_NAME">%1$s</xliff:g>"</string>
    <string name="keyguard_indication_trust_managed" msgid="8319646760022357585">"<xliff:g id="TRUST_AGENT">%1$s</xliff:g> sedang berjalan"</string>
    <string name="keyguard_indication_trust_disabled" msgid="7412534203633528135">"Perangkat akan tetap terkunci hingga Anda membukanya secara manual"</string>
    <string name="hidden_notifications_title" msgid="7139628534207443290">"Dapatkan pemberitahuan lebih cepat"</string>
    <string name="hidden_notifications_text" msgid="2326409389088668981">"Lihat sebelum membuka kunci"</string>
    <string name="hidden_notifications_cancel" msgid="3690709735122344913">"Tidak"</string>
    <string name="hidden_notifications_setup" msgid="41079514801976810">"Siapkan"</string>
    <string name="zen_mode_and_condition" msgid="4462471036429759903">"<xliff:g id="ZEN_MODE">%1$s</xliff:g>. <xliff:g id="EXIT_CONDITION">%2$s</xliff:g>"</string>
    <string name="volume_zen_end_now" msgid="6930243045593601084">"Nonaktifkan sekarang"</string>
    <string name="accessibility_volume_expand" msgid="5946812790999244205">"Luaskan"</string>
    <string name="accessibility_volume_collapse" msgid="3609549593031810875">"Ciutkan"</string>
    <string name="screen_pinning_title" msgid="3273740381976175811">"Layar dipasangi pin"</string>
    <string name="screen_pinning_description" msgid="8909878447196419623">"Ini akan terus ditampilkan sampai Anda melepas pin. Sentuh &amp; tahan tombol Kembali dan Ringkasan untuk melepas pin."</string>
    <string name="screen_pinning_description_accessible" msgid="426190689254018656">"Ini akan terus ditampilkan sampai Anda melepas pin. Sentuh dan tahan tombol Ringkasan untuk melepas pin."</string>
    <string name="screen_pinning_positive" msgid="3783985798366751226">"Mengerti"</string>
    <string name="screen_pinning_negative" msgid="3741602308343880268">"Lain kali"</string>
    <string name="quick_settings_reset_confirmation_title" msgid="748792586749897883">"Sembunyikan <xliff:g id="TILE_LABEL">%1$s</xliff:g>?"</string>
    <string name="quick_settings_reset_confirmation_message" msgid="2235970126803317374">"Ini akan muncul kembali saat Anda mengaktifkannya dalam setelan."</string>
    <string name="quick_settings_reset_confirmation_button" msgid="2660339101868367515">"Sembunyikan"</string>
    <string name="managed_profile_foreground_toast" msgid="5421487114739245972">"Anda menggunakan profil kerja"</string>
    <string name="stream_voice_call" msgid="4410002696470423714">"Telepon"</string>
    <string name="stream_system" msgid="7493299064422163147">"Sistem"</string>
    <string name="stream_ring" msgid="8213049469184048338">"Dering"</string>
    <string name="stream_music" msgid="9086982948697544342">"Media"</string>
    <string name="stream_alarm" msgid="5209444229227197703">"Alarm"</string>
    <string name="stream_notification" msgid="2563720670905665031">"Notifikasi"</string>
    <string name="stream_bluetooth_sco" msgid="2055645746402746292">"Bluetooth"</string>
    <string name="stream_dtmf" msgid="2447177903892477915">"Frekuensi multinada ganda"</string>
    <string name="stream_accessibility" msgid="301136219144385106">"Aksesibilitas"</string>
    <string name="volume_stream_content_description_unmute" msgid="4436631538779230857">"%1$s. Ketuk untuk menyuarakan."</string>
    <string name="volume_stream_content_description_vibrate" msgid="1187944970457807498">"%1$s. Ketuk untuk menyetel agar bergetar. Layanan aksesibilitas mungkin dibisukan."</string>
    <string name="volume_stream_content_description_mute" msgid="3625049841390467354">"%1$s. Ketuk untuk membisukan. Layanan aksesibilitas mungkin dibisukan."</string>
    <string name="volume_stream_content_description_vibrate_a11y" msgid="6427727603978431301">"%1$s. Tap untuk menyetel agar bergetar."</string>
    <string name="volume_stream_content_description_mute_a11y" msgid="8995013018414535494">"%1$s. Tap untuk menonaktifkan."</string>
    <string name="volume_dialog_accessibility_shown_message" msgid="1834631467074259998">"Kontrol volume %s ditampilkan. Gesek ke atas untuk menutup."</string>
    <string name="volume_dialog_accessibility_dismissed_message" msgid="51543526013711399">"Kontrol volume disembunyikan"</string>
    <string name="system_ui_tuner" msgid="708224127392452018">"Penyetel Antarmuka Pengguna Sistem"</string>
    <string name="show_battery_percentage" msgid="5444136600512968798">"Tampilkan persentase baterai yang tersemat"</string>
    <string name="show_battery_percentage_summary" msgid="3215025775576786037">"Tampilkan persentase tingkat baterai dalam ikon bilah status saat tidak mengisi daya"</string>
    <string name="quick_settings" msgid="10042998191725428">"Setelan Cepat"</string>
    <string name="status_bar" msgid="4877645476959324760">"Bilah status"</string>
    <string name="overview" msgid="4018602013895926956">"Ringkasan"</string>
    <string name="demo_mode" msgid="2532177350215638026">"Mode demo UI sistem"</string>
    <string name="enable_demo_mode" msgid="4844205668718636518">"Aktifkan mode demo"</string>
    <string name="show_demo_mode" msgid="2018336697782464029">"Tampilkan mode demo"</string>
    <string name="status_bar_ethernet" msgid="5044290963549500128">"Ethernet"</string>
    <string name="status_bar_alarm" msgid="8536256753575881818">"Alarm"</string>
    <string name="status_bar_work" msgid="6022553324802866373">"Profil kerja"</string>
    <string name="status_bar_airplane" msgid="7057575501472249002">"Mode pesawat"</string>
    <string name="add_tile" msgid="2995389510240786221">"Tambahkan ubin"</string>
    <string name="broadcast_tile" msgid="3894036511763289383">"Ubin Siaran"</string>
    <string name="zen_alarm_warning_indef" msgid="3482966345578319605">"Anda tidak akan mendengar alarm berikutnya <xliff:g id="WHEN">%1$s</xliff:g> jika Anda tidak menonaktifkannya sebelum waktu tersebut"</string>
    <string name="zen_alarm_warning" msgid="444533119582244293">"Anda tidak akan mendengar alarm berikutnya <xliff:g id="WHEN">%1$s</xliff:g>"</string>
    <string name="alarm_template" msgid="3980063409350522735">"pukul <xliff:g id="WHEN">%1$s</xliff:g>"</string>
    <string name="alarm_template_far" msgid="4242179982586714810">"pada <xliff:g id="WHEN">%1$s</xliff:g>"</string>
    <string name="accessibility_quick_settings_detail" msgid="2579369091672902101">"Setelan Cepat, <xliff:g id="TITLE">%s</xliff:g>."</string>
    <string name="accessibility_status_bar_hotspot" msgid="4099381329956402865">"Hotspot"</string>
    <string name="accessibility_managed_profile" msgid="6613641363112584120">"Profil kerja"</string>
    <string name="tuner_warning_title" msgid="7094689930793031682">"Tidak semua orang menganggapnya baik"</string>
    <string name="tuner_warning" msgid="8730648121973575701">"Penyetel Antarmuka Pengguna Sistem memberikan cara tambahan untuk mengubah dan menyesuaikan antarmuka pengguna Android. Fitur eksperimental ini dapat berubah, rusak, atau menghilang dalam rilis di masa mendatang. Lanjutkan dengan hati-hati."</string>
    <string name="tuner_persistent_warning" msgid="8597333795565621795">"Fitur eksperimental ini dapat berubah, rusak, atau menghilang dalam rilis di masa mendatang. Lanjutkan dengan hati-hati."</string>
    <string name="got_it" msgid="2239653834387972602">"Mengerti"</string>
    <string name="tuner_toast" msgid="603429811084428439">"Selamat! Penyetel Antarmuka Pengguna Sistem telah ditambahkan ke Setelan"</string>
    <string name="remove_from_settings" msgid="8389591916603406378">"Hapus dari Setelan"</string>
    <string name="remove_from_settings_prompt" msgid="6069085993355887748">"Hapus Penyetel Antarmuka Pengguna Sistem dari Setelan dan berhenti menggunakan semua fiturnya?"</string>
    <string name="activity_not_found" msgid="348423244327799974">"Aplikasi tidak dipasang di perangkat"</string>
    <string name="clock_seconds" msgid="7689554147579179507">"Tampilkan detik jam"</string>
    <string name="clock_seconds_desc" msgid="6282693067130470675">"Tampilkan detik jam di bilah status. Dapat memengaruhi masa pakai baterai."</string>
    <string name="qs_rearrange" msgid="8060918697551068765">"Atur Ulang Setelan Cepat"</string>
    <string name="show_brightness" msgid="6613930842805942519">"Tampilkan kecerahan di Setelan Cepat"</string>
    <string name="experimental" msgid="6198182315536726162">"Eksperimental"</string>
    <string name="enable_bluetooth_title" msgid="5027037706500635269">"Aktifkan Bluetooth?"</string>
    <string name="enable_bluetooth_message" msgid="9106595990708985385">"Untuk menghubungkan keyboard dengan tablet, terlebih dahulu aktifkan Bluetooth."</string>
    <string name="enable_bluetooth_confirmation_ok" msgid="6258074250948309715">"Aktifkan"</string>
    <string name="show_silently" msgid="6841966539811264192">"Tampilkan notifikasi tanpa suara"</string>
    <string name="block" msgid="2734508760962682611">"Blokir semua notifikasi"</string>
    <string name="do_not_silence" msgid="6878060322594892441">"Jangan bisukan"</string>
    <string name="do_not_silence_block" msgid="4070647971382232311">"Jangan bisukan atau blokir"</string>
    <string name="tuner_full_importance_settings" msgid="3207312268609236827">"Kontrol notifikasi daya"</string>
    <string name="tuner_full_importance_settings_on" msgid="7545060756610299966">"Aktif"</string>
    <string name="tuner_full_importance_settings_off" msgid="8208165412614935229">"Nonaktif"</string>
    <string name="power_notification_controls_description" msgid="4372459941671353358">"Dengan kontrol notifikasi daya, Anda dapt menyetel level kepentingan notifikasi aplikasi dari 0 sampai 5. \n\n"<b>"Level 5"</b>" \n- Muncul di atas daftar notifikasi \n- Izinkan interupsi layar penuh \n- Selalu intip pesan \n\n"<b>"Level 4"</b>" \n- Jangan interupsi layar penuh \n- Selalu intip pesan \n\n"<b>"Level 3"</b>" \n- Jangan interupsi layar penuh \n- Tak pernah intip pesan \n\n"<b>"Level 2"</b>" \n- Jangan interupsi layar penuh \n- Tak pernah intip pesan \n- Tanpa suara dan getaran \n\n"<b>"Level 1"</b>" \n- Jangan interupsi layar penuh \n- Tak pernah intip pesan \n- Tanpa suara atau getaran \n- Sembunyikan dari layar kunci dan bilah status \n- Muncul di bawah daftar notifikasi \n\n"<b>"Level 0"</b>" \n- Blokir semua notifikasi dari aplikasi"</string>
    <string name="notification_header_default_channel" msgid="7506845022070889909">"Notifikasi"</string>
    <string name="notification_channel_disabled" msgid="2139193533791840539">"Anda tidak akan mendapatkan notifikasi ini lagi"</string>
    <string name="notification_num_channels" msgid="2048144408999179471">"<xliff:g id="NUMBER">%d</xliff:g> kategori notifikasi"</string>
    <string name="notification_default_channel_desc" msgid="2506053815870808359">"Aplikasi ini tidak memiliki kategori notifikasi"</string>
    <string name="notification_unblockable_desc" msgid="3561016061737896906">"Notifikasi dari aplikasi ini tidak dapat dinonaktifkan"</string>
    <plurals name="notification_num_channels_desc" formatted="false" msgid="5492793452274077663">
      <item quantity="other">1 dari <xliff:g id="NUMBER_1">%d</xliff:g> kategori notifikasi dari aplikasi ini</item>
      <item quantity="one">1 dari <xliff:g id="NUMBER_0">%d</xliff:g> kategori notifikasi dari aplikasi ini</item>
    </plurals>
    <string name="notification_channels_list_desc_2" msgid="6214732715833946441">"<xliff:g id="CHANNEL_NAME_1">%1$s</xliff:g>, <xliff:g id="CHANNEL_NAME_2">%2$s</xliff:g>"</string>
    <plurals name="notification_channels_list_desc_2_and_others" formatted="false" msgid="2747813553355336157">
      <item quantity="other"><xliff:g id="CHANNEL_NAME_1_3">%1$s</xliff:g>, <xliff:g id="CHANNEL_NAME_2_4">%2$s</xliff:g>, dan <xliff:g id="NUMBER_5">%3$d</xliff:g> lainnya</item>
      <item quantity="one"><xliff:g id="CHANNEL_NAME_1_0">%1$s</xliff:g>, <xliff:g id="CHANNEL_NAME_2_1">%2$s</xliff:g>, dan <xliff:g id="NUMBER_2">%3$d</xliff:g> lainnya</item>
    </plurals>
    <string name="notification_channel_controls_opened_accessibility" msgid="6553950422055908113">"Kontrol notifikasi untuk <xliff:g id="APP_NAME">%1$s</xliff:g> dibuka"</string>
    <string name="notification_channel_controls_closed_accessibility" msgid="7521619812603693144">"Kontrol notifikasi untuk <xliff:g id="APP_NAME">%1$s</xliff:g> ditutup"</string>
    <string name="notification_channel_switch_accessibility" msgid="3420796005601900717">"Izinkan notifikasi dari saluran ini"</string>
    <string name="notification_all_categories" msgid="5407190218055113282">"Semua Kategori"</string>
    <string name="notification_more_settings" msgid="816306283396553571">"Setelan lainnya"</string>
    <string name="notification_app_settings" msgid="3743278649182392015">"Sesuaikan: <xliff:g id="SUB_CATEGORY">%1$s</xliff:g>"</string>
    <string name="notification_done" msgid="5279426047273930175">"Selesai"</string>
    <string name="notification_menu_accessibility" msgid="2046162834248888553">"<xliff:g id="APP_NAME">%1$s</xliff:g> <xliff:g id="MENU_DESCRIPTION">%2$s</xliff:g>"</string>
    <string name="notification_menu_gear_description" msgid="2204480013726775108">"kontrol notifikasi"</string>
    <string name="notification_menu_snooze_description" msgid="3653669438131034525">"opsi tunda notifikasi"</string>
    <string name="snooze_undo" msgid="6074877317002985129">"URUNG"</string>
    <string name="snoozed_for_time" msgid="2390718332980204462">"Ditunda selama <xliff:g id="TIME_AMOUNT">%1$s</xliff:g>"</string>
    <plurals name="snoozeHourOptions" formatted="false" msgid="2124335842674413030">
      <item quantity="other">%d jam</item>
      <item quantity="one">%d jam</item>
    </plurals>
    <plurals name="snoozeMinuteOptions" formatted="false" msgid="4127251700591510196">
      <item quantity="other">%d menit</item>
      <item quantity="one">%d menit</item>
    </plurals>
    <string name="battery_panel_title" msgid="7944156115535366613">"Pemakaian baterai"</string>
    <string name="battery_detail_charging_summary" msgid="1279095653533044008">"Penghemat Baterai tidak tersedia selama pengisian daya"</string>
    <string name="battery_detail_switch_title" msgid="6285872470260795421">"Penghemat Baterai"</string>
    <string name="battery_detail_switch_summary" msgid="9049111149407626804">"Mengurangi performa dan data latar belakang"</string>
    <string name="keyboard_key_button_template" msgid="6230056639734377300">"Tombol <xliff:g id="NAME">%1$s</xliff:g>"</string>
    <string name="keyboard_key_home" msgid="2243500072071305073">"Home"</string>
    <string name="keyboard_key_back" msgid="2337450286042721351">"Back"</string>
    <string name="keyboard_key_dpad_up" msgid="5584144111755734686">"Up"</string>
    <string name="keyboard_key_dpad_down" msgid="7331518671788337815">"Down"</string>
    <string name="keyboard_key_dpad_left" msgid="1346446024676962251">"Left"</string>
    <string name="keyboard_key_dpad_right" msgid="3317323247127515341">"Right"</string>
    <string name="keyboard_key_dpad_center" msgid="2566737770049304658">"Center"</string>
    <string name="keyboard_key_tab" msgid="3871485650463164476">"Tab"</string>
    <string name="keyboard_key_space" msgid="2499861316311153293">"Space"</string>
    <string name="keyboard_key_enter" msgid="5739632123216118137">"Enter"</string>
    <string name="keyboard_key_backspace" msgid="1559580097512385854">"Backspace"</string>
    <string name="keyboard_key_media_play_pause" msgid="3861975717393887428">"Play/Pause"</string>
    <string name="keyboard_key_media_stop" msgid="2859963958595908962">"Stop"</string>
    <string name="keyboard_key_media_next" msgid="1894394911630345607">"Next"</string>
    <string name="keyboard_key_media_previous" msgid="4256072387192967261">"Previous"</string>
    <string name="keyboard_key_media_rewind" msgid="2654808213360820186">"Rewind"</string>
    <string name="keyboard_key_media_fast_forward" msgid="3849417047738200605">"Fast Forward"</string>
    <string name="keyboard_key_page_up" msgid="5654098530106845603">"Page Up"</string>
    <string name="keyboard_key_page_down" msgid="8720502083731906136">"Page Down"</string>
    <string name="keyboard_key_forward_del" msgid="1391451334716490176">"Delete"</string>
    <string name="keyboard_key_move_home" msgid="2765693292069487486">"Home"</string>
    <string name="keyboard_key_move_end" msgid="5901174332047975247">"End"</string>
    <string name="keyboard_key_insert" msgid="8530501581636082614">"Insert"</string>
    <string name="keyboard_key_num_lock" msgid="5052537581246772117">"Num Lock"</string>
    <string name="keyboard_key_numpad_template" msgid="8729216555174634026">"Numpad <xliff:g id="NAME">%1$s</xliff:g>"</string>
    <string name="keyboard_shortcut_group_system" msgid="6472647649616541064">"Sistem"</string>
    <string name="keyboard_shortcut_group_system_home" msgid="3054369431319891965">"Layar Utama"</string>
    <string name="keyboard_shortcut_group_system_recents" msgid="3154851905021926744">"Terbaru"</string>
    <string name="keyboard_shortcut_group_system_back" msgid="2207004531216446378">"Kembali"</string>
    <string name="keyboard_shortcut_group_system_notifications" msgid="8366964080041773224">"Notifikasi"</string>
    <string name="keyboard_shortcut_group_system_shortcuts_helper" msgid="4892255911160332762">"Pintasan Keyboard"</string>
    <string name="keyboard_shortcut_group_system_switch_input" msgid="2334164096341310324">"Beralih metode masukan"</string>
    <string name="keyboard_shortcut_group_applications" msgid="9129465955073449206">"Aplikasi"</string>
    <string name="keyboard_shortcut_group_applications_assist" msgid="9095441910537146013">"Bantuan"</string>
    <string name="keyboard_shortcut_group_applications_browser" msgid="6465985474000766533">"Browser"</string>
    <string name="keyboard_shortcut_group_applications_contacts" msgid="2064197111278436375">"Kontak"</string>
    <string name="keyboard_shortcut_group_applications_email" msgid="6257036897441939004">"Email"</string>
    <string name="keyboard_shortcut_group_applications_sms" msgid="638701213803242744">"SMS"</string>
    <string name="keyboard_shortcut_group_applications_music" msgid="4775559515850922780">"Musik"</string>
    <string name="keyboard_shortcut_group_applications_youtube" msgid="6555453761294723317">"YouTube"</string>
    <string name="keyboard_shortcut_group_applications_calendar" msgid="9043614299194991263">"Kalender"</string>
    <string name="tuner_full_zen_title" msgid="4540823317772234308">"Tampilkan dengan kontrol volume"</string>
    <string name="volume_and_do_not_disturb" msgid="3373784330208603030">"Jangan ganggu"</string>
    <string name="volume_dnd_silent" msgid="4363882330723050727">"Pintasan tombol volume"</string>
    <string name="volume_up_silent" msgid="7141255269783588286">"Keluar dari mode jangan ganggu di tombol keraskan volume"</string>
    <string name="battery" msgid="7498329822413202973">"Baterai"</string>
    <string name="clock" msgid="7416090374234785905">"Jam"</string>
    <string name="headset" msgid="4534219457597457353">"Headset"</string>
    <string name="accessibility_status_bar_headphones" msgid="9156307120060559989">"Headphone terhubung"</string>
    <string name="accessibility_status_bar_headset" msgid="8666419213072449202">"Headset terhubung"</string>
    <string name="data_saver" msgid="5037565123367048522">"Penghemat Data"</string>
    <string name="accessibility_data_saver_on" msgid="8454111686783887148">"Penghemat Data aktif"</string>
    <string name="accessibility_data_saver_off" msgid="8841582529453005337">"Penghemat Data nonaktif"</string>
    <string name="switch_bar_on" msgid="1142437840752794229">"Aktif"</string>
    <string name="switch_bar_off" msgid="8803270596930432874">"Nonaktif"</string>
    <string name="nav_bar" msgid="1993221402773877607">"Bilah navigasi"</string>
    <string name="nav_bar_layout" msgid="3664072994198772020">"Tata Letak"</string>
    <string name="left_nav_bar_button_type" msgid="8555981238887546528">"Jenis tombol ekstra kiri"</string>
    <string name="right_nav_bar_button_type" msgid="2481056627065649656">"Jenis tombol ekstra kanan"</string>
    <string name="nav_bar_default" msgid="8587114043070993007">"(default)"</string>
  <string-array name="nav_bar_buttons">
    <item msgid="1545641631806817203">"Papan klip"</item>
    <item msgid="5742013440802239414">"Kode tombol"</item>
    <item msgid="8802889973626281575">"Pengalih keyboard"</item>
    <item msgid="8175437057325747277">"Tidak ada"</item>
  </string-array>
  <string-array name="nav_bar_layouts">
    <item msgid="8077901629964902399">"Biasa"</item>
    <item msgid="8256205964297588988">"Rapat"</item>
    <item msgid="8719936228094005878">"Condong ke kiri"</item>
    <item msgid="586019486955594690">"Condong ke kanan"</item>
  </string-array>
    <string name="menu_ime" msgid="4998010205321292416">"Pengalih keyboard"</string>
    <string name="save" msgid="2311877285724540644">"Simpan"</string>
    <string name="reset" msgid="2448168080964209908">"Setel ulang"</string>
    <string name="adjust_button_width" msgid="6138616087197632947">"Sesuaikan lebar tombol"</string>
    <string name="clipboard" msgid="1313879395099896312">"Papan klip"</string>
    <string name="accessibility_key" msgid="5701989859305675896">"Tombol navigasi khusus"</string>
    <string name="left_keycode" msgid="2010948862498918135">"Kode tombol kiri"</string>
    <string name="right_keycode" msgid="708447961000848163">"Kode tombol kanan"</string>
    <string name="left_icon" msgid="3096287125959387541">"Ikon kiri"</string>
    <string name="right_icon" msgid="3952104823293824311">"Ikon kanan"</string>
    <string name="drag_to_add_tiles" msgid="7058945779098711293">"Seret untuk menambahkan ubin"</string>
    <string name="drag_to_remove_tiles" msgid="3361212377437088062">"Seret ke sini untuk menghapus"</string>
    <string name="qs_edit" msgid="2232596095725105230">"Edit"</string>
    <string name="tuner_time" msgid="6572217313285536011">"Waktu"</string>
  <string-array name="clock_options">
    <item msgid="5965318737560463480">"Tampilkan jam, menit, dan detik"</item>
    <item msgid="1427801730816895300">"Tampilkan jam dan menit (default)"</item>
    <item msgid="3830170141562534721">"Jangan tampilkan ikon ini"</item>
  </string-array>
  <string-array name="battery_options">
    <item msgid="3160236755818672034">"Selalu tampilkan persentase"</item>
    <item msgid="2139628951880142927">"Tampilkan persentase saat mengisi daya (default)"</item>
    <item msgid="3327323682209964956">"Jangan tampilkan ikon ini"</item>
  </string-array>
    <string name="other" msgid="4060683095962566764">"Lainnya"</string>
    <string name="accessibility_divider" msgid="5903423481953635044">"Pembagi layar terpisah"</string>
    <string name="accessibility_action_divider_left_full" msgid="2801570521881574972">"Layar penuh di kiri"</string>
    <string name="accessibility_action_divider_left_70" msgid="3612060638991687254">"Kiri 70%"</string>
    <string name="accessibility_action_divider_left_50" msgid="1248083470322193075">"Kiri 50%"</string>
    <string name="accessibility_action_divider_left_30" msgid="543324403127069386">"Kiri 30%"</string>
    <string name="accessibility_action_divider_right_full" msgid="4639381073802030463">"Layar penuh di kanan"</string>
    <string name="accessibility_action_divider_top_full" msgid="5357010904067731654">"Layar penuh di atas"</string>
    <string name="accessibility_action_divider_top_70" msgid="5090779195650364522">"Atas 70%"</string>
    <string name="accessibility_action_divider_top_50" msgid="6385859741925078668">"Atas 50%"</string>
    <string name="accessibility_action_divider_top_30" msgid="6201455163864841205">"Atas 30%"</string>
    <string name="accessibility_action_divider_bottom_full" msgid="301433196679548001">"Layar penuh di bawah"</string>
    <string name="accessibility_qs_edit_tile_label" msgid="8374924053307764245">"Posisi <xliff:g id="POSITION">%1$d</xliff:g>, <xliff:g id="TILE_NAME">%2$s</xliff:g>. Ketuk dua kali untuk mengedit."</string>
    <string name="accessibility_qs_edit_add_tile_label" msgid="8133209638023882667">"<xliff:g id="TILE_NAME">%1$s</xliff:g>. Ketuk dua kali untuk menambahkan."</string>
    <string name="accessibility_qs_edit_position_label" msgid="5055306305919289819">"Posisi <xliff:g id="POSITION">%1$d</xliff:g>. Ketuk dua kali untuk memilih."</string>
    <string name="accessibility_qs_edit_move_tile" msgid="2461819993780159542">"Pindahkan <xliff:g id="TILE_NAME">%1$s</xliff:g>"</string>
    <string name="accessibility_qs_edit_remove_tile" msgid="7484493384665907197">"Hapus <xliff:g id="TILE_NAME">%1$s</xliff:g>"</string>
    <string name="accessibility_qs_edit_tile_added" msgid="8050200862063548309">"<xliff:g id="TILE_NAME">%1$s</xliff:g> ditambahkan ke posisi <xliff:g id="POSITION">%2$d</xliff:g>"</string>
    <string name="accessibility_qs_edit_tile_removed" msgid="8584304916627913440">"<xliff:g id="TILE_NAME">%1$s</xliff:g> dihapus"</string>
    <string name="accessibility_qs_edit_tile_moved" msgid="4343693412689365038">"<xliff:g id="TILE_NAME">%1$s</xliff:g> dpindahkan ke posisi <xliff:g id="POSITION">%2$d</xliff:g>"</string>
    <string name="accessibility_desc_quick_settings_edit" msgid="8073587401747016103">"Editor setelan cepat."</string>
    <string name="accessibility_desc_notification_icon" msgid="8352414185263916335">"Notifikasi <xliff:g id="ID_1">%1$s</xliff:g>: <xliff:g id="ID_2">%2$s</xliff:g>"</string>
    <string name="dock_forced_resizable" msgid="5914261505436217520">"Aplikasi mungkin tidak berfungsi dengan layar terpisah."</string>
    <string name="dock_non_resizeble_failed_to_dock_text" msgid="3871617304250207291">"App tidak mendukung layar terpisah."</string>
    <string name="forced_resizable_secondary_display" msgid="4230857851756391925">"Aplikasi mungkin tidak berfungsi pada layar sekunder."</string>
    <string name="activity_launch_on_secondary_display_failed_text" msgid="7793821742158306742">"Aplikasi tidak mendukung peluncuran pada layar sekunder."</string>
    <string name="accessibility_quick_settings_settings" msgid="6132460890024942157">"Buka setelan."</string>
    <string name="accessibility_quick_settings_expand" msgid="2375165227880477530">"Buka setelan cepat."</string>
    <string name="accessibility_quick_settings_collapse" msgid="1792625797142648105">"Tutup setelan cepat."</string>
    <string name="accessibility_quick_settings_alarm_set" msgid="1863000242431528676">"Alarm disetel."</string>
    <string name="accessibility_quick_settings_user" msgid="1567445362870421770">"Masuk sebagai <xliff:g id="ID_1">%s</xliff:g>"</string>
    <string name="accessibility_quick_settings_no_internet" msgid="31890692343084075">"Tidak ada internet."</string>
    <string name="accessibility_quick_settings_open_details" msgid="4230931801728005194">"Buka detail."</string>
    <string name="accessibility_quick_settings_open_settings" msgid="7806613775728380737">"Buka setelan <xliff:g id="ID_1">%s</xliff:g>."</string>
    <string name="accessibility_quick_settings_edit" msgid="7839992848995240393">"Edit urutan setelan."</string>
    <string name="accessibility_quick_settings_page" msgid="5032979051755200721">"Halaman <xliff:g id="ID_1">%1$d</xliff:g> dari <xliff:g id="ID_2">%2$d</xliff:g>"</string>
    <string name="tuner_lock_screen" msgid="5755818559638850294">"Layar kunci"</string>
    <string name="pip_phone_expand" msgid="5889780005575693909">"Luaskan"</string>
    <string name="pip_phone_minimize" msgid="1079119422589131792">"Minimalkan"</string>
    <string name="pip_phone_close" msgid="8416647892889710330">"Tutup"</string>
    <string name="pip_phone_dismiss_hint" msgid="6351678169095923899">"Seret ke bawah untuk menutup"</string>
    <string name="pip_menu_title" msgid="3328510504196964712">"Menu picture in picture"</string>
    <string name="pip_notification_title" msgid="3204024940158161322">"<xliff:g id="NAME">%s</xliff:g> adalah picture-in-picture"</string>
<<<<<<< HEAD
    <string name="pip_notification_message" msgid="4171698133469539591">"Jika Anda tidak ingin <xliff:g id="NAME">%s</xliff:g> menggunakan fitur ini, tap untuk membuka setelan dan menonaktifkannya."</string>
=======
    <string name="pip_notification_message" msgid="5619512781514343311">"Jika Anda tidak ingin <xliff:g id="NAME">%s</xliff:g> menggunakan fitur ini, tap untuk membuka setelan dan menonaktifkannya."</string>
>>>>>>> 98e12851
    <string name="pip_play" msgid="1417176722760265888">"Putar"</string>
    <string name="pip_pause" msgid="8881063404466476571">"Jeda"</string>
    <string name="pip_skip_to_next" msgid="1948440006726306284">"Lewati ke berikutnya"</string>
    <string name="pip_skip_to_prev" msgid="1955311326688637914">"Lewati ke sebelumnya"</string>
    <string name="thermal_shutdown_title" msgid="4458304833443861111">"Ponsel dimatikan karena panas"</string>
    <string name="thermal_shutdown_message" msgid="9006456746902370523">"Ponsel kini berfungsi normal"</string>
    <string name="thermal_shutdown_dialog_message" msgid="566347880005304139">"Ponsel menjadi terlalu panas, jadi dimatikan untuk mendinginkan. Ponsel kini berfungsi normal.\n\nPonsel dapat menjadi terlalu panas jika Anda:\n	• Menggunakan aplikasi yang menggunakan sumber daya secara intensif (seperti aplikasi game, video, atau navigasi)\n	• Mendownload atau mengupload file besar\n	• Menggunakan ponsel dalam suhu tinggi"</string>
    <string name="high_temp_title" msgid="4589508026407318374">"Ponsel menjadi hangat"</string>
    <string name="high_temp_notif_message" msgid="5642466103153429279">"Beberapa fitur dibatasi saat ponsel mendingin"</string>
    <string name="high_temp_dialog_message" msgid="6840700639374113553">"Ponsel akan otomatis mencoba mendingin. Anda tetap dapat menggunakan ponsel, tetapi mungkin berjalan lebih lambat.\n\nSetelah dingin, ponsel akan berjalan seperti biasa."</string>
    <string name="lockscreen_shortcut_left" msgid="2182769107618938629">"Pintasan kiri"</string>
    <string name="lockscreen_shortcut_right" msgid="3328683699505226536">"Pintasan kanan"</string>
    <string name="lockscreen_unlock_left" msgid="2043092136246951985">"Pintasan kiri juga membuka kunci"</string>
    <string name="lockscreen_unlock_right" msgid="1529992940510318775">"Pintasan kanan juga membuka kunci"</string>
    <string name="lockscreen_none" msgid="4783896034844841821">"Tidak ada"</string>
    <string name="tuner_launch_app" msgid="1527264114781925348">"Luncurkan <xliff:g id="APP">%1$s</xliff:g>"</string>
    <string name="tuner_other_apps" msgid="4726596850501162493">"Aplikasi lainnya"</string>
    <string name="tuner_circle" msgid="2340998864056901350">"Lingkaran"</string>
    <string name="tuner_plus" msgid="6792960658533229675">"Plus"</string>
    <string name="tuner_minus" msgid="4806116839519226809">"Minus"</string>
    <string name="tuner_left" msgid="8404287986475034806">"Kiri"</string>
    <string name="tuner_right" msgid="6222734772467850156">"Kanan"</string>
    <string name="tuner_menu" msgid="191640047241552081">"Menu"</string>
    <string name="tuner_app" msgid="3507057938640108777">"Aplikasi <xliff:g id="APP">%1$s</xliff:g>"</string>
    <string name="notification_channel_alerts" msgid="4496839309318519037">"Notifikasi"</string>
    <string name="notification_channel_screenshot" msgid="6314080179230000938">"Screenshot"</string>
    <string name="notification_channel_general" msgid="4525309436693914482">"Pesan Umum"</string>
    <string name="notification_channel_storage" msgid="3077205683020695313">"Penyimpanan"</string>
    <string name="instant_apps" msgid="6647570248119804907">"Aplikasi Instan"</string>
    <string name="instant_apps_message" msgid="8116608994995104836">"Aplikasi instan tidak perlu diinstal."</string>
    <string name="app_info" msgid="6856026610594615344">"Info aplikasi"</string>
    <string name="go_to_web" msgid="1106022723459948514">"Buka di web"</string>
    <string name="mobile_data" msgid="7094582042819250762">"Data seluler"</string>
    <string name="wifi_is_off" msgid="1838559392210456893">"Wi-Fi nonaktif"</string>
    <string name="bt_is_off" msgid="2640685272289706392">"Bluetooth nonaktif"</string>
    <string name="dnd_is_off" msgid="6167780215212497572">"Fitur Jangan Ganggu nonaktif"</string>
    <string name="qs_dnd_prompt_auto_rule" msgid="862559028345233052">"Mode Jangan Ganggu diaktifkan oleh aturan otomatis (<xliff:g id="ID_1">%s</xliff:g>)."</string>
    <string name="qs_dnd_prompt_app" msgid="7978037419334156034">"Mode Jangan Ganggu diaktifkan oleh aplikasi (<xliff:g id="ID_1">%s</xliff:g>)."</string>
    <string name="qs_dnd_prompt_auto_rule_app" msgid="2599343675391111951">"Mode Jangan Ganggu diaktifkan oleh aturan otomatis atau aplikasi."</string>
    <string name="qs_dnd_until" msgid="3469471136280079874">"Hingga <xliff:g id="ID_1">%s</xliff:g>"</string>
    <string name="qs_dnd_keep" msgid="1825009164681928736">"Simpan"</string>
    <string name="qs_dnd_replace" msgid="8019520786644276623">"Ganti"</string>
    <string name="running_foreground_services_title" msgid="381024150898615683">"Aplikasi yang sedang berjalan di latar belakang"</string>
    <string name="running_foreground_services_msg" msgid="6326247670075574355">"Tap untuk melihat detail penggunaan baterai dan data"</string>
    <string name="data_usage_disable_mobile" msgid="5116269981510015864">"Nonaktifkan data seluler?"</string>
</resources><|MERGE_RESOLUTION|>--- conflicted
+++ resolved
@@ -298,7 +298,7 @@
     <string name="quick_settings_wifi_off_label" msgid="7558778100843885864">"Wi-Fi Mati"</string>
     <string name="quick_settings_wifi_on_label" msgid="7607810331387031235">"Wi-Fi Aktif"</string>
     <string name="quick_settings_wifi_detail_empty_text" msgid="269990350383909226">"Tidak ada jaringan Wi-Fi yang tersedia"</string>
-    <string name="quick_settings_cast_title" msgid="7709016546426454729">"Cast"</string>
+    <string name="quick_settings_cast_title" msgid="7709016546426454729">"Transmisi"</string>
     <string name="quick_settings_casting" msgid="6601710681033353316">"Melakukan transmisi"</string>
     <string name="quick_settings_cast_device_default_name" msgid="5367253104742382945">"Perangkat tanpa nama"</string>
     <string name="quick_settings_cast_device_default_description" msgid="2484573682378634413">"Siap melakukan transmisi"</string>
@@ -353,13 +353,8 @@
     <string name="description_target_search" msgid="3091587249776033139">"Telusuri"</string>
     <string name="description_direction_up" msgid="7169032478259485180">"Geser ke atas untuk <xliff:g id="TARGET_DESCRIPTION">%s</xliff:g>."</string>
     <string name="description_direction_left" msgid="7207478719805562165">"Geser ke kiri untuk <xliff:g id="TARGET_DESCRIPTION">%s</xliff:g>."</string>
-<<<<<<< HEAD
-    <string name="zen_priority_introduction" msgid="7577965386868311310">"Anda tidak akan terganggu oleh suara dan getaran, kecuali dari alarm, pengingat, acara, dan penelepon yang Anda tentukan. Anda akan tetap mendengar apa pun yang telah dipilih untuk diputar, termasuk musik, video, dan game."</string>
-    <string name="zen_alarms_introduction" msgid="7034415210361973827">"Anda tidak akan terganggu oleh suara dan getaran, kecuali dari alarm. Anda akan tetap mendengar apa pun yang telah dipilih untuk diputar, termasuk musik, video, dan game."</string>
-=======
     <string name="zen_priority_introduction" msgid="1149025108714420281">"Anda tidak akan terganggu oleh suara dan getaran, kecuali dari alarm, pengingat, acara, dan penelepon yang Anda tentukan. Anda akan tetap mendengar apa pun yang telah dipilih untuk diputar, termasuk musik, video, dan game."</string>
     <string name="zen_alarms_introduction" msgid="4934328096749380201">"Anda tidak akan terganggu oleh suara dan getaran, kecuali dari alarm. Anda akan tetap mendengar apa pun yang telah dipilih untuk diputar, termasuk musik, video, dan game."</string>
->>>>>>> 98e12851
     <string name="zen_priority_customize_button" msgid="7948043278226955063">"Sesuaikan"</string>
     <string name="zen_silence_introduction_voice" msgid="3948778066295728085">"SEMUA suara dan getaran, termasuk dari alarm, musik, video, dan game akan diblokir. Anda tetap dapat melakukan panggilan telepon."</string>
     <string name="zen_silence_introduction" msgid="3137882381093271568">"SEMUA suara dan getaran, termasuk dari alarm, musik, video, dan game akan diblokir."</string>
@@ -733,11 +728,7 @@
     <string name="pip_phone_dismiss_hint" msgid="6351678169095923899">"Seret ke bawah untuk menutup"</string>
     <string name="pip_menu_title" msgid="3328510504196964712">"Menu picture in picture"</string>
     <string name="pip_notification_title" msgid="3204024940158161322">"<xliff:g id="NAME">%s</xliff:g> adalah picture-in-picture"</string>
-<<<<<<< HEAD
-    <string name="pip_notification_message" msgid="4171698133469539591">"Jika Anda tidak ingin <xliff:g id="NAME">%s</xliff:g> menggunakan fitur ini, tap untuk membuka setelan dan menonaktifkannya."</string>
-=======
     <string name="pip_notification_message" msgid="5619512781514343311">"Jika Anda tidak ingin <xliff:g id="NAME">%s</xliff:g> menggunakan fitur ini, tap untuk membuka setelan dan menonaktifkannya."</string>
->>>>>>> 98e12851
     <string name="pip_play" msgid="1417176722760265888">"Putar"</string>
     <string name="pip_pause" msgid="8881063404466476571">"Jeda"</string>
     <string name="pip_skip_to_next" msgid="1948440006726306284">"Lewati ke berikutnya"</string>
@@ -782,5 +773,4 @@
     <string name="qs_dnd_replace" msgid="8019520786644276623">"Ganti"</string>
     <string name="running_foreground_services_title" msgid="381024150898615683">"Aplikasi yang sedang berjalan di latar belakang"</string>
     <string name="running_foreground_services_msg" msgid="6326247670075574355">"Tap untuk melihat detail penggunaan baterai dan data"</string>
-    <string name="data_usage_disable_mobile" msgid="5116269981510015864">"Nonaktifkan data seluler?"</string>
 </resources>