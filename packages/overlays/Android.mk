--- conflicted
+++ resolved
@@ -17,39 +17,37 @@
 
 LOCAL_MODULE := frameworks-base-overlays
 LOCAL_REQUIRED_MODULES := \
-	AccentColorBlackOverlay \
-	AccentColorCinnamonOverlay \
-	AccentColorOceanOverlay \
-	AccentColorOrchidOverlay \
-	AccentColorSpaceOverlay \
-	AccentColorGreenOverlay \
-	AccentColorPurpleOverlay \
-	AccentColorPaletteOverlay \
-	AccentColorCarbonOverlay \
-	AccentColorSandOverlay \
-	AccentColorAmethystOverlay \
-	AccentColorAquamarineOverlay \
-	AccentColorTangerineOverlay \
-	DisplayCutoutEmulationCornerOverlay \
-	DisplayCutoutEmulationDoubleOverlay \
+    AccentColorBlackOverlay \
+    AccentColorCinnamonOverlay \
+    AccentColorOceanOverlay \
+    AccentColorOrchidOverlay \
+    AccentColorSpaceOverlay \
+    AccentColorGreenOverlay \
+    AccentColorPurpleOverlay \
+    AccentColorPaletteOverlay \
+    AccentColorCarbonOverlay \
+    AccentColorSandOverlay \
+    AccentColorAmethystOverlay \
+    AccentColorAquamarineOverlay \
+    AccentColorTangerineOverlay \
+    DisplayCutoutEmulationCornerOverlay \
+    DisplayCutoutEmulationDoubleOverlay \
     DisplayCutoutEmulationHoleOverlay \
-	DisplayCutoutEmulationTallOverlay \
-	DisplayCutoutEmulationWaterfallOverlay \
-	FontArbutusSourceOverlay \
-	FontArvoLatoOverlay \
-	FontKaiOverlay \
-	FontRubikRubikOverlay \
-	FontSamOverlay \
-	FontVictorOverlay \
-	IconPackCircularAndroidOverlay \
-	IconPackCircularPixelLauncherOverlay \
-	IconPackCircularPixelThemePickerOverlay \
-	IconPackCircularSettingsOverlay \
-	IconPackCircularSystemUIOverlay \
-<<<<<<< HEAD
-=======
-	IconPackCircularThemePickerOverlay \
-	IconPackVictorAndroidOverlay \
+    DisplayCutoutEmulationTallOverlay \
+    DisplayCutoutEmulationWaterfallOverlay \
+    FontArbutusSourceOverlay \
+    FontArvoLatoOverlay \
+    FontKaiOverlay \
+    FontRubikRubikOverlay \
+    FontSamOverlay \
+    FontVictorOverlay \
+    IconPackCircularAndroidOverlay \
+    IconPackCircularPixelLauncherOverlay \
+    IconPackCircularPixelThemePickerOverlay \
+    IconPackCircularSettingsOverlay \
+    IconPackCircularSystemUIOverlay \
+    IconPackCircularThemePickerOverlay \
+    IconPackVictorAndroidOverlay \
     IconPackVictorLauncherOverlay \
     IconPackVictorSettingsOverlay \
     IconPackVictorSystemUIOverlay \
@@ -64,29 +62,28 @@
     IconPackKaiSettingsOverlay \
     IconPackKaiSystemUIOverlay \
     IconPackKaiThemePickerOverlay \
->>>>>>> fd32de75
-	IconPackFilledAndroidOverlay \
-	IconPackFilledPixelLauncherOverlay \
-	IconPackFilledPixelThemePickerOverlay \
-	IconPackFilledSettingsOverlay \
-	IconPackFilledSystemUIOverlay \
-	IconPackRoundedAndroidOverlay \
-	IconPackRoundedPixelLauncherOverlay \
-	IconPackRoundedPixelThemePickerOverlay \
-	IconPackRoundedSettingsOverlay \
-	IconPackRoundedSystemUIOverlay \
-	IconShapePebbleOverlay \
-	IconShapeRoundedRectOverlay \
-	IconShapeSquircleOverlay \
-	IconShapeTaperedRectOverlay \
-	IconShapeTeardropOverlay \
-	IconShapeVesselOverlay \
-	NavigationBarMode3ButtonOverlay \
-	NavigationBarModeGesturalOverlay \
-	NavigationBarModeGesturalOverlayNarrowBack \
-	NavigationBarModeGesturalOverlayWideBack \
-	NavigationBarModeGesturalOverlayExtraWideBack \
-	preinstalled-packages-platform-overlays.xml
+    IconPackFilledAndroidOverlay \
+    IconPackFilledPixelLauncherOverlay \
+    IconPackFilledPixelThemePickerOverlay \
+    IconPackFilledSettingsOverlay \
+    IconPackFilledSystemUIOverlay \
+    IconPackRoundedAndroidOverlay \
+    IconPackRoundedPixelLauncherOverlay \
+    IconPackRoundedPixelThemePickerOverlay \
+    IconPackRoundedSettingsOverlay \
+    IconPackRoundedSystemUIOverlay \
+    IconShapePebbleOverlay \
+    IconShapeRoundedRectOverlay \
+    IconShapeSquircleOverlay \
+    IconShapeTaperedRectOverlay \
+    IconShapeTeardropOverlay \
+    IconShapeVesselOverlay \
+    NavigationBarMode3ButtonOverlay \
+    NavigationBarModeGesturalOverlay \
+    NavigationBarModeGesturalOverlayNarrowBack \
+    NavigationBarModeGesturalOverlayWideBack \
+    NavigationBarModeGesturalOverlayExtraWideBack \
+    preinstalled-packages-platform-overlays.xml
 
 include $(BUILD_PHONY_PACKAGE)
 include $(CLEAR_VARS)
