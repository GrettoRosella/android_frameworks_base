--- conflicted
+++ resolved
@@ -204,11 +204,7 @@
     <string name="tethering_settings_not_available" msgid="6765770438438291012">"Cài đặt chia sẻ kết nối không khả dụng cho người dùng này"</string>
     <string name="apn_settings_not_available" msgid="7873729032165324000">"Cài đặt tên điểm truy cập không khả dụng cho người dùng này"</string>
     <string name="enable_adb" msgid="7982306934419797485">"Gỡ lỗi USB"</string>
-<<<<<<< HEAD
-    <string name="enable_adb_summary" msgid="4881186971746056635">"Chế độ gỡ lỗi khi USB được kết nối"</string>
-=======
     <string name="enable_adb_summary" msgid="4881186971746056635">"Bật chế độ gỡ lỗi khi kết nối USB"</string>
->>>>>>> 46c81b19
     <string name="clear_adb_keys" msgid="4038889221503122743">"Thu hồi ủy quyền gỡ lỗi USB"</string>
     <string name="bugreport_in_power" msgid="7923901846375587241">"Phím tắt báo cáo lỗi"</string>
     <string name="bugreport_in_power_summary" msgid="1778455732762984579">"Hiển thị một nút trong menu nguồn để thêm báo cáo lỗi"</string>
@@ -265,13 +261,8 @@
     <string name="allow_mock_location" msgid="2787962564578664888">"Cho phép vị trí mô phỏng"</string>
     <string name="allow_mock_location_summary" msgid="317615105156345626">"Cho phép vị trí mô phỏng"</string>
     <string name="debug_view_attributes" msgid="6485448367803310384">"Cho phép kiểm tra thuộc tính của chế độ xem"</string>
-<<<<<<< HEAD
-    <string name="mobile_data_always_on_summary" msgid="8149773901431697910">"Luôn giữ cho dữ liệu di động hoạt động, ngay cả khi Wi-Fi đang hoạt động (để chuyển đổi mạng nhanh)."</string>
-    <string name="tethering_hardware_offload_summary" msgid="7726082075333346982">"Sử dụng tăng tốc phần cứng cho chia sẻ kết nối nếu được"</string>
-=======
     <string name="mobile_data_always_on_summary" msgid="8149773901431697910">"Luôn bật dữ liệu di động ngay cả khi Wi-Fi đang hoạt động (để chuyển đổi mạng nhanh)."</string>
     <string name="tethering_hardware_offload_summary" msgid="7726082075333346982">"Sử dụng tính năng tăng tốc phần cứng khi chia sẻ kết nối nếu có"</string>
->>>>>>> 46c81b19
     <string name="adb_warning_title" msgid="6234463310896563253">"Cho phép gỡ lỗi USB?"</string>
     <string name="adb_warning_message" msgid="7316799925425402244">"Gỡ lỗi USB chỉ dành cho mục đích phát triển. Hãy sử dụng tính năng này để sao chép dữ liệu giữa máy tính và thiết bị của bạn, cài đặt ứng dụng trên thiết bị của bạn mà không thông báo và đọc dữ liệu nhật ký."</string>
     <string name="adb_keys_warning_message" msgid="5659849457135841625">"Thu hồi quyền truy cập gỡ lỗi USB từ tất cả máy tính mà bạn đã ủy quyền trước đó?"</string>
