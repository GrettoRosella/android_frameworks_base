--- conflicted
+++ resolved
@@ -571,12 +571,6 @@
      */
     @Deprecated
     public boolean canManageSubscription(Context context, String packageName) {
-<<<<<<< HEAD
-        if (!isEmbedded()) {
-            throw new UnsupportedOperationException("Not an embedded subscription");
-        }
-=======
->>>>>>> c5a675db
         List<UiccAccessRule> allAccessRules = getAllAccessRules();
         if (allAccessRules == null) {
             return false;
@@ -626,27 +620,6 @@
         if (mCarrierConfigAccessRules != null) {
             merged.addAll(Arrays.asList(mCarrierConfigAccessRules));
         }
-<<<<<<< HEAD
-        if (mNativeAccessRules == null) return null;
-        return Arrays.asList(mNativeAccessRules);
-    }
-
-    /**
-     * @return the {@link UiccAccessRule}s that are both stored on Uicc and in carrierConfigs
-     * dictating who is authorized to manage this subscription.
-     * @hide
-     */
-    public @Nullable List<UiccAccessRule> getAllAccessRules() {
-        if (!isEmbedded()) {
-            throw new UnsupportedOperationException("Not an embedded subscription");
-        }
-        List<UiccAccessRule> merged = new ArrayList<>();
-        if (mNativeAccessRules != null) merged.addAll(getAccessRules());
-        if (mCarrierConfigAccessRules != null) {
-            merged.addAll(Arrays.asList(mCarrierConfigAccessRules));
-        }
-=======
->>>>>>> c5a675db
         return merged.isEmpty() ? null : merged;
     }
 
