/*
 * Copyright (C) 2018 The Android Open Source Project
 *
 * Licensed under the Apache License, Version 2.0 (the "License");
 * you may not use this file except in compliance with the License.
 * You may obtain a copy of the License at
 *
 *      http://www.apache.org/licenses/LICENSE-2.0
 *
 * Unless required by applicable law or agreed to in writing, software
 * distributed under the License is distributed on an "AS IS" BASIS,
 * WITHOUT WARRANTIES OR CONDITIONS OF ANY KIND, either express or implied.
 * See the License for the specific language governing permissions and
 * limitations under the License.
 */
package android.telephony.ims;

import android.annotation.NonNull;
import android.annotation.Nullable;
import android.net.Uri;

/**
 * An event that indicates an {@link RcsGroupThread}'s icon was changed. Please see R6-2-5 - GSMA
 * RCC.71 (RCS Universal Profile Service Definition Document)
 *
 * @hide
 */
public final class RcsGroupThreadIconChangedEvent extends RcsGroupThreadEvent {
    private final Uri mNewIcon;

    /**
     * Creates a new {@link RcsGroupThreadIconChangedEvent}. This event is not persisted into
     * storage until {@link RcsMessageStore#persistRcsEvent(RcsEvent)} is called.
     *
     * @param timestamp The timestamp of when this event happened, in milliseconds passed after
     *                  midnight, January 1st, 1970 UTC
     * @param rcsGroupThread The {@link RcsGroupThread} that this event happened on
     * @param originatingParticipant The {@link RcsParticipant} that changed the
     *                               {@link RcsGroupThread}'s icon.
     * @param newIcon {@link Uri} to the new icon of this {@link RcsGroupThread}
     * @see RcsMessageStore#persistRcsEvent(RcsEvent)
     */
    public RcsGroupThreadIconChangedEvent(long timestamp,
            @NonNull RcsGroupThread rcsGroupThread, @NonNull RcsParticipant originatingParticipant,
            @Nullable Uri newIcon) {
        super(timestamp, rcsGroupThread, originatingParticipant);
        mNewIcon = newIcon;
    }

    /**
     * @return Returns the {@link Uri} to the icon of the {@link RcsGroupThread} after this
     * {@link RcsGroupThreadIconChangedEvent} occured.
     */
    @Nullable
    public Uri getNewIcon() {
        return mNewIcon;
    }

    /**
     * Persists the event to the data store.
     *
     * @hide - not meant for public use.
     */
    @Override
    void persist(RcsControllerCall rcsControllerCall) throws RcsMessageStoreException {
        // TODO ensure failure throws
<<<<<<< HEAD
        rcsControllerCall.call(iRcs -> iRcs.createGroupThreadIconChangedEvent(
=======
        rcsControllerCall.call((iRcs, callingPackage) -> iRcs.createGroupThreadIconChangedEvent(
>>>>>>> 5df2e3e7
                getTimestamp(), getRcsGroupThread().getThreadId(),
                getOriginatingParticipant().getId(), mNewIcon, callingPackage));
    }
}<|MERGE_RESOLUTION|>--- conflicted
+++ resolved
@@ -64,11 +64,7 @@
     @Override
     void persist(RcsControllerCall rcsControllerCall) throws RcsMessageStoreException {
         // TODO ensure failure throws
-<<<<<<< HEAD
-        rcsControllerCall.call(iRcs -> iRcs.createGroupThreadIconChangedEvent(
-=======
         rcsControllerCall.call((iRcs, callingPackage) -> iRcs.createGroupThreadIconChangedEvent(
->>>>>>> 5df2e3e7
                 getTimestamp(), getRcsGroupThread().getThreadId(),
                 getOriginatingParticipant().getId(), mNewIcon, callingPackage));
     }
