--- conflicted
+++ resolved
@@ -56,13 +56,9 @@
      */
     @WorkerThread
     public long getFallbackThreadId() throws RcsMessageStoreException {
-<<<<<<< HEAD
-        return mRcsControllerCall.call(iRcs -> iRcs.get1To1ThreadFallbackThreadId(mThreadId));
-=======
         return mRcsControllerCall.call(
                 (iRcs, callingPackage) -> iRcs.get1To1ThreadFallbackThreadId(mThreadId,
                         callingPackage));
->>>>>>> 5df2e3e7
     }
 
     /**
@@ -76,12 +72,8 @@
     @WorkerThread
     public void setFallbackThreadId(long fallbackThreadId) throws RcsMessageStoreException {
         mRcsControllerCall.callWithNoReturn(
-<<<<<<< HEAD
-                iRcs -> iRcs.set1To1ThreadFallbackThreadId(mThreadId, fallbackThreadId));
-=======
                 (iRcs, callingPackage) -> iRcs.set1To1ThreadFallbackThreadId(mThreadId,
                         fallbackThreadId, callingPackage));
->>>>>>> 5df2e3e7
     }
 
     /**
@@ -93,12 +85,8 @@
     public RcsParticipant getRecipient() throws RcsMessageStoreException {
         return new RcsParticipant(
                 mRcsControllerCall,
-<<<<<<< HEAD
-                mRcsControllerCall.call(iRcs -> iRcs.get1To1ThreadOtherParticipantId(mThreadId)));
-=======
                 mRcsControllerCall.call(
                         (iRcs, callingPackage) -> iRcs.get1To1ThreadOtherParticipantId(mThreadId,
                                 callingPackage)));
->>>>>>> 5df2e3e7
     }
 }