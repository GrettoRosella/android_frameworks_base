/*
** Copyright 2007, The Android Open Source Project
**
** Licensed under the Apache License, Version 2.0 (the "License");
** you may not use this file except in compliance with the License.
** You may obtain a copy of the License at
**
**     http://www.apache.org/licenses/LICENSE-2.0
**
** Unless required by applicable law or agreed to in writing, software
** distributed under the License is distributed on an "AS IS" BASIS,
** WITHOUT WARRANTIES OR CONDITIONS OF ANY KIND, either express or implied.
** See the License for the specific language governing permissions and
** limitations under the License.
*/

package com.android.internal.telephony.gsm;

import android.content.Context;
import android.content.pm.PackageManager;
import android.os.AsyncResult;
import android.os.Binder;
import android.os.Handler;
import android.os.Message;
import android.util.Log;

import com.android.internal.telephony.IccConstants;
import com.android.internal.telephony.IccSmsInterfaceManager;
import com.android.internal.telephony.IccUtils;
import com.android.internal.telephony.SMSDispatcher;
import com.android.internal.telephony.SmsRawData;

import java.util.ArrayList;
import java.util.Arrays;
import java.util.HashMap;
import java.util.HashSet;
import java.util.List;
import java.util.Set;

import static android.telephony.SmsManager.STATUS_ON_ICC_FREE;

/**
 * SimSmsInterfaceManager to provide an inter-process communication to
 * access Sms in Sim.
 */
public class SimSmsInterfaceManager extends IccSmsInterfaceManager {
    static final String LOG_TAG = "GSM";
    static final boolean DBG = true;

    private final Object mLock = new Object();
    private boolean mSuccess;
    private List<SmsRawData> mSms;
    private HashMap<Integer, HashSet<String>> mCellBroadcastSubscriptions =
            new HashMap<Integer, HashSet<String>>();

    private static final int EVENT_LOAD_DONE = 1;
    private static final int EVENT_UPDATE_DONE = 2;
    private static final int EVENT_SET_BROADCAST_ACTIVATION_DONE = 3;
    private static final int EVENT_SET_BROADCAST_CONFIG_DONE = 4;
    private static final int SMS_CB_CODE_SCHEME_MIN = 0;
    private static final int SMS_CB_CODE_SCHEME_MAX = 255;

    Handler mHandler = new Handler() {
        @Override
        public void handleMessage(Message msg) {
            AsyncResult ar;

            switch (msg.what) {
                case EVENT_UPDATE_DONE:
                    ar = (AsyncResult) msg.obj;
                    synchronized (mLock) {
                        mSuccess = (ar.exception == null);
                        mLock.notifyAll();
                    }
                    break;
                case EVENT_LOAD_DONE:
                    ar = (AsyncResult)msg.obj;
                    synchronized (mLock) {
                        if (ar.exception == null) {
                            mSms  = buildValidRawData((ArrayList<byte[]>) ar.result);
                        } else {
                            if(DBG) log("Cannot load Sms records");
                            if (mSms != null)
                                mSms.clear();
                        }
                        mLock.notifyAll();
                    }
                    break;
                case EVENT_SET_BROADCAST_ACTIVATION_DONE:
                case EVENT_SET_BROADCAST_CONFIG_DONE:
                    ar = (AsyncResult) msg.obj;
                    synchronized (mLock) {
                        mSuccess = (ar.exception == null);
                        mLock.notifyAll();
                    }
                    break;
            }
        }
    };

    public SimSmsInterfaceManager(GSMPhone phone, SMSDispatcher dispatcher) {
        super(phone);
        mDispatcher = dispatcher;
    }

    public void dispose() {
    }

    @Override
    protected void finalize() {
        try {
            super.finalize();
        } catch (Throwable throwable) {
            Log.e(LOG_TAG, "Error while finalizing:", throwable);
        }
        if(DBG) Log.d(LOG_TAG, "SimSmsInterfaceManager finalized");
    }

    /**
     * Update the specified message on the SIM.
     *
     * @param index record index of message to update
     * @param status new message status (STATUS_ON_ICC_READ,
     *                  STATUS_ON_ICC_UNREAD, STATUS_ON_ICC_SENT,
     *                  STATUS_ON_ICC_UNSENT, STATUS_ON_ICC_FREE)
     * @param pdu the raw PDU to store
     * @return success or not
     *
     */
    public boolean
    updateMessageOnIccEf(int index, int status, byte[] pdu) {
        if (DBG) log("updateMessageOnIccEf: index=" + index +
                " status=" + status + " ==> " +
                "("+ Arrays.toString(pdu) + ")");
        enforceReceiveAndSend("Updating message on SIM");
        synchronized(mLock) {
            mSuccess = false;
            Message response = mHandler.obtainMessage(EVENT_UPDATE_DONE);

            if (status == STATUS_ON_ICC_FREE) {
                // Special case FREE: call deleteSmsOnSim instead of
                // manipulating the SIM record
                mPhone.mCM.deleteSmsOnSim(index, response);
            } else {
                byte[] record = makeSmsRecordData(status, pdu);
                mPhone.getIccFileHandler().updateEFLinearFixed(
                        IccConstants.EF_SMS,
                        index, record, null, response);
            }
            try {
                mLock.wait();
            } catch (InterruptedException e) {
                log("interrupted while trying to update by index");
            }
        }
        return mSuccess;
    }

    /**
     * Copy a raw SMS PDU to the SIM.
     *
     * @param pdu the raw PDU to store
     * @param status message status (STATUS_ON_ICC_READ, STATUS_ON_ICC_UNREAD,
     *               STATUS_ON_ICC_SENT, STATUS_ON_ICC_UNSENT)
     * @return success or not
     *
     */
    public boolean copyMessageToIccEf(int status, byte[] pdu, byte[] smsc) {
        if (DBG) log("copyMessageToIccEf: status=" + status + " ==> " +
                "pdu=("+ Arrays.toString(pdu) +
                "), smsm=(" + Arrays.toString(smsc) +")");
        enforceReceiveAndSend("Copying message to SIM");
        synchronized(mLock) {
            mSuccess = false;
            Message response = mHandler.obtainMessage(EVENT_UPDATE_DONE);

            mPhone.mCM.writeSmsToSim(status, IccUtils.bytesToHexString(smsc),
                    IccUtils.bytesToHexString(pdu), response);

            try {
                mLock.wait();
            } catch (InterruptedException e) {
                log("interrupted while trying to update by index");
            }
        }
        return mSuccess;
    }

    /**
     * Retrieves all messages currently stored on ICC.
     *
     * @return list of SmsRawData of all sms on ICC
     */
    public List<SmsRawData> getAllMessagesFromIccEf() {
        if (DBG) log("getAllMessagesFromEF");

        Context context = mPhone.getContext();

        context.enforceCallingPermission(
                "android.permission.RECEIVE_SMS",
                "Reading messages from SIM");
        synchronized(mLock) {
            Message response = mHandler.obtainMessage(EVENT_LOAD_DONE);
            mPhone.getIccFileHandler().loadEFLinearFixedAll(IccConstants.EF_SMS, response);

            try {
                mLock.wait();
            } catch (InterruptedException e) {
                log("interrupted while trying to load from the SIM");
            }
        }
        return mSms;
    }

<<<<<<< HEAD
    @Override
=======
    public boolean enableCellBroadcast(int messageIdentifier) {
        if (DBG) log("enableCellBroadcast");

        Context context = mPhone.getContext();

        context.enforceCallingPermission(
                "android.permission.RECEIVE_SMS",
                "Enabling cell broadcast SMS");

        String client = context.getPackageManager().getNameForUid(
                Binder.getCallingUid());
        HashSet<String> clients = mCellBroadcastSubscriptions.get(messageIdentifier);

        if (clients == null) {
            // This is a new message identifier
            clients = new HashSet<String>();
            mCellBroadcastSubscriptions.put(messageIdentifier, clients);

            if (!updateCellBroadcastConfig()) {
                mCellBroadcastSubscriptions.remove(messageIdentifier);
                return false;
            }
        }

        clients.add(client);

        if (DBG)
            log("Added cell broadcast subscription for MID " + messageIdentifier
                    + " from client " + client);

        return true;
    }

    public boolean disableCellBroadcast(int messageIdentifier) {
        if (DBG) log("disableCellBroadcast");

        Context context = mPhone.getContext();

        context.enforceCallingPermission(
                "android.permission.RECEIVE_SMS",
                "Disabling cell broadcast SMS");

        String client = context.getPackageManager().getNameForUid(
                Binder.getCallingUid());
        HashSet<String> clients = mCellBroadcastSubscriptions.get(messageIdentifier);

        if (clients != null && clients.remove(client)) {
            if (DBG)
                log("Removed cell broadcast subscription for MID " + messageIdentifier
                        + " from client " + client);

            if (clients.isEmpty()) {
                mCellBroadcastSubscriptions.remove(messageIdentifier);
                updateCellBroadcastConfig();
            }
            return true;
        }

        return false;
    }

    private boolean updateCellBroadcastConfig() {
        Set<Integer> messageIdentifiers = mCellBroadcastSubscriptions.keySet();

        if (messageIdentifiers.size() > 0) {
            SmsBroadcastConfigInfo[] configs =
                    new SmsBroadcastConfigInfo[messageIdentifiers.size()];
            int i = 0;

            for (int messageIdentifier : messageIdentifiers) {
                configs[i++] = new SmsBroadcastConfigInfo(messageIdentifier, messageIdentifier,
                        SMS_CB_CODE_SCHEME_MIN, SMS_CB_CODE_SCHEME_MAX, true);
            }

            return setCellBroadcastConfig(configs) && setCellBroadcastActivation(true);
        } else {
            return setCellBroadcastActivation(false);
        }
    }

    private boolean setCellBroadcastConfig(SmsBroadcastConfigInfo[] configs) {
        if (DBG)
            log("Calling setGsmBroadcastConfig with " + configs.length + " configurations");

        synchronized (mLock) {
            Message response = mHandler.obtainMessage(EVENT_SET_BROADCAST_CONFIG_DONE);

            mSuccess = false;
            mPhone.mCM.setGsmBroadcastConfig(configs, response);

            try {
                mLock.wait();
            } catch (InterruptedException e) {
                log("interrupted while trying to set cell broadcast config");
            }
        }

        return mSuccess;
    }

    private boolean setCellBroadcastActivation(boolean activate) {
        if (DBG)
            log("Calling setCellBroadcastActivation(" + activate + ")");

        synchronized (mLock) {
            Message response = mHandler.obtainMessage(EVENT_SET_BROADCAST_ACTIVATION_DONE);

            mSuccess = false;
            mPhone.mCM.setGsmBroadcastActivation(activate, response);

            try {
                mLock.wait();
            } catch (InterruptedException e) {
                log("interrupted while trying to set cell broadcast activation");
            }
        }

        return mSuccess;
    }

>>>>>>> 8484e57f
    protected void log(String msg) {
        Log.d(LOG_TAG, "[SimSmsInterfaceManager] " + msg);
    }
}<|MERGE_RESOLUTION|>--- conflicted
+++ resolved
@@ -212,9 +212,6 @@
         return mSms;
     }
 
-<<<<<<< HEAD
-    @Override
-=======
     public boolean enableCellBroadcast(int messageIdentifier) {
         if (DBG) log("enableCellBroadcast");
 
@@ -335,7 +332,7 @@
         return mSuccess;
     }
 
->>>>>>> 8484e57f
+    @Override
     protected void log(String msg) {
         Log.d(LOG_TAG, "[SimSmsInterfaceManager] " + msg);
     }
