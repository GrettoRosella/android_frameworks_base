/*
 * Copyright (C) 2006 The Android Open Source Project
 *
 * Licensed under the Apache License, Version 2.0 (the "License");
 * you may not use this file except in compliance with the License.
 * You may obtain a copy of the License at
 *
 *      http://www.apache.org/licenses/LICENSE-2.0
 *
 * Unless required by applicable law or agreed to in writing, software
 * distributed under the License is distributed on an "AS IS" BASIS,
 * WITHOUT WARRANTIES OR CONDITIONS OF ANY KIND, either express or implied.
 * See the License for the specific language governing permissions and
 * limitations under the License.
 */

package com.android.internal.telephony.gsm;

import android.app.Activity;
import android.app.PendingIntent;
import android.app.PendingIntent.CanceledException;
import android.content.Intent;
import android.os.AsyncResult;
import android.os.Message;
import android.os.SystemProperties;
import android.provider.Telephony.Sms;
import android.provider.Telephony.Sms.Intents;
import android.telephony.ServiceState;
import android.telephony.SmsCbMessage;
import android.telephony.gsm.GsmCellLocation;
import android.util.Config;
import android.util.Log;

import com.android.internal.telephony.BaseCommands;
import com.android.internal.telephony.CommandsInterface;
import com.android.internal.telephony.IccUtils;
import com.android.internal.telephony.SMSDispatcher;
import com.android.internal.telephony.SmsHeader;
import com.android.internal.telephony.SmsMessageBase;
import com.android.internal.telephony.SmsMessageBase.TextEncodingDetails;
import com.android.internal.telephony.TelephonyProperties;

import java.util.ArrayList;
import java.util.HashMap;
import java.util.Iterator;

import static android.telephony.SmsMessage.MessageClass;

final class GsmSMSDispatcher extends SMSDispatcher {
    private static final String TAG = "GSM";

    private GSMPhone mGsmPhone;

    GsmSMSDispatcher(GSMPhone phone) {
        super(phone);
        mGsmPhone = phone;

        ((BaseCommands)mCm).setOnNewGsmBroadcastSms(this, EVENT_NEW_BROADCAST_SMS, null);
    }

    /**
     * Called when a status report is received.  This should correspond to
     * a previously successful SEND.
     *
     * @param ar AsyncResult passed into the message handler.  ar.result should
     *           be a String representing the status report PDU, as ASCII hex.
     */
    @Override
    protected void handleStatusReport(AsyncResult ar) {
        String pduString = (String) ar.result;
        SmsMessage sms = SmsMessage.newFromCDS(pduString);

        if (sms != null) {
            int tpStatus = sms.getStatus();
            int messageRef = sms.messageRef;
            for (int i = 0, count = deliveryPendingList.size(); i < count; i++) {
                SmsTracker tracker = deliveryPendingList.get(i);
                if (tracker.mMessageRef == messageRef) {
                    // Found it.  Remove from list and broadcast.
                    if(tpStatus >= Sms.STATUS_FAILED || tpStatus < Sms.STATUS_PENDING ) {
                       deliveryPendingList.remove(i);
                    }
                    PendingIntent intent = tracker.mDeliveryIntent;
                    Intent fillIn = new Intent();
                    fillIn.putExtra("pdu", IccUtils.hexStringToBytes(pduString));
                    try {
                        intent.send(mContext, Activity.RESULT_OK, fillIn);
                    } catch (CanceledException ex) {}

                    // Only expect to see one tracker matching this messageref
                    break;
                }
            }
        }
        acknowledgeLastIncomingSms(true, Intents.RESULT_SMS_HANDLED, null);
    }


    /** {@inheritDoc} */
    @Override
    public int dispatchMessage(SmsMessageBase smsb) {

        // If sms is null, means there was a parsing error.
        if (smsb == null) {
            return Intents.RESULT_SMS_GENERIC_ERROR;
        }
        SmsMessage sms = (SmsMessage) smsb;
        boolean handled = false;

        if (sms.isTypeZero()) {
            // As per 3GPP TS 23.040 9.2.3.9, Type Zero messages should not be
            // Displayed/Stored/Notified. They should only be acknowledged.
            Log.d(TAG, "Received short message type 0, Don't display or store it. Send Ack");
            return Intents.RESULT_SMS_HANDLED;
        }

        if (mSmsReceiveDisabled) {
            // Device doesn't support SMS service,
            Log.d(TAG, "Received short message on device which doesn't support "
                    + "SMS service. Ignored.");
            return Intents.RESULT_SMS_HANDLED;
        }

        // Special case the message waiting indicator messages
        if (sms.isMWISetMessage()) {
            mGsmPhone.updateMessageWaitingIndicator(true);
            handled = sms.isMwiDontStore();
            if (Config.LOGD) {
                Log.d(TAG, "Received voice mail indicator set SMS shouldStore=" + !handled);
            }
        } else if (sms.isMWIClearMessage()) {
            mGsmPhone.updateMessageWaitingIndicator(false);
            handled = sms.isMwiDontStore();
            if (Config.LOGD) {
                Log.d(TAG, "Received voice mail indicator clear SMS shouldStore=" + !handled);
            }
        }

        if (handled) {
            return Intents.RESULT_SMS_HANDLED;
        }

        if (!mStorageAvailable && (sms.getMessageClass() != MessageClass.CLASS_0)) {
            // It's a storable message and there's no storage available.  Bail.
            // (See TS 23.038 for a description of class 0 messages.)
            return Intents.RESULT_SMS_OUT_OF_MEMORY;
        }

        SmsHeader smsHeader = sms.getUserDataHeader();
         // See if message is partial or port addressed.
        if ((smsHeader == null) || (smsHeader.concatRef == null)) {
            // Message is not partial (not part of concatenated sequence).
            byte[][] pdus = new byte[1][];
            pdus[0] = sms.getPdu();

            if (smsHeader != null && smsHeader.portAddrs != null) {
                if (smsHeader.portAddrs.destPort == SmsHeader.PORT_WAP_PUSH) {
                    return mWapPush.dispatchWapPdu(sms.getUserData());
                } else {
                    // The message was sent to a port, so concoct a URI for it.
                    dispatchPortAddressedPdus(pdus, smsHeader.portAddrs.destPort);
                }
            } else {
                // Normal short and non-port-addressed message, dispatch it.
                dispatchPdus(pdus);
            }
            return Activity.RESULT_OK;
        } else {
            // Process the message part.
            return processMessagePart(sms, smsHeader.concatRef, smsHeader.portAddrs);
        }
    }

    /** {@inheritDoc} */
    @Override
    protected void sendData(String destAddr, String scAddr, int destPort,
            byte[] data, PendingIntent sentIntent, PendingIntent deliveryIntent) {
        SmsMessage.SubmitPdu pdu = SmsMessage.getSubmitPdu(
                scAddr, destAddr, destPort, data, (deliveryIntent != null));
        sendRawPdu(pdu.encodedScAddress, pdu.encodedMessage, sentIntent, deliveryIntent);
    }

    /** {@inheritDoc} */
    @Override
    protected void sendText(String destAddr, String scAddr, String text,
            PendingIntent sentIntent, PendingIntent deliveryIntent) {
        SmsMessage.SubmitPdu pdu = SmsMessage.getSubmitPdu(
                scAddr, destAddr, text, (deliveryIntent != null));
        sendRawPdu(pdu.encodedScAddress, pdu.encodedMessage, sentIntent, deliveryIntent);
    }

    /** {@inheritDoc} */
    @Override
    protected void sendMultipartText(String destinationAddress, String scAddress,
            ArrayList<String> parts, ArrayList<PendingIntent> sentIntents,
            ArrayList<PendingIntent> deliveryIntents) {

        int refNumber = getNextConcatenatedRef() & 0x00FF;
        int msgCount = parts.size();
        int encoding = android.telephony.SmsMessage.ENCODING_UNKNOWN;

        mRemainingMessages = msgCount;

        TextEncodingDetails[] encodingForParts = new TextEncodingDetails[msgCount];
        for (int i = 0; i < msgCount; i++) {
            TextEncodingDetails details = SmsMessage.calculateLength(parts.get(i), false);
            if (encoding != details.codeUnitSize
                    && (encoding == android.telephony.SmsMessage.ENCODING_UNKNOWN
                            || encoding == android.telephony.SmsMessage.ENCODING_7BIT)) {
                encoding = details.codeUnitSize;
            }
            encodingForParts[i] = details;
        }

        for (int i = 0; i < msgCount; i++) {
            SmsHeader.ConcatRef concatRef = new SmsHeader.ConcatRef();
            concatRef.refNumber = refNumber;
            concatRef.seqNumber = i + 1;  // 1-based sequence
            concatRef.msgCount = msgCount;
            // TODO: We currently set this to true since our messaging app will never
            // send more than 255 parts (it converts the message to MMS well before that).
            // However, we should support 3rd party messaging apps that might need 16-bit
            // references
            // Note:  It's not sufficient to just flip this bit to true; it will have
            // ripple effects (several calculations assume 8-bit ref).
            concatRef.isEightBits = true;
            SmsHeader smsHeader = new SmsHeader();
            smsHeader.concatRef = concatRef;
            if (encoding == android.telephony.SmsMessage.ENCODING_7BIT) {
                smsHeader.languageTable = encodingForParts[i].languageTable;
                smsHeader.languageShiftTable = encodingForParts[i].languageShiftTable;
            }

            PendingIntent sentIntent = null;
            if (sentIntents != null && sentIntents.size() > i) {
                sentIntent = sentIntents.get(i);
            }

            PendingIntent deliveryIntent = null;
            if (deliveryIntents != null && deliveryIntents.size() > i) {
                deliveryIntent = deliveryIntents.get(i);
            }

            SmsMessage.SubmitPdu pdus = SmsMessage.getSubmitPdu(scAddress, destinationAddress,
                    parts.get(i), deliveryIntent != null, SmsHeader.toByteArray(smsHeader),
                    encoding, smsHeader.languageTable, smsHeader.languageShiftTable);

            sendRawPdu(pdus.encodedScAddress, pdus.encodedMessage, sentIntent, deliveryIntent);
        }
    }

    /**
     * Send a multi-part text based SMS which already passed SMS control check.
     *
     * It is the working function for sendMultipartText().
     *
     * @param destinationAddress the address to send the message to
     * @param scAddress is the service center address or null to use
     *   the current default SMSC
     * @param parts an <code>ArrayList</code> of strings that, in order,
     *   comprise the original message
     * @param sentIntents if not null, an <code>ArrayList</code> of
     *   <code>PendingIntent</code>s (one for each message part) that is
     *   broadcast when the corresponding message part has been sent.
     *   The result code will be <code>Activity.RESULT_OK<code> for success,
     *   or one of these errors:
     *   <code>RESULT_ERROR_GENERIC_FAILURE</code>
     *   <code>RESULT_ERROR_RADIO_OFF</code>
     *   <code>RESULT_ERROR_NULL_PDU</code>.
     * @param deliveryIntents if not null, an <code>ArrayList</code> of
     *   <code>PendingIntent</code>s (one for each message part) that is
     *   broadcast when the corresponding message part has been delivered
     *   to the recipient.  The raw pdu of the status report is in the
     *   extended data ("pdu").
     */
    private void sendMultipartTextWithPermit(String destinationAddress,
            String scAddress, ArrayList<String> parts,
            ArrayList<PendingIntent> sentIntents,
            ArrayList<PendingIntent> deliveryIntents) {

        // check if in service
        int ss = mPhone.getServiceState().getState();
        if (ss != ServiceState.STATE_IN_SERVICE) {
            for (int i = 0, count = parts.size(); i < count; i++) {
                PendingIntent sentIntent = null;
                if (sentIntents != null && sentIntents.size() > i) {
                    sentIntent = sentIntents.get(i);
                }
                SmsTracker tracker = SmsTrackerFactory(null, sentIntent, null);
                handleNotInService(ss, tracker);
            }
            return;
        }

        int refNumber = getNextConcatenatedRef() & 0x00FF;
        int msgCount = parts.size();
        int encoding = android.telephony.SmsMessage.ENCODING_UNKNOWN;

        mRemainingMessages = msgCount;

        TextEncodingDetails[] encodingForParts = new TextEncodingDetails[msgCount];
        for (int i = 0; i < msgCount; i++) {
            TextEncodingDetails details = SmsMessage.calculateLength(parts.get(i), false);
            if (encoding != details.codeUnitSize
                    && (encoding == android.telephony.SmsMessage.ENCODING_UNKNOWN
                            || encoding == android.telephony.SmsMessage.ENCODING_7BIT)) {
                encoding = details.codeUnitSize;
            }
            encodingForParts[i] = details;
        }

        for (int i = 0; i < msgCount; i++) {
            SmsHeader.ConcatRef concatRef = new SmsHeader.ConcatRef();
            concatRef.refNumber = refNumber;
            concatRef.seqNumber = i + 1;  // 1-based sequence
            concatRef.msgCount = msgCount;
            concatRef.isEightBits = false;
            SmsHeader smsHeader = new SmsHeader();
            smsHeader.concatRef = concatRef;
            if (encoding == android.telephony.SmsMessage.ENCODING_7BIT) {
                smsHeader.languageTable = encodingForParts[i].languageTable;
                smsHeader.languageShiftTable = encodingForParts[i].languageShiftTable;
            }

            PendingIntent sentIntent = null;
            if (sentIntents != null && sentIntents.size() > i) {
                sentIntent = sentIntents.get(i);
            }

            PendingIntent deliveryIntent = null;
            if (deliveryIntents != null && deliveryIntents.size() > i) {
                deliveryIntent = deliveryIntents.get(i);
            }

            SmsMessage.SubmitPdu pdus = SmsMessage.getSubmitPdu(scAddress, destinationAddress,
                    parts.get(i), deliveryIntent != null, SmsHeader.toByteArray(smsHeader),
                    encoding, smsHeader.languageTable, smsHeader.languageShiftTable);

            HashMap<String, Object> map = new HashMap<String, Object>();
            map.put("smsc", pdus.encodedScAddress);
            map.put("pdu", pdus.encodedMessage);

            SmsTracker tracker = SmsTrackerFactory(map, sentIntent, deliveryIntent);
            sendSms(tracker);
        }
    }

    /** {@inheritDoc} */
    @Override
    protected void sendSms(SmsTracker tracker) {
        HashMap<String, Object> map = tracker.mData;

        byte smsc[] = (byte[]) map.get("smsc");
        byte pdu[] = (byte[]) map.get("pdu");

        Message reply = obtainMessage(EVENT_SEND_SMS_COMPLETE, tracker);
        mCm.sendSMS(IccUtils.bytesToHexString(smsc),
                IccUtils.bytesToHexString(pdu), reply);
    }

    /**
     * Send the multi-part SMS based on multipart Sms tracker
     *
     * @param tracker holds the multipart Sms tracker ready to be sent
     */
    @Override
    protected void sendMultipartSms (SmsTracker tracker) {
        ArrayList<String> parts;
        ArrayList<PendingIntent> sentIntents;
        ArrayList<PendingIntent> deliveryIntents;

        HashMap<String, Object> map = tracker.mData;

        String destinationAddress = (String) map.get("destination");
        String scAddress = (String) map.get("scaddress");

        parts = (ArrayList<String>) map.get("parts");
        sentIntents = (ArrayList<PendingIntent>) map.get("sentIntents");
        deliveryIntents = (ArrayList<PendingIntent>) map.get("deliveryIntents");

        sendMultipartTextWithPermit(destinationAddress,
                scAddress, parts, sentIntents, deliveryIntents);

    }

    /** {@inheritDoc} */
    @Override
    protected void acknowledgeLastIncomingSms(boolean success, int result, Message response){
        // FIXME unit test leaves cm == null. this should change
        if (mCm != null) {
            mCm.acknowledgeLastIncomingGsmSms(success, resultToCause(result), response);
        }
    }

<<<<<<< HEAD
    /** {@inheritDoc} */
    @Override
    public void activateCellBroadcastSms(int activate, Message response) {
        // Unless CBS is implemented for GSM, this point should be unreachable.
        Log.e(TAG, "Error! The functionality cell broadcast sms is not implemented for GSM.");
        response.recycle();
    }

    /** {@inheritDoc} */
    @Override
    public void getCellBroadcastSmsConfig(Message response){
        // Unless CBS is implemented for GSM, this point should be unreachable.
        Log.e(TAG, "Error! The functionality cell broadcast sms is not implemented for GSM.");
        response.recycle();
    }

    /** {@inheritDoc} */
    @Override
    public  void setCellBroadcastConfig(int[] configValuesArray, Message response) {
        // Unless CBS is implemented for GSM, this point should be unreachable.
        Log.e(TAG, "Error! The functionality cell broadcast sms is not implemented for GSM.");
        response.recycle();
    }

=======
>>>>>>> 0cb17a52
    private int resultToCause(int rc) {
        switch (rc) {
            case Activity.RESULT_OK:
            case Intents.RESULT_SMS_HANDLED:
                // Cause code is ignored on success.
                return 0;
            case Intents.RESULT_SMS_OUT_OF_MEMORY:
                return CommandsInterface.GSM_SMS_FAIL_CAUSE_MEMORY_CAPACITY_EXCEEDED;
            case Intents.RESULT_SMS_GENERIC_ERROR:
            default:
                return CommandsInterface.GSM_SMS_FAIL_CAUSE_UNSPECIFIED_ERROR;
        }
    }

    /**
     * Holds all info about a message page needed to assemble a complete
     * concatenated message
     */
    private static final class SmsCbConcatInfo {
        private final SmsCbHeader mHeader;

        private final String mPlmn;

        private final int mLac;

        private final int mCid;

        public SmsCbConcatInfo(SmsCbHeader header, String plmn, int lac, int cid) {
            mHeader = header;
            mPlmn = plmn;
            mLac = lac;
            mCid = cid;
        }

        @Override
        public int hashCode() {
            return mHeader.messageIdentifier * 31 + mHeader.updateNumber;
        }

        @Override
        public boolean equals(Object obj) {
            if (obj instanceof SmsCbConcatInfo) {
                SmsCbConcatInfo other = (SmsCbConcatInfo)obj;

                // Two pages match if all header attributes (except the page
                // index) are identical, and both pages belong to the same
                // location (which is also determined by the scope parameter)
                if (mHeader.geographicalScope == other.mHeader.geographicalScope
                        && mHeader.messageCode == other.mHeader.messageCode
                        && mHeader.updateNumber == other.mHeader.updateNumber
                        && mHeader.messageIdentifier == other.mHeader.messageIdentifier
                        && mHeader.dataCodingScheme == other.mHeader.dataCodingScheme
                        && mHeader.nrOfPages == other.mHeader.nrOfPages) {
                    return matchesLocation(other.mPlmn, other.mLac, other.mCid);
                }
            }

            return false;
        }

        /**
         * Checks if this concatenation info matches the given location. The
         * granularity of the match depends on the geographical scope.
         *
         * @param plmn PLMN
         * @param lac Location area code
         * @param cid Cell ID
         * @return true if matching, false otherwise
         */
        public boolean matchesLocation(String plmn, int lac, int cid) {
            switch (mHeader.geographicalScope) {
                case SmsCbMessage.GEOGRAPHICAL_SCOPE_CELL_WIDE:
                case SmsCbMessage.GEOGRAPHICAL_SCOPE_CELL_WIDE_IMMEDIATE:
                    if (mCid != cid) {
                        return false;
                    }
                    // deliberate fall-through
                case SmsCbMessage.GEOGRAPHICAL_SCOPE_LA_WIDE:
                    if (mLac != lac) {
                        return false;
                    }
                    // deliberate fall-through
                case SmsCbMessage.GEOGRAPHICAL_SCOPE_PLMN_WIDE:
                    return mPlmn != null && mPlmn.equals(plmn);
            }

            return false;
        }
    }

    // This map holds incomplete concatenated messages waiting for assembly
    private final HashMap<SmsCbConcatInfo, byte[][]> mSmsCbPageMap =
            new HashMap<SmsCbConcatInfo, byte[][]>();

    @Override
    protected void handleBroadcastSms(AsyncResult ar) {
        try {
            byte[][] pdus = null;
            byte[] receivedPdu = (byte[])ar.result;

            if (Config.LOGD) {
                for (int i = 0; i < receivedPdu.length; i += 8) {
                    StringBuilder sb = new StringBuilder("SMS CB pdu data: ");
                    for (int j = i; j < i + 8 && j < receivedPdu.length; j++) {
                        int b = receivedPdu[j] & 0xff;
                        if (b < 0x10) {
                            sb.append('0');
                        }
                        sb.append(Integer.toHexString(b)).append(' ');
                    }
                    Log.d(TAG, sb.toString());
                }
            }

            SmsCbHeader header = new SmsCbHeader(receivedPdu);
            String plmn = SystemProperties.get(TelephonyProperties.PROPERTY_OPERATOR_NUMERIC);
            GsmCellLocation cellLocation = (GsmCellLocation)mGsmPhone.getCellLocation();
            int lac = cellLocation.getLac();
            int cid = cellLocation.getCid();

            if (header.nrOfPages > 1) {
                // Multi-page message
                SmsCbConcatInfo concatInfo = new SmsCbConcatInfo(header, plmn, lac, cid);

                // Try to find other pages of the same message
                pdus = mSmsCbPageMap.get(concatInfo);

                if (pdus == null) {
                    // This it the first page of this message, make room for all
                    // pages and keep until complete
                    pdus = new byte[header.nrOfPages][];

                    mSmsCbPageMap.put(concatInfo, pdus);
                }

                // Page parameter is one-based
                pdus[header.pageIndex - 1] = receivedPdu;

                for (int i = 0; i < pdus.length; i++) {
                    if (pdus[i] == null) {
                        // Still missing pages, exit
                        return;
                    }
                }

                // Message complete, remove and dispatch
                mSmsCbPageMap.remove(concatInfo);
            } else {
                // Single page message
                pdus = new byte[1][];
                pdus[0] = receivedPdu;
            }

            boolean isEmergencyMessage = SmsCbHeader.isEmergencyMessage(header.messageIdentifier);
            dispatchBroadcastPdus(pdus, isEmergencyMessage);

            // Remove messages that are out of scope to prevent the map from
            // growing indefinitely, containing incomplete messages that were
            // never assembled
            Iterator<SmsCbConcatInfo> iter = mSmsCbPageMap.keySet().iterator();

            while (iter.hasNext()) {
                SmsCbConcatInfo info = iter.next();

                if (!info.matchesLocation(plmn, lac, cid)) {
                    iter.remove();
                }
            }
        } catch (RuntimeException e) {
            Log.e(TAG, "Error in decoding SMS CB pdu", e);
        }
    }

}<|MERGE_RESOLUTION|>--- conflicted
+++ resolved
@@ -392,33 +392,6 @@
         }
     }
 
-<<<<<<< HEAD
-    /** {@inheritDoc} */
-    @Override
-    public void activateCellBroadcastSms(int activate, Message response) {
-        // Unless CBS is implemented for GSM, this point should be unreachable.
-        Log.e(TAG, "Error! The functionality cell broadcast sms is not implemented for GSM.");
-        response.recycle();
-    }
-
-    /** {@inheritDoc} */
-    @Override
-    public void getCellBroadcastSmsConfig(Message response){
-        // Unless CBS is implemented for GSM, this point should be unreachable.
-        Log.e(TAG, "Error! The functionality cell broadcast sms is not implemented for GSM.");
-        response.recycle();
-    }
-
-    /** {@inheritDoc} */
-    @Override
-    public  void setCellBroadcastConfig(int[] configValuesArray, Message response) {
-        // Unless CBS is implemented for GSM, this point should be unreachable.
-        Log.e(TAG, "Error! The functionality cell broadcast sms is not implemented for GSM.");
-        response.recycle();
-    }
-
-=======
->>>>>>> 0cb17a52
     private int resultToCause(int rc) {
         switch (rc) {
             case Activity.RESULT_OK:
