/*
 * Copyright (C) 2014 The Android Open Source Project
 *
 * Licensed under the Apache License, Version 2.0 (the "License");
 * you may not use this file except in compliance with the License.
 * You may obtain a copy of the License at
 *
 *      http://www.apache.org/licenses/LICENSE-2.0
 *
 * Unless required by applicable law or agreed to in writing, software
 * distributed under the License is distributed on an "AS IS" BASIS,
 * WITHOUT WARRANTIES OR CONDITIONS OF ANY KIND, either express or implied.
 * See the License for the specific language governing permissions and
 * limitations under the License.
 */

#include "jni.h"
#include "JNIHelp.h"
#include "GraphicsJNI.h"
#include "SkBitmap.h"
#include "SkMatrix.h"
#include "fpdfview.h"

#pragma GCC diagnostic push
#pragma GCC diagnostic ignored "-Wdelete-non-virtual-dtor"
#include "fsdk_rendercontext.h"
#pragma GCC diagnostic pop

#include <android_runtime/AndroidRuntime.h>
#include <vector>
#include <utils/Log.h>
#include <unistd.h>
#include <sys/types.h>
#include <unistd.h>

namespace android {

static const int RENDER_MODE_FOR_DISPLAY = 1;
static const int RENDER_MODE_FOR_PRINT = 2;

static struct {
    jfieldID x;
    jfieldID y;
} gPointClassInfo;

static Mutex sLock;

static int sUnmatchedInitRequestCount = 0;

static void initializeLibraryIfNeeded() {
    Mutex::Autolock _l(sLock);
    if (sUnmatchedInitRequestCount == 0) {
        FPDF_InitLibrary(NULL);
    }
    sUnmatchedInitRequestCount++;
}

static void destroyLibraryIfNeeded() {
    Mutex::Autolock _l(sLock);
    sUnmatchedInitRequestCount--;
    if (sUnmatchedInitRequestCount == 0) {
       FPDF_DestroyLibrary();
    }
}

static int getBlock(void* param, unsigned long position, unsigned char* outBuffer,
        unsigned long size) {
    const int fd = reinterpret_cast<intptr_t>(param);
    const int readCount = pread(fd, outBuffer, size, position);
    if (readCount < 0) {
        ALOGE("Cannot read from file descriptor. Error:%d", errno);
        return 0;
    }
    return 1;
}

static jlong nativeCreate(JNIEnv* env, jclass thiz, jint fd, jlong size) {
    initializeLibraryIfNeeded();

    FPDF_FILEACCESS loader;
    loader.m_FileLen = size;
    loader.m_Param = reinterpret_cast<void*>(intptr_t(fd));
    loader.m_GetBlock = &getBlock;

    FPDF_DOCUMENT document = FPDF_LoadCustomDocument(&loader, NULL);

    if (!document) {
        const long error = FPDF_GetLastError();
<<<<<<< HEAD
        switch (error) {
            case FPDF_ERR_PASSWORD:
            case FPDF_ERR_SECURITY: {
                jniThrowException(env, "java/lang/SecurityException",
                        "cannot create document. Error:" + error);
            } break;
            default: {
                jniThrowException(env, "java/io/IOException",
                        "cannot create document. Error:" + error);
            } break;
        }
=======
        jniThrowExceptionFmt(env, "java/io/IOException",
                "cannot create document. Error: %ld", error);
>>>>>>> 8e0cfe7c
        destroyLibraryIfNeeded();
        return -1;
    }

    return reinterpret_cast<jlong>(document);
}

static jlong nativeOpenPageAndGetSize(JNIEnv* env, jclass thiz, jlong documentPtr,
        jint pageIndex, jobject outSize) {
    FPDF_DOCUMENT document = reinterpret_cast<FPDF_DOCUMENT>(documentPtr);

    FPDF_PAGE page = FPDF_LoadPage(document, pageIndex);

    if (!page) {
        jniThrowException(env, "java/lang/IllegalStateException",
                "cannot load page");
        return -1;
    }

    double width = 0;
    double height = 0;

    const int result = FPDF_GetPageSizeByIndex(document, pageIndex, &width, &height);

    if (!result) {
        jniThrowException(env, "java/lang/IllegalStateException",
                    "cannot get page size");
        return -1;
    }

    env->SetIntField(outSize, gPointClassInfo.x, width);
    env->SetIntField(outSize, gPointClassInfo.y, height);

    return reinterpret_cast<jlong>(page);
}

static void nativeClosePage(JNIEnv* env, jclass thiz, jlong pagePtr) {
    FPDF_PAGE page = reinterpret_cast<FPDF_PAGE>(pagePtr);
    FPDF_ClosePage(page);
}

static void nativeClose(JNIEnv* env, jclass thiz, jlong documentPtr) {
    FPDF_DOCUMENT document = reinterpret_cast<FPDF_DOCUMENT>(documentPtr);
    FPDF_CloseDocument(document);
    destroyLibraryIfNeeded();
}

static jint nativeGetPageCount(JNIEnv* env, jclass thiz, jlong documentPtr) {
    FPDF_DOCUMENT document = reinterpret_cast<FPDF_DOCUMENT>(documentPtr);
    return FPDF_GetPageCount(document);
}

static jboolean nativeScaleForPrinting(JNIEnv* env, jclass thiz, jlong documentPtr) {
    FPDF_DOCUMENT document = reinterpret_cast<FPDF_DOCUMENT>(documentPtr);
    return FPDF_VIEWERREF_GetPrintScaling(document);
}

static void DropContext(void* data) {
    delete (CRenderContext*) data;
}

static void renderPageBitmap(FPDF_BITMAP bitmap, FPDF_PAGE page, int destLeft, int destTop,
        int destRight, int destBottom, SkMatrix* transform, int flags) {
    // Note: this code ignores the currently unused RENDER_NO_NATIVETEXT,
    // FPDF_RENDER_LIMITEDIMAGECACHE, FPDF_RENDER_FORCEHALFTONE, FPDF_GRAYSCALE,
    // and FPDF_ANNOT flags. To add support for that refer to FPDF_RenderPage_Retail
    // in fpdfview.cpp

    CRenderContext* pContext = FX_NEW CRenderContext;

    CPDF_Page* pPage = (CPDF_Page*) page;
    pPage->SetPrivateData((void*) 1, pContext, DropContext);

    CFX_FxgeDevice* fxgeDevice = FX_NEW CFX_FxgeDevice;
    pContext->m_pDevice = fxgeDevice;

    // Reverse the bytes (last argument TRUE) since the Android
    // format is ARGB while the renderer uses BGRA internally.
    fxgeDevice->Attach((CFX_DIBitmap*) bitmap, 0, TRUE);

    CPDF_RenderOptions* renderOptions = pContext->m_pOptions;

    if (!renderOptions) {
        renderOptions = FX_NEW CPDF_RenderOptions;
        pContext->m_pOptions = renderOptions;
    }

    if (flags & FPDF_LCD_TEXT) {
        renderOptions->m_Flags |= RENDER_CLEARTYPE;
    } else {
        renderOptions->m_Flags &= ~RENDER_CLEARTYPE;
    }

    const CPDF_OCContext::UsageType usage = (flags & FPDF_PRINTING)
            ? CPDF_OCContext::Print : CPDF_OCContext::View;

    renderOptions->m_AddFlags = flags >> 8;
    renderOptions->m_pOCContext = new CPDF_OCContext(pPage->m_pDocument, usage);

    fxgeDevice->SaveState();

    FX_RECT clip;
    clip.left = destLeft;
    clip.right = destRight;
    clip.top = destTop;
    clip.bottom = destBottom;
    fxgeDevice->SetClip_Rect(&clip);

    CPDF_RenderContext* pageContext = FX_NEW CPDF_RenderContext;
    pContext->m_pContext = pageContext;
    pageContext->Create(pPage);

    CFX_AffineMatrix matrix;
    if (!transform) {
        pPage->GetDisplayMatrix(matrix, destLeft, destTop, destRight - destLeft,
                destBottom - destTop, 0);
    } else {
        // PDF's coordinate system origin is left-bottom while
        // in graphics it is the top-left, so remap the origin.
        matrix.Set(1, 0, 0, -1, 0, pPage->GetPageHeight());

        SkScalar transformValues[6];
        transform->asAffine(transformValues);

        matrix.Concat(transformValues[SkMatrix::kAScaleX], transformValues[SkMatrix::kASkewY],
                transformValues[SkMatrix::kASkewX], transformValues[SkMatrix::kAScaleY],
                transformValues[SkMatrix::kATransX], transformValues[SkMatrix::kATransY]);
    }
    pageContext->AppendObjectList(pPage, &matrix);

    pContext->m_pRenderer = FX_NEW CPDF_ProgressiveRenderer;
    pContext->m_pRenderer->Start(pageContext, fxgeDevice, renderOptions, NULL);

    fxgeDevice->RestoreState();

    pPage->RemovePrivateData((void*) 1);

    delete pContext;
}

static void nativeRenderPage(JNIEnv* env, jclass thiz, jlong documentPtr, jlong pagePtr,
        jlong bitmapPtr, jint destLeft, jint destTop, jint destRight, jint destBottom,
        jlong matrixPtr, jint renderMode) {

    FPDF_PAGE page = reinterpret_cast<FPDF_PAGE>(pagePtr);
    SkBitmap* skBitmap = reinterpret_cast<SkBitmap*>(bitmapPtr);
    SkMatrix* skMatrix = reinterpret_cast<SkMatrix*>(matrixPtr);

    skBitmap->lockPixels();

    const int stride = skBitmap->width() * 4;

    FPDF_BITMAP bitmap = FPDFBitmap_CreateEx(skBitmap->width(), skBitmap->height(),
            FPDFBitmap_BGRA, skBitmap->getPixels(), stride);

    if (!bitmap) {
        ALOGE("Erorr creating bitmap");
        return;
    }

    int renderFlags = 0;
    if (renderMode == RENDER_MODE_FOR_DISPLAY) {
        renderFlags |= FPDF_LCD_TEXT;
    } else if (renderMode == RENDER_MODE_FOR_PRINT) {
        renderFlags |= FPDF_PRINTING;
    }

    renderPageBitmap(bitmap, page, destLeft, destTop, destRight,
            destBottom, skMatrix, renderFlags);

    skBitmap->notifyPixelsChanged();
    skBitmap->unlockPixels();
}

static JNINativeMethod gPdfRenderer_Methods[] = {
    {"nativeCreate", "(IJ)J", (void*) nativeCreate},
    {"nativeClose", "(J)V", (void*) nativeClose},
    {"nativeGetPageCount", "(J)I", (void*) nativeGetPageCount},
    {"nativeScaleForPrinting", "(J)Z", (void*) nativeScaleForPrinting},
    {"nativeRenderPage", "(JJJIIIIJI)V", (void*) nativeRenderPage},
    {"nativeOpenPageAndGetSize", "(JILandroid/graphics/Point;)J", (void*) nativeOpenPageAndGetSize},
    {"nativeClosePage", "(J)V", (void*) nativeClosePage}
};

int register_android_graphics_pdf_PdfRenderer(JNIEnv* env) {
    int result = android::AndroidRuntime::registerNativeMethods(
            env, "android/graphics/pdf/PdfRenderer", gPdfRenderer_Methods,
            NELEM(gPdfRenderer_Methods));

    jclass clazz = env->FindClass("android/graphics/Point");
    gPointClassInfo.x = env->GetFieldID(clazz, "x", "I");
    gPointClassInfo.y = env->GetFieldID(clazz, "y", "I");

    return result;
};

};<|MERGE_RESOLUTION|>--- conflicted
+++ resolved
@@ -86,22 +86,17 @@
 
     if (!document) {
         const long error = FPDF_GetLastError();
-<<<<<<< HEAD
         switch (error) {
             case FPDF_ERR_PASSWORD:
             case FPDF_ERR_SECURITY: {
-                jniThrowException(env, "java/lang/SecurityException",
-                        "cannot create document. Error:" + error);
+                jniThrowExceptionFmt(env, "java/lang/SecurityException",
+                        "cannot create document. Error: %ld", error);
             } break;
             default: {
-                jniThrowException(env, "java/io/IOException",
-                        "cannot create document. Error:" + error);
+                jniThrowExceptionFmt(env, "java/io/IOException",
+                        "cannot create document. Error: %ld", error);
             } break;
         }
-=======
-        jniThrowExceptionFmt(env, "java/io/IOException",
-                "cannot create document. Error: %ld", error);
->>>>>>> 8e0cfe7c
         destroyLibraryIfNeeded();
         return -1;
     }
