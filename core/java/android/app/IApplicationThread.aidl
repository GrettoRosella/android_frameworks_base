/*
 * Copyright (C) 2016 The Android Open Source Project
 *
 * Licensed under the Apache License, Version 2.0 (the "License");
 * you may not use this file except in compliance with the License.
 * You may obtain a copy of the License at
 *
 *      http://www.apache.org/licenses/LICENSE-2.0
 *
 * Unless required by applicable law or agreed to in writing, software
 * distributed under the License is distributed on an "AS IS" BASIS,
 * WITHOUT WARRANTIES OR CONDITIONS OF ANY KIND, either express or implied.
 * See the License for the specific language governing permissions and
 * limitations under the License.
 */

package android.app;

import android.app.IInstrumentationWatcher;
import android.app.IUiAutomationConnection;
import android.app.ProfilerInfo;
import android.app.ResultInfo;
import android.app.servertransaction.ClientTransaction;
import android.content.AutofillOptions;
import android.content.ComponentName;
import android.content.ContentCaptureOptions;
import android.content.IIntentReceiver;
import android.content.Intent;
import android.content.pm.ActivityInfo;
import android.content.pm.ApplicationInfo;
import android.content.pm.ParceledListSlice;
import android.content.pm.ProviderInfo;
import android.content.pm.ServiceInfo;
import android.content.res.CompatibilityInfo;
import android.content.res.Configuration;
import android.net.Uri;
import android.os.Bundle;
import android.os.Debug;
import android.os.IBinder;
import android.os.IInterface;
import android.os.ParcelFileDescriptor;
import android.os.PersistableBundle;
import android.os.RemoteCallback;

import com.android.internal.app.IVoiceInteractor;
import com.android.internal.content.ReferrerIntent;

import java.util.List;
import java.util.Map;

/**
 * System private API for communicating with the application.  This is given to
 * the activity manager by an application  when it starts up, for the activity
 * manager to tell the application about things it needs to do.
 *
 * {@hide}
 */
oneway interface IApplicationThread {
    void scheduleReceiver(in Intent intent, in ActivityInfo info,
            in CompatibilityInfo compatInfo,
            int resultCode, in String data, in Bundle extras, boolean sync,
            int sendingUser, int processState);
    @UnsupportedAppUsage
    void scheduleCreateService(IBinder token, in ServiceInfo info,
            in CompatibilityInfo compatInfo, int processState);
    @UnsupportedAppUsage
    void scheduleStopService(IBinder token);
    void bindApplication(in String packageName, in ApplicationInfo info,
            in List<ProviderInfo> providers, in ComponentName testName,
            in ProfilerInfo profilerInfo, in Bundle testArguments,
            IInstrumentationWatcher testWatcher, IUiAutomationConnection uiAutomationConnection,
            int debugMode, boolean enableBinderTracking, boolean trackAllocation,
            boolean restrictedBackupMode, boolean persistent, in Configuration config,
            in CompatibilityInfo compatInfo, in Map services,
<<<<<<< HEAD
            in Bundle coreSettings, in String buildSerial, in AutofillOptions autofillOptions,
            in ContentCaptureOptions contentCaptureOptions);
=======
            in Bundle coreSettings, in String buildSerial, boolean isAutofillCompatEnabled,
            in long[] disabledCompatChanges);
>>>>>>> 9acd72c6
    void runIsolatedEntryPoint(in String entryPoint, in String[] entryPointArgs);
    void scheduleExit();
    void scheduleServiceArgs(IBinder token, in ParceledListSlice args);
    void updateTimeZone();
    void processInBackground();
    @UnsupportedAppUsage
    void scheduleBindService(IBinder token,
            in Intent intent, boolean rebind, int processState);
    @UnsupportedAppUsage
    void scheduleUnbindService(IBinder token,
            in Intent intent);
    void dumpService(in ParcelFileDescriptor fd, IBinder servicetoken,
            in String[] args);
    void scheduleRegisteredReceiver(IIntentReceiver receiver, in Intent intent,
            int resultCode, in String data, in Bundle extras, boolean ordered,
            boolean sticky, int sendingUser, int processState);
    void scheduleLowMemory();
    void scheduleSleeping(IBinder token, boolean sleeping);
    void profilerControl(boolean start, in ProfilerInfo profilerInfo, int profileType);
    void setSchedulingGroup(int group);
    void scheduleCreateBackupAgent(in ApplicationInfo app, in CompatibilityInfo compatInfo,
            int backupMode, int userId);
    void scheduleDestroyBackupAgent(in ApplicationInfo app,
            in CompatibilityInfo compatInfo, int userId);
    void scheduleOnNewActivityOptions(IBinder token, in Bundle options);
    void scheduleSuicide();
    void dispatchPackageBroadcast(int cmd, in String[] packages);
    void scheduleCrash(in String msg);
    void dumpHeap(boolean managed, boolean mallocInfo, boolean runGc, in String path,
            in ParcelFileDescriptor fd, in RemoteCallback finishCallback);
    void dumpActivity(in ParcelFileDescriptor fd, IBinder servicetoken, in String prefix,
            in String[] args);
    void clearDnsCache();
    void updateHttpProxy();
    void setCoreSettings(in Bundle coreSettings);
    void updatePackageCompatibilityInfo(in String pkg, in CompatibilityInfo info);
    @UnsupportedAppUsage
    void scheduleTrimMemory(int level);
    void dumpMemInfo(in ParcelFileDescriptor fd, in Debug.MemoryInfo mem, boolean checkin,
            boolean dumpInfo, boolean dumpDalvik, boolean dumpSummaryOnly, boolean dumpUnreachable,
            in String[] args);
    void dumpMemInfoProto(in ParcelFileDescriptor fd, in Debug.MemoryInfo mem,
            boolean dumpInfo, boolean dumpDalvik, boolean dumpSummaryOnly, boolean dumpUnreachable,
            in String[] args);
    void dumpGfxInfo(in ParcelFileDescriptor fd, in String[] args);
    void dumpProvider(in ParcelFileDescriptor fd, IBinder servicetoken,
            in String[] args);
    void dumpDbInfo(in ParcelFileDescriptor fd, in String[] args);
    void unstableProviderDied(IBinder provider);
    void requestAssistContextExtras(IBinder activityToken, IBinder requestToken,
            int requestType, int sessionId, int flags);
    void scheduleTranslucentConversionComplete(IBinder token, boolean timeout);
    void setProcessState(int state);
    void scheduleInstallProvider(in ProviderInfo provider);
    void updateTimePrefs(int timeFormatPreference);
    void scheduleEnterAnimationComplete(IBinder token);
    void notifyCleartextNetwork(in byte[] firstPacket);
    void startBinderTracking();
    void stopBinderTrackingAndDump(in ParcelFileDescriptor fd);
    void scheduleLocalVoiceInteractionStarted(IBinder token,
            IVoiceInteractor voiceInteractor);
    void handleTrustStorageUpdate();
    void attachAgent(String path);
    void scheduleApplicationInfoChanged(in ApplicationInfo ai);
    void setNetworkBlockSeq(long procStateSeq);
    void scheduleTransaction(in ClientTransaction transaction);
    void requestDirectActions(IBinder activityToken, IVoiceInteractor intractor,
            in RemoteCallback cancellationCallback, in RemoteCallback callback);
    void performDirectAction(IBinder activityToken, String actionId,
            in Bundle arguments, in RemoteCallback cancellationCallback,
            in RemoteCallback resultCallback);
}<|MERGE_RESOLUTION|>--- conflicted
+++ resolved
@@ -72,13 +72,8 @@
             int debugMode, boolean enableBinderTracking, boolean trackAllocation,
             boolean restrictedBackupMode, boolean persistent, in Configuration config,
             in CompatibilityInfo compatInfo, in Map services,
-<<<<<<< HEAD
             in Bundle coreSettings, in String buildSerial, in AutofillOptions autofillOptions,
-            in ContentCaptureOptions contentCaptureOptions);
-=======
-            in Bundle coreSettings, in String buildSerial, boolean isAutofillCompatEnabled,
-            in long[] disabledCompatChanges);
->>>>>>> 9acd72c6
+            in ContentCaptureOptions contentCaptureOptions, in long[] disabledCompatChanges);
     void runIsolatedEntryPoint(in String entryPoint, in String[] entryPointArgs);
     void scheduleExit();
     void scheduleServiceArgs(IBinder token, in ParceledListSlice args);
