/*
 * Copyright (C) 2019 The Android Open Source Project
 *
 * Licensed under the Apache License, Version 2.0 (the "License");
 * you may not use this file except in compliance with the License.
 * You may obtain a copy of the License at
 *
 *      http://www.apache.org/licenses/LICENSE-2.0
 *
 * Unless required by applicable law or agreed to in writing, software
 * distributed under the License is distributed on an "AS IS" BASIS,
 * WITHOUT WARRANTIES OR CONDITIONS OF ANY KIND, either express or implied.
 * See the License for the specific language governing permissions and
 * limitations under the License.
 */

package android.content.pm.parsing;

import static android.os.Trace.TRACE_TAG_PACKAGE_MANAGER;

import android.compat.annotation.UnsupportedAppUsage;
import android.content.pm.PackageInfo;
import android.content.pm.PackageManager;
import android.content.pm.PackageParser;
import android.content.pm.VerifierInfo;
import android.content.res.ApkAssets;
import android.content.res.XmlResourceParser;
import android.os.Trace;
import android.util.ArrayMap;
import android.util.AttributeSet;
import android.util.Pair;
import android.util.Slog;

import com.android.internal.R;
import com.android.internal.util.ArrayUtils;

import libcore.io.IoUtils;

import org.xmlpull.v1.XmlPullParser;
import org.xmlpull.v1.XmlPullParserException;

import java.io.File;
import java.io.FileDescriptor;
import java.io.IOException;
import java.security.PublicKey;
import java.util.ArrayList;
import java.util.Arrays;
import java.util.List;

/** @hide */
public class ApkLiteParseUtils {

    private static final String TAG = ParsingPackageUtils.TAG;

    // TODO(b/135203078): Consolidate constants
    private static final int DEFAULT_MIN_SDK_VERSION = 1;
    private static final int DEFAULT_TARGET_SDK_VERSION = 0;

    private static final int PARSE_DEFAULT_INSTALL_LOCATION =
            PackageInfo.INSTALL_LOCATION_UNSPECIFIED;

    /**
     * Parse only lightweight details about the package at the given location.
     * Automatically detects if the package is a monolithic style (single APK
     * file) or cluster style (directory of APKs).
     * <p>
     * This performs sanity checking on cluster style packages, such as
     * requiring identical package name and version codes, a single base APK,
     * and unique split names.
     *
     * @see PackageParser#parsePackage(File, int)
     */
    @UnsupportedAppUsage
    public static PackageParser.PackageLite parsePackageLite(File packageFile, int flags)
            throws PackageParser.PackageParserException {
        if (packageFile.isDirectory()) {
            return parseClusterPackageLite(packageFile, flags);
        } else {
            return parseMonolithicPackageLite(packageFile, flags);
        }
    }

    public static PackageParser.PackageLite parseMonolithicPackageLite(File packageFile, int flags)
            throws PackageParser.PackageParserException {
        Trace.traceBegin(TRACE_TAG_PACKAGE_MANAGER, "parseApkLite");
        final PackageParser.ApkLite baseApk = parseApkLite(packageFile, flags);
        final String packagePath = packageFile.getAbsolutePath();
        Trace.traceEnd(TRACE_TAG_PACKAGE_MANAGER);
        return new PackageParser.PackageLite(packagePath, baseApk, null, null, null, null,
                null, null);
    }

    public static PackageParser.PackageLite parseClusterPackageLite(File packageDir, int flags)
            throws PackageParser.PackageParserException {
        final File[] files = packageDir.listFiles();
        if (ArrayUtils.isEmpty(files)) {
            throw new PackageParser.PackageParserException(
                    PackageManager.INSTALL_PARSE_FAILED_NOT_APK, "No packages found in split");
        }
        // Apk directory is directly nested under the current directory
        if (files.length == 1 && files[0].isDirectory()) {
            return parseClusterPackageLite(files[0], flags);
        }

        String packageName = null;
        int versionCode = 0;

        Trace.traceBegin(TRACE_TAG_PACKAGE_MANAGER, "parseApkLite");
        final ArrayMap<String, PackageParser.ApkLite> apks = new ArrayMap<>();
        for (File file : files) {
            if (PackageParser.isApkFile(file)) {
                final PackageParser.ApkLite lite = parseApkLite(file, flags);

                // Assert that all package names and version codes are
                // consistent with the first one we encounter.
                if (packageName == null) {
                    packageName = lite.packageName;
                    versionCode = lite.versionCode;
                } else {
                    if (!packageName.equals(lite.packageName)) {
                        throw new PackageParser.PackageParserException(
                                PackageManager.INSTALL_PARSE_FAILED_BAD_MANIFEST,
                                "Inconsistent package " + lite.packageName + " in " + file
                                        + "; expected " + packageName);
                    }
                    if (versionCode != lite.versionCode) {
                        throw new PackageParser.PackageParserException(
                                PackageManager.INSTALL_PARSE_FAILED_BAD_MANIFEST,
                                "Inconsistent version " + lite.versionCode + " in " + file
                                        + "; expected " + versionCode);
                    }
                }

                // Assert that each split is defined only oncuses-static-libe
                if (apks.put(lite.splitName, lite) != null) {
                    throw new PackageParser.PackageParserException(
                            PackageManager.INSTALL_PARSE_FAILED_BAD_MANIFEST,
                            "Split name " + lite.splitName
                                    + " defined more than once; most recent was " + file);
                }
            }
        }
        Trace.traceEnd(TRACE_TAG_PACKAGE_MANAGER);

        final PackageParser.ApkLite baseApk = apks.remove(null);
        if (baseApk == null) {
            throw new PackageParser.PackageParserException(
                    PackageManager.INSTALL_PARSE_FAILED_BAD_MANIFEST,
                    "Missing base APK in " + packageDir);
        }

        // Always apply deterministic ordering based on splitName
        final int size = apks.size();

        String[] splitNames = null;
        boolean[] isFeatureSplits = null;
        String[] usesSplitNames = null;
        String[] configForSplits = null;
        String[] splitCodePaths = null;
        int[] splitRevisionCodes = null;
        if (size > 0) {
            splitNames = new String[size];
            isFeatureSplits = new boolean[size];
            usesSplitNames = new String[size];
            configForSplits = new String[size];
            splitCodePaths = new String[size];
            splitRevisionCodes = new int[size];

            splitNames = apks.keySet().toArray(splitNames);
            Arrays.sort(splitNames, PackageParser.sSplitNameComparator);

            for (int i = 0; i < size; i++) {
                final PackageParser.ApkLite apk = apks.get(splitNames[i]);
                usesSplitNames[i] = apk.usesSplitName;
                isFeatureSplits[i] = apk.isFeatureSplit;
                configForSplits[i] = apk.configForSplit;
                splitCodePaths[i] = apk.codePath;
                splitRevisionCodes[i] = apk.revisionCode;
            }
        }

        final String codePath = packageDir.getAbsolutePath();
        return new PackageParser.PackageLite(codePath, baseApk, splitNames, isFeatureSplits,
                usesSplitNames, configForSplits, splitCodePaths, splitRevisionCodes);
    }

    /**
     * Utility method that retrieves lightweight details about a single APK
     * file, including package name, split name, and install location.
     *
     * @param apkFile path to a single APK
     * @param flags optional parse flags, such as
     *            {@link PackageParser#PARSE_COLLECT_CERTIFICATES}
     */
    public static PackageParser.ApkLite parseApkLite(File apkFile, int flags)
            throws PackageParser.PackageParserException {
        return parseApkLiteInner(apkFile, null, null, flags);
    }

    /**
     * Utility method that retrieves lightweight details about a single APK
     * file, including package name, split name, and install location.
     *
     * @param fd already open file descriptor of an apk file
     * @param debugPathName arbitrary text name for this file, for debug output
     * @param flags optional parse flags, such as
     *            {@link PackageParser#PARSE_COLLECT_CERTIFICATES}
     */
    public static PackageParser.ApkLite parseApkLite(FileDescriptor fd, String debugPathName,
            int flags) throws PackageParser.PackageParserException {
        return parseApkLiteInner(null, fd, debugPathName, flags);
    }

    private static PackageParser.ApkLite parseApkLiteInner(File apkFile, FileDescriptor fd,
            String debugPathName, int flags) throws PackageParser.PackageParserException {
        final String apkPath = fd != null ? debugPathName : apkFile.getAbsolutePath();

        XmlResourceParser parser = null;
        ApkAssets apkAssets = null;
        try {
            try {
                apkAssets = fd != null
<<<<<<< HEAD
                        ? ApkAssets.loadFromFd(fd, debugPathName, 0 /* flags */)
=======
                        ? ApkAssets.loadFromFd(fd, debugPathName, 0 /* flags */, null /* assets */)
>>>>>>> b0544a73
                        : ApkAssets.loadFromPath(apkPath);
            } catch (IOException e) {
                throw new PackageParser.PackageParserException(
                        PackageManager.INSTALL_PARSE_FAILED_NOT_APK,
                        "Failed to parse " + apkPath, e);
            }

            parser = apkAssets.openXml(PackageParser.ANDROID_MANIFEST_FILENAME);

            final PackageParser.SigningDetails signingDetails;
            if ((flags & PackageParser.PARSE_COLLECT_CERTIFICATES) != 0) {
                final boolean skipVerify = (flags & PackageParser.PARSE_IS_SYSTEM_DIR) != 0;
                Trace.traceBegin(TRACE_TAG_PACKAGE_MANAGER, "collectCertificates");
                try {
                    signingDetails = ParsingPackageUtils.collectCertificates(apkFile.getAbsolutePath(),
                            skipVerify, false, PackageParser.SigningDetails.UNKNOWN,
                            DEFAULT_TARGET_SDK_VERSION);
                } finally {
                    Trace.traceEnd(TRACE_TAG_PACKAGE_MANAGER);
                }
            } else {
                signingDetails = PackageParser.SigningDetails.UNKNOWN;
            }

            final AttributeSet attrs = parser;
            return parseApkLite(apkPath, parser, attrs, signingDetails);

        } catch (XmlPullParserException | IOException | RuntimeException e) {
            Slog.w(TAG, "Failed to parse " + apkPath, e);
            throw new PackageParser.PackageParserException(
                    PackageManager.INSTALL_PARSE_FAILED_UNEXPECTED_EXCEPTION,
                    "Failed to parse " + apkPath, e);
        } finally {
            IoUtils.closeQuietly(parser);
            if (apkAssets != null) {
                try {
                    apkAssets.close();
                } catch (Throwable ignored) {
                }
            }
            // TODO(b/72056911): Implement AutoCloseable on ApkAssets.
        }
    }

    private static PackageParser.ApkLite parseApkLite(
            String codePath, XmlPullParser parser, AttributeSet attrs,
            PackageParser.SigningDetails signingDetails)
            throws IOException, XmlPullParserException, PackageParser.PackageParserException {
        final Pair<String, String> packageSplit = PackageParser.parsePackageSplitNames(
                parser, attrs);

        int installLocation = PARSE_DEFAULT_INSTALL_LOCATION;
        int versionCode = 0;
        int versionCodeMajor = 0;
        int targetSdkVersion = DEFAULT_TARGET_SDK_VERSION;
        int minSdkVersion = DEFAULT_MIN_SDK_VERSION;
        int revisionCode = 0;
        boolean coreApp = false;
        boolean debuggable = false;
        boolean multiArch = false;
        boolean use32bitAbi = false;
        boolean extractNativeLibs = true;
        boolean isolatedSplits = false;
        boolean isFeatureSplit = false;
        boolean isSplitRequired = false;
        boolean useEmbeddedDex = false;
        String configForSplit = null;
        String usesSplitName = null;
        String targetPackage = null;
        boolean overlayIsStatic = false;
        int overlayPriority = 0;

        String requiredSystemPropertyName = null;
        String requiredSystemPropertyValue = null;

        for (int i = 0; i < attrs.getAttributeCount(); i++) {
            final String attr = attrs.getAttributeName(i);
            switch (attr) {
                case "installLocation":
                    installLocation = attrs.getAttributeIntValue(i,
                            PARSE_DEFAULT_INSTALL_LOCATION);
                    break;
                case "versionCode":
                    versionCode = attrs.getAttributeIntValue(i, 0);
                    break;
                case "versionCodeMajor":
                    versionCodeMajor = attrs.getAttributeIntValue(i, 0);
                    break;
                case "revisionCode":
                    revisionCode = attrs.getAttributeIntValue(i, 0);
                    break;
                case "coreApp":
                    coreApp = attrs.getAttributeBooleanValue(i, false);
                    break;
                case "isolatedSplits":
                    isolatedSplits = attrs.getAttributeBooleanValue(i, false);
                    break;
                case "configForSplit":
                    configForSplit = attrs.getAttributeValue(i);
                    break;
                case "isFeatureSplit":
                    isFeatureSplit = attrs.getAttributeBooleanValue(i, false);
                    break;
                case "isSplitRequired":
                    isSplitRequired = attrs.getAttributeBooleanValue(i, false);
                    break;
            }
        }

        // Only search the tree when the tag is the direct child of <manifest> tag
        int type;
        final int searchDepth = parser.getDepth() + 1;

        final List<VerifierInfo> verifiers = new ArrayList<>();
        while ((type = parser.next()) != XmlPullParser.END_DOCUMENT
                && (type != XmlPullParser.END_TAG || parser.getDepth() >= searchDepth)) {
            if (type == XmlPullParser.END_TAG || type == XmlPullParser.TEXT) {
                continue;
            }

            if (parser.getDepth() != searchDepth) {
                continue;
            }

            if (PackageParser.TAG_PACKAGE_VERIFIER.equals(parser.getName())) {
                final VerifierInfo verifier = parseVerifier(attrs);
                if (verifier != null) {
                    verifiers.add(verifier);
                }
            } else if (PackageParser.TAG_APPLICATION.equals(parser.getName())) {
                for (int i = 0; i < attrs.getAttributeCount(); ++i) {
                    final String attr = attrs.getAttributeName(i);
                    switch (attr) {
                        case "debuggable":
                            debuggable = attrs.getAttributeBooleanValue(i, false);
                            break;
                        case "multiArch":
                            multiArch = attrs.getAttributeBooleanValue(i, false);
                            break;
                        case "use32bitAbi":
                            use32bitAbi = attrs.getAttributeBooleanValue(i, false);
                            break;
                        case "extractNativeLibs":
                            extractNativeLibs = attrs.getAttributeBooleanValue(i, true);
                            break;
                        case "useEmbeddedDex":
                            useEmbeddedDex = attrs.getAttributeBooleanValue(i, false);
                            break;
                    }
                }
            } else if (PackageParser.TAG_OVERLAY.equals(parser.getName())) {
                for (int i = 0; i < attrs.getAttributeCount(); ++i) {
                    final String attr = attrs.getAttributeName(i);
                    if ("requiredSystemPropertyName".equals(attr)) {
                        requiredSystemPropertyName = attrs.getAttributeValue(i);
                    } else if ("requiredSystemPropertyValue".equals(attr)) {
                        requiredSystemPropertyValue = attrs.getAttributeValue(i);
                    } else if ("targetPackage".equals(attr)) {
                        targetPackage = attrs.getAttributeValue(i);;
                    } else if ("isStatic".equals(attr)) {
                        overlayIsStatic = attrs.getAttributeBooleanValue(i, false);
                    } else if ("priority".equals(attr)) {
                        overlayPriority = attrs.getAttributeIntValue(i, 0);
                    }
                }
            } else if (PackageParser.TAG_USES_SPLIT.equals(parser.getName())) {
                if (usesSplitName != null) {
                    Slog.w(TAG, "Only one <uses-split> permitted. Ignoring others.");
                    continue;
                }

                usesSplitName = attrs.getAttributeValue(PackageParser.ANDROID_RESOURCES, "name");
                if (usesSplitName == null) {
                    throw new PackageParser.PackageParserException(
                            PackageManager.INSTALL_PARSE_FAILED_MANIFEST_MALFORMED,
                            "<uses-split> tag requires 'android:name' attribute");
                }
            } else if (PackageParser.TAG_USES_SDK.equals(parser.getName())) {
                for (int i = 0; i < attrs.getAttributeCount(); ++i) {
                    final String attr = attrs.getAttributeName(i);
                    if ("targetSdkVersion".equals(attr)) {
                        targetSdkVersion = attrs.getAttributeIntValue(i,
                                DEFAULT_TARGET_SDK_VERSION);
                    }
                    if ("minSdkVersion".equals(attr)) {
                        minSdkVersion = attrs.getAttributeIntValue(i, DEFAULT_MIN_SDK_VERSION);
                    }
                }
            }
        }

        // Check to see if overlay should be excluded based on system property condition
        if (!PackageParser.checkRequiredSystemProperty(requiredSystemPropertyName,
                requiredSystemPropertyValue)) {
            Slog.i(TAG, "Skipping target and overlay pair " + targetPackage + " and "
                    + codePath + ": overlay ignored due to required system property: "
                    + requiredSystemPropertyName + " with value: " + requiredSystemPropertyValue);
            targetPackage = null;
            overlayIsStatic = false;
            overlayPriority = 0;
        }

        return new PackageParser.ApkLite(codePath, packageSplit.first, packageSplit.second,
                isFeatureSplit, configForSplit, usesSplitName, isSplitRequired, versionCode,
                versionCodeMajor, revisionCode, installLocation, verifiers, signingDetails,
                coreApp, debuggable, multiArch, use32bitAbi, useEmbeddedDex, extractNativeLibs,
                isolatedSplits, targetPackage, overlayIsStatic, overlayPriority, minSdkVersion,
                targetSdkVersion);
    }

    public static VerifierInfo parseVerifier(AttributeSet attrs) {
        String packageName = null;
        String encodedPublicKey = null;

        final int attrCount = attrs.getAttributeCount();
        for (int i = 0; i < attrCount; i++) {
            final int attrResId = attrs.getAttributeNameResource(i);
            switch (attrResId) {
                case R.attr.name:
                    packageName = attrs.getAttributeValue(i);
                    break;

                case R.attr.publicKey:
                    encodedPublicKey = attrs.getAttributeValue(i);
                    break;
            }
        }

        if (packageName == null || packageName.length() == 0) {
            Slog.i(TAG, "verifier package name was null; skipping");
            return null;
        }

        final PublicKey publicKey = PackageParser.parsePublicKey(encodedPublicKey);
        if (publicKey == null) {
            Slog.i(TAG, "Unable to parse verifier public key for " + packageName);
            return null;
        }

        return new VerifierInfo(packageName, publicKey);
    }
}<|MERGE_RESOLUTION|>--- conflicted
+++ resolved
@@ -220,11 +220,7 @@
         try {
             try {
                 apkAssets = fd != null
-<<<<<<< HEAD
-                        ? ApkAssets.loadFromFd(fd, debugPathName, 0 /* flags */)
-=======
                         ? ApkAssets.loadFromFd(fd, debugPathName, 0 /* flags */, null /* assets */)
->>>>>>> b0544a73
                         : ApkAssets.loadFromPath(apkPath);
             } catch (IOException e) {
                 throw new PackageParser.PackageParserException(
