--- conflicted
+++ resolved
@@ -22,20 +22,14 @@
 import static android.os.ParcelFileDescriptor.MODE_READ_WRITE;
 import static android.os.ParcelFileDescriptor.MODE_TRUNCATE;
 import static android.os.ParcelFileDescriptor.MODE_WRITE_ONLY;
-<<<<<<< HEAD
 import static android.system.OsConstants.F_OK;
-=======
->>>>>>> 6c9537dc
 import static android.system.OsConstants.O_APPEND;
 import static android.system.OsConstants.O_CREAT;
 import static android.system.OsConstants.O_RDONLY;
 import static android.system.OsConstants.O_RDWR;
 import static android.system.OsConstants.O_TRUNC;
 import static android.system.OsConstants.O_WRONLY;
-<<<<<<< HEAD
 import static android.system.OsConstants.R_OK;
-=======
->>>>>>> 6c9537dc
 import static android.system.OsConstants.SPLICE_F_MORE;
 import static android.system.OsConstants.SPLICE_F_MOVE;
 import static android.system.OsConstants.S_ISFIFO;
@@ -1194,7 +1188,6 @@
         return val * pow;
     }
 
-<<<<<<< HEAD
     /**
      * Closes the given object quietly, ignoring any checked exceptions. Does
      * nothing if the given object is {@code null}.
@@ -1290,8 +1283,6 @@
         return res;
     }
 
-=======
->>>>>>> 6c9537dc
     /** {@hide} */
     public static int translateModePfdToPosix(int mode) {
         int res = 0;
@@ -1316,7 +1307,6 @@
         return res;
     }
 
-<<<<<<< HEAD
     /** {@hide} */
     public static int translateModeAccessToPosix(int mode) {
         if (mode == F_OK) {
@@ -1335,8 +1325,6 @@
     }
 
     /** {@hide} */
-=======
->>>>>>> 6c9537dc
     @VisibleForTesting
     public static class MemoryPipe extends Thread implements AutoCloseable {
         private final FileDescriptor[] pipe;
