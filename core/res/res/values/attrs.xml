--- conflicted
+++ resolved
@@ -2096,12 +2096,7 @@
              -->
         <attr name="windowSplashscreenContent" format="reference" />
 
-<<<<<<< HEAD
         <!-- If set, the navigation bar will be drawn such that it is compatible with a light
-=======
-        <!-- @hide
-             If set, the navigation bar will be drawn such that it is compatible with a light
->>>>>>> f2cd0f61
              navigation bar background.
              <p>For this to take effect, the window must be drawing the system bar backgrounds with
              {@link android.R.attr#windowDrawsSystemBarBackgrounds} and the navigation bar must not
