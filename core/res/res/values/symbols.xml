<!--
/* Copyright 2012, The Android Open Source Project
**
** Licensed under the Apache License, Version 2.0 (the "License");
** you may not use this file except in compliance with the License.
** You may obtain a copy of the License at
**
**     http://www.apache.org/licenses/LICENSE-2.0
**
** Unless required by applicable law or agreed to in writing, software
** distributed under the License is distributed on an "AS IS" BASIS,
** WITHOUT WARRANTIES OR CONDITIONS OF ANY KIND, either express or implied.
** See the License for the specific language governing permissions and
** limitations under the License.
*/
-->
<resources>
  <!-- Private symbols that we need to reference from framework code.  See
       frameworks/base/core/res/MakeJavaSymbols.sed for how to easily generate
       this.

       Can be referenced in java code as: com.android.internal.R.<type>.<name>
       and in layout xml as: "@*android:<type>/<name>"
  -->
  <java-symbol type="id" name="account_name" />
  <java-symbol type="id" name="account_row_icon" />
  <java-symbol type="id" name="account_row_text" />
  <java-symbol type="id" name="account_type" />
  <java-symbol type="id" name="action_bar" />
  <java-symbol type="id" name="action_bar_container" />
  <java-symbol type="id" name="action_bar_title" />
  <java-symbol type="id" name="action_bar_subtitle" />
  <java-symbol type="id" name="action_context_bar" />
  <java-symbol type="id" name="action_menu_presenter" />
  <java-symbol type="id" name="action_mode_close_button" />
  <java-symbol type="id" name="activity_chooser_view_content" />
  <java-symbol type="id" name="alertTitle" />
  <java-symbol type="id" name="allow_button" />
  <java-symbol type="id" name="alwaysUse" />
  <java-symbol type="id" name="amPm" />
  <java-symbol type="id" name="authtoken_type" />
  <java-symbol type="id" name="back_button" />
  <java-symbol type="id" name="button_bar" />
  <java-symbol type="id" name="buttonPanel" />
  <java-symbol type="id" name="by_common" />
  <java-symbol type="id" name="by_org" />
  <java-symbol type="id" name="by_org_unit" />
  <java-symbol type="id" name="calendar_view" />
  <java-symbol type="id" name="cancel" />
  <java-symbol type="id" name="characterPicker" />
  <java-symbol type="id" name="clearDefaultHint" />
  <java-symbol type="id" name="contentPanel" />
  <java-symbol type="id" name="content_preview_file_area" />
  <java-symbol type="id" name="content_preview_file_icon" />
  <java-symbol type="id" name="content_preview_file_layout" />
  <java-symbol type="id" name="content_preview_file_thumbnail" />
  <java-symbol type="id" name="content_preview_filename" />
  <java-symbol type="id" name="content_preview_image_area" />
  <java-symbol type="id" name="content_preview_image_1_large" />
  <java-symbol type="id" name="content_preview_image_2_large" />
  <java-symbol type="id" name="content_preview_image_2_small" />
  <java-symbol type="id" name="content_preview_image_3_small" />
  <java-symbol type="id" name="content_preview_thumbnail" />
  <java-symbol type="id" name="content_preview_text" />
  <java-symbol type="id" name="content_preview_text_area" />
  <java-symbol type="id" name="content_preview_text_layout" />
  <java-symbol type="id" name="content_preview_title" />
  <java-symbol type="id" name="content_preview_title_layout" />
  <java-symbol type="id" name="copy_button" />
  <java-symbol type="id" name="file_copy_button" />
  <java-symbol type="id" name="current_scene" />
  <java-symbol type="id" name="scene_layoutid_cache" />
  <java-symbol type="id" name="customPanel" />
  <java-symbol type="id" name="datePicker" />
  <java-symbol type="id" name="day" />
  <java-symbol type="id" name="day_names" />
  <java-symbol type="id" name="decrement" />
  <java-symbol type="id" name="decor_content_parent" />
  <java-symbol type="id" name="default_activity_button" />
  <java-symbol type="id" name="deny_button" />
  <java-symbol type="id" name="description" />
  <java-symbol type="id" name="divider" />
  <java-symbol type="id" name="edit_query" />
  <java-symbol type="id" name="edittext_container" />
  <java-symbol type="id" name="enter_pin_section" />
  <java-symbol type="id" name="expand_activities_button" />
  <java-symbol type="id" name="expires_on" />
  <java-symbol type="id" name="find_next" />
  <java-symbol type="id" name="find_prev" />
  <java-symbol type="id" name="ffwd" />
  <java-symbol type="id" name="fillInIntent" />
  <java-symbol type="id" name="find" />
  <java-symbol type="id" name="fullscreenArea" />
  <java-symbol type="id" name="group_divider" />
  <java-symbol type="id" name="hard_keyboard_section" />
  <java-symbol type="id" name="hard_keyboard_switch" />
  <java-symbol type="id" name="headers" />
  <java-symbol type="id" name="hour" />
  <java-symbol type="id" name="icon" />
  <java-symbol type="id" name="image" />
  <java-symbol type="id" name="increment" />
  <java-symbol type="id" name="internalEmpty" />
  <java-symbol type="id" name="info" />
  <java-symbol type="id" name="inputExtractAccessories" />
  <java-symbol type="id" name="inputExtractAction" />
  <java-symbol type="id" name="issued_on" />
  <java-symbol type="id" name="left_icon" />
  <java-symbol type="id" name="leftSpacer" />
  <java-symbol type="id" name="line1" />
  <java-symbol type="id" name="list_footer" />
  <java-symbol type="id" name="list_item" />
  <java-symbol type="id" name="listContainer" />
  <java-symbol type="id" name="locale" />
  <java-symbol type="id" name="matches" />
  <java-symbol type="id" name="mediacontroller_progress" />
  <java-symbol type="id" name="minute" />
  <java-symbol type="id" name="mode_normal" />
  <java-symbol type="id" name="month" />
  <java-symbol type="id" name="month_name" />
  <java-symbol type="id" name="name" />
  <java-symbol type="id" name="next" />
  <java-symbol type="id" name="next_button" />
  <java-symbol type="id" name="new_app_action" />
  <java-symbol type="id" name="new_app_description" />
  <java-symbol type="id" name="new_app_icon" />
  <java-symbol type="id" name="no_permissions" />
  <java-symbol type="id" name="numberpicker_input" />
  <java-symbol type="id" name="old_app_action" />
  <java-symbol type="id" name="old_app_icon" />
  <java-symbol type="id" name="overlay_display_window_texture" />
  <java-symbol type="id" name="overlay_display_window_title" />
  <java-symbol type="id" name="package_label" />
  <java-symbol type="id" name="packages_list" />
  <java-symbol type="id" name="parentPanel" />
  <java-symbol type="id" name="pause" />
  <java-symbol type="id" name="perms_list" />
  <java-symbol type="id" name="perm_icon" />
  <java-symbol type="id" name="perm_name" />
  <java-symbol type="id" name="permission_group" />
  <java-symbol type="id" name="permission_list" />
  <java-symbol type="id" name="pickers" />
  <java-symbol type="id" name="prefs" />
  <java-symbol type="id" name="prefs_container" />
  <java-symbol type="id" name="prefs_frame" />
  <java-symbol type="id" name="prev" />
  <java-symbol type="id" name="progress" />
  <java-symbol type="id" name="progress_circular" />
  <java-symbol type="id" name="progress_horizontal" />
  <java-symbol type="id" name="progress_number" />
  <java-symbol type="id" name="progress_percent" />
  <java-symbol type="id" name="progressContainer" />
  <java-symbol type="id" name="rew" />
  <java-symbol type="id" name="rightSpacer" />
  <java-symbol type="id" name="rowTypeId" />
  <java-symbol type="id" name="scrollView" />
  <java-symbol type="id" name="search_app_icon" />
  <java-symbol type="id" name="search_badge" />
  <java-symbol type="id" name="search_bar" />
  <java-symbol type="id" name="search_button" />
  <java-symbol type="id" name="search_close_btn" />
  <java-symbol type="id" name="search_edit_frame" />
  <java-symbol type="id" name="search_go_btn" />
  <java-symbol type="id" name="search_mag_icon" />
  <java-symbol type="id" name="search_plate" />
  <java-symbol type="id" name="search_src_text" />
  <java-symbol type="id" name="search_view" />
  <java-symbol type="id" name="search_voice_btn" />
  <java-symbol type="id" name="select_all" />
  <java-symbol type="id" name="serial_number" />
  <java-symbol type="id" name="seekbar" />
  <java-symbol type="id" name="sha1_fingerprint" />
  <java-symbol type="id" name="sha256_fingerprint" />
  <java-symbol type="id" name="share" />
  <java-symbol type="id" name="shortcut" />
  <java-symbol type="id" name="skip_button" />
  <java-symbol type="id" name="split_action_bar" />
  <java-symbol type="id" name="submenuarrow" />
  <java-symbol type="id" name="submit_area" />
  <java-symbol type="id" name="switch_new" />
  <java-symbol type="id" name="switch_old" />
  <java-symbol type="id" name="switch_widget" />
  <java-symbol type="id" name="text" />
  <java-symbol type="id" name="time" />
  <java-symbol type="id" name="time_current" />
  <java-symbol type="id" name="titleDivider" />
  <java-symbol type="id" name="titleDividerTop" />
  <java-symbol type="id" name="timePicker" />
  <java-symbol type="id" name="title_template" />
  <java-symbol type="id" name="to_common" />
  <java-symbol type="id" name="to_org" />
  <java-symbol type="id" name="to_org_unit" />
  <java-symbol type="id" name="topPanel" />
  <java-symbol type="id" name="up" />
  <java-symbol type="id" name="value" />
  <java-symbol type="id" name="websearch" />
  <java-symbol type="id" name="wifi_p2p_wps_pin" />
  <java-symbol type="id" name="year" />
  <java-symbol type="id" name="zoomControls" />
  <java-symbol type="id" name="zoomIn" />
  <java-symbol type="id" name="zoomMagnify" />
  <java-symbol type="id" name="zoomOut" />
  <java-symbol type="id" name="actions" />
  <java-symbol type="id" name="action0" />
  <java-symbol type="id" name="action1" />
  <java-symbol type="id" name="action2" />
  <java-symbol type="id" name="action3" />
  <java-symbol type="id" name="action4" />
  <java-symbol type="id" name="media_seamless" />
  <java-symbol type="id" name="notification_media_seekbar_container" />
  <java-symbol type="id" name="notification_media_content" />
  <java-symbol type="id" name="notification_media_progress" />
  <java-symbol type="id" name="notification_media_progress_bar" />
  <java-symbol type="id" name="notification_media_elapsed_time" />
  <java-symbol type="id" name="notification_media_total_time" />
  <java-symbol type="id" name="big_picture" />
  <java-symbol type="id" name="big_text" />
  <java-symbol type="id" name="chronometer" />
  <java-symbol type="id" name="inbox_text0" />
  <java-symbol type="id" name="inbox_text1" />
  <java-symbol type="id" name="inbox_text2" />
  <java-symbol type="id" name="inbox_text3" />
  <java-symbol type="id" name="inbox_text4" />
  <java-symbol type="id" name="inbox_text5" />
  <java-symbol type="id" name="inbox_text6" />
  <java-symbol type="id" name="status_bar_latest_event_content" />
  <java-symbol type="id" name="notification_main_column" />
  <java-symbol type="id" name="sms_short_code_confirm_message" />
  <java-symbol type="id" name="sms_short_code_detail_layout" />
  <java-symbol type="id" name="sms_short_code_detail_message" />
  <java-symbol type="id" name="sms_short_code_remember_choice_checkbox" />
  <java-symbol type="id" name="sms_short_code_remember_undo_instruction" />
  <java-symbol type="id" name="breadcrumb_section" />
  <java-symbol type="id" name="action_bar_spinner" />
  <java-symbol type="id" name="pin_cancel_button" />
  <java-symbol type="id" name="pin_ok_button" />
  <java-symbol type="id" name="pin_text" />
  <java-symbol type="id" name="pin_new_text" />
  <java-symbol type="id" name="pin_confirm_text" />
  <java-symbol type="id" name="pin_error_message" />
  <java-symbol type="id" name="timePickerLayout" />
  <java-symbol type="id" name="profile_badge" />
  <java-symbol type="id" name="alerted_icon" />
  <java-symbol type="id" name="transitionPosition" />
  <java-symbol type="id" name="selection_start_handle" />
  <java-symbol type="id" name="selection_end_handle" />
  <java-symbol type="id" name="insertion_handle" />
  <java-symbol type="id" name="accessibilityActionClickOnClickableSpan" />
  <java-symbol type="id" name="camera" />
  <java-symbol type="id" name="mic" />
  <java-symbol type="id" name="overlay" />
  <java-symbol type="id" name="app_ops" />

  <java-symbol type="attr" name="actionModeShareDrawable" />
  <java-symbol type="attr" name="alertDialogCenterButtons" />
  <java-symbol type="attr" name="fragmentBreadCrumbsStyle" />
  <java-symbol type="attr" name="gestureOverlayViewStyle" />
  <java-symbol type="attr" name="keyboardViewStyle" />
  <java-symbol type="attr" name="numberPickerStyle" />
  <java-symbol type="attr" name="preferenceFrameLayoutStyle" />
  <java-symbol type="attr" name="searchDialogTheme" />
  <java-symbol type="attr" name="textAppearanceAutoCorrectionSuggestion" />
  <java-symbol type="attr" name="textAppearanceEasyCorrectSuggestion" />
  <java-symbol type="attr" name="textAppearanceMisspelledSuggestion" />
  <java-symbol type="attr" name="textColorSearchUrl" />
  <java-symbol type="attr" name="timePickerStyle" />
  <java-symbol type="attr" name="windowFixedWidthMajor" />
  <java-symbol type="attr" name="windowFixedWidthMinor" />
  <java-symbol type="attr" name="windowFixedHeightMajor" />
  <java-symbol type="attr" name="windowFixedHeightMinor" />
  <java-symbol type="attr" name="accessibilityFocusedDrawable"/>
  <java-symbol type="attr" name="isLightTheme"/>
  <java-symbol type="attr" name="autofilledHighlight"/>
  <java-symbol type="attr" name="autofillDatasetPickerMaxWidth"/>
  <java-symbol type="attr" name="autofillDatasetPickerMaxHeight"/>
  <java-symbol type="attr" name="autofillSaveCustomSubtitleMaxHeight"/>
  <java-symbol type="bool" name="action_bar_embed_tabs" />
  <java-symbol type="bool" name="action_bar_expanded_action_views_exclusive" />
  <java-symbol type="bool" name="config_avoidGfxAccel" />
  <java-symbol type="bool" name="config_bluetooth_address_validation" />
  <java-symbol type="bool" name="config_bluetooth_sco_off_call" />
  <java-symbol type="bool" name="config_bluetooth_le_peripheral_mode_supported" />
  <java-symbol type="bool" name="config_bluetooth_hfp_inband_ringing_support" />
  <java-symbol type="bool" name="config_cellBroadcastAppLinks" />
  <java-symbol type="bool" name="config_duplicate_port_omadm_wappush" />
  <java-symbol type="bool" name="config_disableTransitionAnimation" />
  <java-symbol type="bool" name="config_enableAutoPowerModes" />
  <java-symbol type="integer" name="config_autoPowerModeThresholdAngle" />
  <java-symbol type="integer" name="config_autoPowerModeAnyMotionSensor" />
  <java-symbol type="bool" name="config_autoPowerModePreferWristTilt" />
  <java-symbol type="bool" name="config_autoPowerModePrefetchLocation" />
  <java-symbol type="bool" name="config_autoPowerModeUseMotionSensor" />
  <java-symbol type="bool" name="config_enable_emergency_call_while_sim_locked" />
  <java-symbol type="bool" name="config_enable_puk_unlock_screen" />
  <java-symbol type="bool" name="config_disableLockscreenByDefault" />
  <java-symbol type="bool" name="config_enableBurnInProtection" />
  <java-symbol type="bool" name="config_hotswapCapable" />
  <java-symbol type="bool" name="config_mms_content_disposition_support" />
  <java-symbol type="string" name="config_ims_package" />
  <java-symbol type="bool" name="config_dynamic_bind_ims" />
  <java-symbol type="string" name="config_wwan_network_service_package" />
  <java-symbol type="string" name="config_wlan_network_service_package" />
  <java-symbol type="string" name="config_wwan_network_service_class" />
  <java-symbol type="string" name="config_wlan_network_service_class" />
  <java-symbol type="string" name="config_wwan_data_service_package" />
  <java-symbol type="string" name="config_wlan_data_service_package" />
  <java-symbol type="string" name="config_wwan_data_service_class" />
  <java-symbol type="string" name="config_wlan_data_service_class" />
  <java-symbol type="string" name="config_qualified_networks_service_package" />
  <java-symbol type="string" name="config_qualified_networks_service_class" />
  <java-symbol type="bool" name="config_networkSamplingWakesDevice" />
  <java-symbol type="bool" name="config_showMenuShortcutsWhenKeyboardPresent" />
  <java-symbol type="bool" name="config_sip_wifi_only" />
  <java-symbol type="bool" name="config_sms_capable" />
  <java-symbol type="bool" name="config_sms_utf8_support" />
  <java-symbol type="bool" name="config_suspendWhenScreenOffDueToProximity" />
  <java-symbol type="bool" name="config_swipeDisambiguation" />
  <java-symbol type="bool" name="config_syncstorageengine_masterSyncAutomatically" />
  <java-symbol type="bool" name="config_ui_enableFadingMarquee" />
  <java-symbol type="bool" name="config_enableHapticTextHandle" />
  <java-symbol type="bool" name="config_use_strict_phone_number_comparation" />
  <java-symbol type="bool" name="config_use_strict_phone_number_comparation_for_russia" />
  <java-symbol type="bool" name="config_use_strict_phone_number_comparation_for_kazakhstan" />
  <java-symbol type="integer" name="config_phonenumber_compare_min_match" />
  <java-symbol type="bool" name="config_single_volume" />
  <java-symbol type="bool" name="config_voice_capable" />
  <java-symbol type="bool" name="config_requireCallCapableAccountForHandle" />
  <java-symbol type="bool" name="config_user_notification_of_restrictied_mobile_access" />
  <java-symbol type="bool" name="config_wifiDisplaySupportsProtectedBuffers" />
  <java-symbol type="bool" name="preferences_prefer_dual_pane" />
  <java-symbol type="bool" name="skip_restoring_network_selection" />
  <java-symbol type="bool" name="split_action_bar_is_narrow" />
  <java-symbol type="bool" name="config_useVolumeKeySounds" />
  <java-symbol type="bool" name="config_enableWallpaperService" />
  <java-symbol type="bool" name="config_checkWallpaperAtBoot" />
  <java-symbol type="string" name="config_wallpaperManagerServiceName" />
  <java-symbol type="string" name="config_inputEventCompatProcessorOverrideClassName" />
  <java-symbol type="bool" name="config_enableUpdateableTimeZoneRules" />
  <java-symbol type="bool" name="config_timeZoneRulesUpdateTrackingEnabled" />
  <java-symbol type="string" name="config_timeZoneRulesUpdaterPackage" />
  <java-symbol type="string" name="config_timeZoneRulesDataPackage" />
  <java-symbol type="integer" name="config_timeZoneRulesCheckTimeMillisAllowed" />
  <java-symbol type="integer" name="config_timeZoneRulesCheckRetryCount" />
  <java-symbol type="bool" name="config_sendAudioBecomingNoisy" />
  <java-symbol type="bool" name="config_enableScreenshotChord" />
  <java-symbol type="bool" name="config_bluetooth_default_profiles" />
  <java-symbol type="bool" name="config_enableWifiDisplay" />
  <java-symbol type="bool" name="config_allowAnimationsInLowPowerMode" />
  <java-symbol type="bool" name="config_useDevInputEventForAudioJack" />
  <java-symbol type="bool" name="config_safe_media_volume_enabled" />
  <java-symbol type="bool" name="config_safe_media_disable_on_volume_up" />
  <java-symbol type="bool" name="config_camera_sound_forced" />
  <java-symbol type="bool" name="config_dontPreferApn" />
  <java-symbol type="bool" name="config_restartRadioAfterProvisioning" />
  <java-symbol type="bool" name="config_requireRadioPowerOffOnSimRefreshReset" />
  <java-symbol type="bool" name="config_speed_up_audio_on_mt_calls" />
  <java-symbol type="bool" name="config_useFixedVolume" />
  <java-symbol type="bool" name="config_wifi_batched_scan_supported" />
  <java-symbol type="bool" name="config_wifi_softap_acs_supported" />
  <java-symbol type="string" name="config_wifi_softap_acs_supported_channel_list" />
  <java-symbol type="bool" name="config_wifi_softap_ieee80211ac_supported" />
  <java-symbol type="bool" name="config_enableMultiUserUI"/>
  <java-symbol type="bool" name="config_enableNewAutoSelectNetworkUI"/>
  <java-symbol type="bool" name="config_disableUsbPermissionDialogs"/>
  <java-symbol type="dimen" name="config_fullTaskSnapshotScale" />
  <java-symbol type="bool" name="config_lowRamTaskSnapshotsAndRecents" />
  <java-symbol type="bool" name="config_hasRecents" />
  <java-symbol type="string" name="config_recentsComponentName" />
  <java-symbol type="integer" name="config_minNumVisibleRecentTasks_lowRam" />
  <java-symbol type="integer" name="config_maxNumVisibleRecentTasks_lowRam" />
  <java-symbol type="integer" name="config_minNumVisibleRecentTasks_grid" />
  <java-symbol type="integer" name="config_maxNumVisibleRecentTasks_grid" />
  <java-symbol type="integer" name="config_minNumVisibleRecentTasks" />
  <java-symbol type="integer" name="config_maxNumVisibleRecentTasks" />
  <java-symbol type="integer" name="config_activeTaskDurationHours" />
  <java-symbol type="bool" name="config_windowShowCircularMask" />
  <java-symbol type="bool" name="config_windowEnableCircularEmulatorDisplayOverlay" />
  <java-symbol type="bool" name="config_wifi_framework_enable_associated_network_selection" />
  <java-symbol type="bool" name="config_wifi_framework_use_single_radio_chain_scan_results_network_selection" />
  <java-symbol type="bool" name="config_wifi_only_link_same_credential_configurations" />
  <java-symbol type="bool" name="config_wifi_framework_enable_sar_tx_power_limit" />
  <java-symbol type="bool" name="config_wifi_framework_enable_soft_ap_sar_tx_power_limit" />
  <java-symbol type="bool" name="config_wifi_framework_enable_body_proximity_sar_tx_power_limit" />
  <java-symbol type="string" name="config_wifi_sar_sensor_type" />
  <java-symbol type="integer" name="config_wifi_framework_sar_free_space_event_id" />
  <java-symbol type="integer" name="config_wifi_framework_sar_near_hand_event_id" />
  <java-symbol type="integer" name="config_wifi_framework_sar_near_head_event_id" />
  <java-symbol type="integer" name="config_wifi_framework_sar_near_body_event_id" />
  <java-symbol type="bool" name="config_wifi_enable_disconnection_debounce" />
  <java-symbol type="bool" name="config_wifi_revert_country_code_on_cellular_loss" />
  <java-symbol type="integer" name="config_wifi_logger_ring_buffer_default_size_limit_kb" />
  <java-symbol type="integer" name="config_wifi_logger_ring_buffer_verbose_size_limit_kb" />
  <java-symbol type="array" name="config_wifi_fatal_firmware_alert_error_code_list" />
  <java-symbol type="bool" name="config_wifi_turn_off_during_emergency_call" />
  <java-symbol type="bool" name="config_supportMicNearUltrasound" />
  <java-symbol type="bool" name="config_supportSpeakerNearUltrasound" />
  <java-symbol type="bool" name="config_supportAudioSourceUnprocessed" />
  <java-symbol type="bool" name="config_freeformWindowManagement" />
  <java-symbol type="bool" name="config_supportsMultiWindow" />
  <java-symbol type="bool" name="config_supportsSplitScreenMultiWindow" />
  <java-symbol type="bool" name="config_supportsMultiDisplay" />
  <java-symbol type="bool" name="config_noHomeScreen" />
  <java-symbol type="bool" name="config_supportsSystemDecorsOnSecondaryDisplays" />
  <java-symbol type="bool" name="config_supportsInsecureLockScreen" />
  <java-symbol type="bool" name="config_guestUserEphemeral" />
  <java-symbol type="bool" name="config_localDisplaysMirrorContent" />
  <java-symbol type="array" name="config_localPrivateDisplayPorts" />
  <java-symbol type="integer" name="config_defaultDisplayDefaultColorMode" />
  <java-symbol type="bool" name="config_enableAppWidgetService" />
  <java-symbol type="string" name="config_defaultPictureInPictureScreenEdgeInsets" />
  <java-symbol type="dimen" name="config_pictureInPictureDefaultSizePercent" />
  <java-symbol type="dimen" name="config_pictureInPictureDefaultAspectRatio" />
  <java-symbol type="dimen" name="config_pictureInPictureAspectRatioLimitForMinSize" />
  <java-symbol type="integer" name="config_defaultPictureInPictureGravity" />
  <java-symbol type="dimen" name="config_pictureInPictureMinAspectRatio" />
  <java-symbol type="dimen" name="config_pictureInPictureMaxAspectRatio" />
  <java-symbol type="dimen" name="config_closeToSquareDisplayMaxAspectRatio" />
  <java-symbol type="integer" name="config_wifi_framework_5GHz_preference_boost_threshold" />
  <java-symbol type="integer" name="config_wifi_framework_5GHz_preference_boost_factor" />
  <java-symbol type="integer" name="config_wifi_framework_5GHz_preference_penalty_threshold" />
  <java-symbol type="integer" name="config_wifi_framework_5GHz_preference_penalty_threshold" />
  <java-symbol type="integer" name="config_wifi_framework_RSSI_SCORE_OFFSET" />
  <java-symbol type="integer" name="config_wifi_framework_RSSI_SCORE_SLOPE" />
  <java-symbol type="integer" name="config_wifi_framework_SAME_BSSID_AWARD" />
  <java-symbol type="integer" name="config_wifi_framework_LAST_SELECTION_AWARD" />
  <java-symbol type="integer" name="config_wifi_framework_PASSPOINT_SECURITY_AWARD" />
  <java-symbol type="integer" name="config_wifi_framework_SECURITY_AWARD" />
  <java-symbol type="integer" name="config_wifi_disconnected_short_scan_interval" />
  <java-symbol type="integer" name="config_wifi_associated_short_scan_interval" />
  <java-symbol type="integer" name="config_wifi_framework_associated_full_scan_backoff" />
  <java-symbol type="integer" name="config_wifi_framework_associated_full_scan_max_interval" />
  <java-symbol type="integer" name="config_wifi_framework_associated_full_scan_max_total_dwell_time" />
  <java-symbol type="integer" name="config_wifi_framework_associated_partial_scan_max_num_active_channels" />
  <java-symbol type="integer" name="config_wifi_framework_wifi_score_bad_rssi_threshold_24GHz" />
  <java-symbol type="integer" name="config_wifi_framework_wifi_score_entry_rssi_threshold_24GHz" />
  <java-symbol type="integer" name="config_wifi_framework_wifi_score_low_rssi_threshold_24GHz" />
  <java-symbol type="integer" name="config_wifi_framework_wifi_score_good_rssi_threshold_24GHz" />
  <java-symbol type="integer" name="config_wifi_framework_wifi_score_bad_rssi_threshold_5GHz" />
  <java-symbol type="integer" name="config_wifi_framework_wifi_score_entry_rssi_threshold_5GHz" />
  <java-symbol type="integer" name="config_wifi_framework_wifi_score_low_rssi_threshold_5GHz" />
  <java-symbol type="integer" name="config_wifi_framework_wifi_score_good_rssi_threshold_5GHz" />
  <java-symbol type="integer" name="config_wifi_framework_scan_result_rssi_level_patchup_value" />
  <java-symbol type="integer" name="config_wifi_framework_current_network_boost" />
  <java-symbol type="string"  name="config_wifi_random_mac_oui" />
  <java-symbol type="integer"  name="config_wifi_network_switching_blacklist_time" />
  <java-symbol type="string"  name="config_wifi_framework_sap_2G_channel_list" />
  <java-symbol type="integer" name="config_wifi_framework_max_tx_rate_for_full_scan" />
  <java-symbol type="integer" name="config_wifi_framework_max_rx_rate_for_full_scan" />
  <java-symbol type="integer" name="config_wifi_framework_min_tx_rate_for_staying_on_network" />
  <java-symbol type="integer" name="config_wifi_framework_min_rx_rate_for_staying_on_network" />

  <java-symbol type="integer" name="config_wifi_framework_soft_ap_timeout_delay" />

  <java-symbol type="bool" name="config_wifi_framework_cellular_handover_enable_user_triggered_adjustment" />
  <java-symbol type="integer" name="config_wifi_framework_associated_full_scan_tx_packet_threshold" />
  <java-symbol type="integer" name="config_wifi_framework_associated_full_scan_rx_packet_threshold" />
  <java-symbol type="integer" name="config_wifi_framework_associated_partial_scan_tx_packet_threshold" />
  <java-symbol type="integer" name="config_wifi_framework_associated_partial_scan_rx_packet_threshold" />
  <java-symbol type="integer" name="config_wifi_framework_network_switch_tx_packet_threshold" />
  <java-symbol type="integer" name="config_wifi_framework_network_switch_rx_packet_threshold" />
  <java-symbol type="integer" name="config_wifi_framework_current_network_boost" />
  <java-symbol type="integer" name="config_wifi_framework_recovery_timeout_delay" />
  <java-symbol type="integer" name="config_bluetooth_max_advertisers" />
  <java-symbol type="integer" name="config_bluetooth_max_scan_filters" />
  <java-symbol type="integer" name="config_bluetooth_max_connected_audio_devices" />
  <java-symbol type="integer" name="config_burnInProtectionMinHorizontalOffset" />
  <java-symbol type="integer" name="config_burnInProtectionMaxHorizontalOffset" />
  <java-symbol type="integer" name="config_burnInProtectionMinVerticalOffset" />
  <java-symbol type="integer" name="config_burnInProtectionMaxVerticalOffset" />
  <java-symbol type="integer" name="config_burnInProtectionMaxRadius" />
  <java-symbol type="integer" name="config_bluetooth_idle_cur_ma" />
  <java-symbol type="integer" name="config_bluetooth_rx_cur_ma" />
  <java-symbol type="integer" name="config_bluetooth_tx_cur_ma" />
  <java-symbol type="integer" name="config_bluetooth_operating_voltage_mv" />
  <java-symbol type="bool" name="config_bluetooth_pan_enable_autoconnect" />
  <java-symbol type="bool" name="config_bluetooth_reload_supported_profiles_when_enabled" />
  <java-symbol type="bool" name="config_hearing_aid_profile_supported" />
  <java-symbol type="integer" name="config_cursorWindowSize" />
  <java-symbol type="integer" name="config_drawLockTimeoutMillis" />
  <java-symbol type="integer" name="config_doublePressOnPowerBehavior" />
  <java-symbol type="integer" name="config_extraFreeKbytesAdjust" />
  <java-symbol type="integer" name="config_extraFreeKbytesAbsolute" />
  <java-symbol type="integer" name="config_immersive_mode_confirmation_panic" />
  <java-symbol type="integer" name="config_longPressOnPowerBehavior" />
  <java-symbol type="integer" name="config_veryLongPressOnPowerBehavior" />
  <java-symbol type="integer" name="config_veryLongPressTimeout" />
  <java-symbol type="integer" name="config_longPressOnBackBehavior" />
  <java-symbol type="bool" name="config_allowStartActivityForLongPressOnPowerInSetup" />
  <java-symbol type="integer" name="config_lowMemoryKillerMinFreeKbytesAdjust" />
  <java-symbol type="integer" name="config_lowMemoryKillerMinFreeKbytesAbsolute" />
  <java-symbol type="integer" name="config_max_pan_devices" />
  <java-symbol type="integer" name="config_ntpPollingInterval" />
  <java-symbol type="integer" name="config_ntpPollingIntervalShorter" />
  <java-symbol type="integer" name="config_ntpRetry" />
  <java-symbol type="integer" name="config_ntpThreshold" />
  <java-symbol type="integer" name="config_ntpTimeout" />
  <java-symbol type="integer" name="config_shortPressOnPowerBehavior" />
  <java-symbol type="integer" name="config_toastDefaultGravity" />
  <java-symbol type="integer" name="config_triplePressOnPowerBehavior" />
  <java-symbol type="integer" name="config_shortPressOnSleepBehavior" />
  <java-symbol type="integer" name="config_wifi_supplicant_scan_interval" />
  <java-symbol type="integer" name="config_wifi_scan_interval_p2p_connected" />
  <java-symbol type="integer" name="config_windowOutsetBottom" />
  <java-symbol type="integer" name="db_connection_pool_size" />
  <java-symbol type="integer" name="db_journal_size_limit" />
  <java-symbol type="integer" name="db_wal_autocheckpoint" />
  <java-symbol type="integer" name="db_default_idle_connection_timeout" />
  <java-symbol type="integer" name="config_soundEffectVolumeDb" />
  <java-symbol type="integer" name="config_lockSoundVolumeDb" />
  <java-symbol type="integer" name="config_multiuserMaximumUsers" />
  <java-symbol type="integer" name="config_multiuserMaxRunningUsers" />
  <java-symbol type="bool" name="config_multiuserDelayUserDataLocking" />
  <java-symbol type="integer" name="config_safe_media_volume_index" />
  <java-symbol type="integer" name="config_safe_media_volume_usb_mB" />
  <java-symbol type="integer" name="config_mobile_mtu" />
  <java-symbol type="array"   name="config_mobile_tcp_buffers" />
  <java-symbol type="integer" name="config_volte_replacement_rat"/>
  <java-symbol type="integer" name="config_valid_wappush_index" />
  <java-symbol type="integer" name="config_overrideHasPermanentMenuKey" />
  <java-symbol type="integer" name="config_mdc_initial_max_retry" />
  <java-symbol type="integer" name="config_keepPreloadsMinDays" />
  <java-symbol type="bool" name="config_hasPermanentDpad" />
  <java-symbol type="bool" name="config_useDefaultFocusHighlight" />
  <java-symbol type="array" name="config_deviceSpecificSystemServices" />
  <java-symbol type="string" name="config_deviceSpecificDevicePolicyManagerService" />
  <java-symbol type="string" name="config_deviceSpecificAudioService" />
  <java-symbol type="integer" name="config_num_physical_slots" />

  <java-symbol type="color" name="tab_indicator_text_v4" />

  <java-symbol type="dimen" name="accessibility_touch_slop" />
  <java-symbol type="dimen" name="alert_dialog_round_padding"/>
  <java-symbol type="dimen" name="config_minScrollbarTouchTarget" />
  <java-symbol type="dimen" name="config_prefDialogWidth" />
  <java-symbol type="dimen" name="config_viewConfigurationTouchSlop" />
  <java-symbol type="dimen" name="config_viewConfigurationHoverSlop" />
  <java-symbol type="dimen" name="config_viewMinFlingVelocity" />
  <java-symbol type="dimen" name="config_viewMaxFlingVelocity" />
  <java-symbol type="dimen" name="config_scrollbarSize" />
  <java-symbol type="dimen" name="config_horizontalScrollFactor" />
  <java-symbol type="dimen" name="config_verticalScrollFactor" />
  <java-symbol type="dimen" name="config_scrollFactor" />
  <java-symbol type="dimen" name="default_app_widget_padding_bottom" />
  <java-symbol type="dimen" name="default_app_widget_padding_left" />
  <java-symbol type="dimen" name="default_app_widget_padding_right" />
  <java-symbol type="dimen" name="default_app_widget_padding_top" />
  <java-symbol type="dimen" name="default_gap" />
  <java-symbol type="dimen" name="dropdownitem_icon_width" />
  <java-symbol type="dimen" name="dropdownitem_text_padding_left" />
  <java-symbol type="dimen" name="password_keyboard_spacebar_vertical_correction" />
  <java-symbol type="dimen" name="search_view_preferred_width" />
  <java-symbol type="dimen" name="search_view_preferred_height" />
  <java-symbol type="dimen" name="textview_error_popup_default_width" />
  <java-symbol type="dimen" name="toast_y_offset" />
  <java-symbol type="dimen" name="tooltip_precise_anchor_threshold" />
  <java-symbol type="dimen" name="tooltip_precise_anchor_extra_offset" />
  <java-symbol type="dimen" name="tooltip_y_offset_touch" />
  <java-symbol type="dimen" name="tooltip_y_offset_non_touch" />
  <java-symbol type="dimen" name="action_bar_stacked_max_height" />
  <java-symbol type="dimen" name="action_bar_stacked_tab_max_width" />
  <java-symbol type="dimen" name="notification_text_size" />
  <java-symbol type="dimen" name="notification_title_text_size" />
  <java-symbol type="dimen" name="notification_subtext_size" />
  <java-symbol type="dimen" name="notification_top_pad" />
  <java-symbol type="dimen" name="notification_top_pad_narrow" />
  <java-symbol type="dimen" name="notification_top_pad_large_text" />
  <java-symbol type="dimen" name="notification_top_pad_large_text_narrow" />
  <java-symbol type="dimen" name="notification_large_icon_circle_padding" />
  <java-symbol type="dimen" name="notification_badge_size" />
  <java-symbol type="dimen" name="immersive_mode_cling_width" />
  <java-symbol type="dimen" name="accessibility_magnification_indicator_width" />
  <java-symbol type="dimen" name="circular_display_mask_thickness" />

  <java-symbol type="string" name="add_account_button_label" />
  <java-symbol type="string" name="addToDictionary" />
  <java-symbol type="string" name="action_bar_home_description" />
  <java-symbol type="string" name="action_bar_up_description" />
  <java-symbol type="string" name="activity_resolver_work_profiles_support" />
  <java-symbol type="string" name="app_running_notification_title" />
  <java-symbol type="string" name="app_running_notification_text" />
  <java-symbol type="string" name="copied" />
  <java-symbol type="string" name="delete" />
  <java-symbol type="string" name="deleteText" />
  <java-symbol type="string" name="grant_permissions_header_text" />
  <java-symbol type="string" name="menu_alt_shortcut_label" />
  <java-symbol type="string" name="menu_ctrl_shortcut_label" />
  <java-symbol type="string" name="menu_delete_shortcut_label" />
  <java-symbol type="string" name="menu_enter_shortcut_label" />
  <java-symbol type="string" name="menu_function_shortcut_label" />
  <java-symbol type="string" name="menu_meta_shortcut_label" />
  <java-symbol type="string" name="menu_space_shortcut_label" />
  <java-symbol type="string" name="menu_shift_shortcut_label" />
  <java-symbol type="string" name="menu_sym_shortcut_label" />
  <java-symbol type="string" name="notification_title" />
  <java-symbol type="string" name="permission_request_notification_with_subtitle" />
  <java-symbol type="string" name="prepend_shortcut_label" />
  <java-symbol type="string" name="paste_as_plain_text" />
  <java-symbol type="string" name="replace" />
  <java-symbol type="string" name="undo" />
  <java-symbol type="string" name="redo" />
  <java-symbol type="string" name="email" />
  <java-symbol type="string" name="email_desc" />
  <java-symbol type="string" name="dial" />
  <java-symbol type="string" name="dial_desc" />
  <java-symbol type="string" name="map" />
  <java-symbol type="string" name="map_desc" />
  <java-symbol type="string" name="browse" />
  <java-symbol type="string" name="browse_desc" />
  <java-symbol type="string" name="sms" />
  <java-symbol type="string" name="sms_desc" />
  <java-symbol type="string" name="add_contact" />
  <java-symbol type="string" name="add_contact_desc" />
  <java-symbol type="string" name="view_calendar" />
  <java-symbol type="string" name="view_calendar_desc" />
  <java-symbol type="string" name="add_calendar_event" />
  <java-symbol type="string" name="add_calendar_event_desc" />
  <java-symbol type="string" name="view_flight" />
  <java-symbol type="string" name="view_flight_desc" />
  <java-symbol type="string" name="translate" />
  <java-symbol type="string" name="translate_desc" />
  <java-symbol type="string" name="define" />
  <java-symbol type="string" name="define_desc" />
  <java-symbol type="string" name="textSelectionCABTitle" />
  <java-symbol type="string" name="BaMmi" />
  <java-symbol type="string" name="CLIRDefaultOffNextCallOff" />
  <java-symbol type="string" name="CLIRDefaultOffNextCallOn" />
  <java-symbol type="string" name="CLIRDefaultOnNextCallOff" />
  <java-symbol type="string" name="CLIRDefaultOnNextCallOn" />
  <java-symbol type="string" name="CLIRPermanent" />
  <java-symbol type="string" name="CfMmi" />
  <java-symbol type="string" name="ClipMmi" />
  <java-symbol type="string" name="ClirMmi" />
  <java-symbol type="string" name="ColpMmi" />
  <java-symbol type="string" name="ColrMmi" />
  <java-symbol type="string" name="CwMmi" />
  <java-symbol type="string" name="Midnight" />
  <java-symbol type="string" name="Noon" />
  <java-symbol type="string" name="PinMmi" />
  <java-symbol type="string" name="PwdMmi" />
  <java-symbol type="string" name="NetworkPreferenceSwitchSummary" />
  <java-symbol type="string" name="NetworkPreferenceSwitchTitle" />
  <java-symbol type="string" name="EmergencyCallWarningTitle" />
  <java-symbol type="string" name="EmergencyCallWarningSummary" />
  <java-symbol type="string" name="RestrictedOnAllVoiceTitle" />
  <java-symbol type="string" name="RestrictedOnDataTitle" />
  <java-symbol type="string" name="RestrictedOnEmergencyTitle" />
  <java-symbol type="string" name="RestrictedOnNormalTitle" />
  <java-symbol type="string" name="RestrictedStateContent" />
  <java-symbol type="string" name="RestrictedStateContentMsimTemplate" />
  <java-symbol type="string" name="notification_channel_network_alert" />
  <java-symbol type="string" name="notification_channel_call_forward" />
  <java-symbol type="string" name="notification_channel_emergency_callback" />
  <java-symbol type="string" name="notification_channel_mobile_data_status" />
  <java-symbol type="string" name="notification_channel_sms" />
  <java-symbol type="string" name="notification_channel_voice_mail" />
  <java-symbol type="string" name="notification_channel_wfc" />
  <java-symbol type="string" name="notification_channel_sim" />
  <java-symbol type="string" name="notification_channel_sim_high_prio" />
  <java-symbol type="string" name="SetupCallDefault" />
  <java-symbol type="string" name="accept" />
  <java-symbol type="string" name="activity_chooser_view_see_all" />
  <java-symbol type="string" name="activitychooserview_choose_application" />
  <java-symbol type="string" name="activitychooserview_choose_application_error" />
  <java-symbol type="string" name="alternate_eri_file" />
  <java-symbol type="string" name="alwaysUse" />
  <java-symbol type="string" name="autofill_address_line_1_label_re" />
  <java-symbol type="string" name="autofill_address_line_1_re" />
  <java-symbol type="string" name="autofill_address_line_2_re" />
  <java-symbol type="string" name="autofill_address_line_3_re" />
  <java-symbol type="string" name="autofill_address_name_separator" />
  <java-symbol type="string" name="autofill_address_summary_format" />
  <java-symbol type="string" name="autofill_address_summary_name_format" />
  <java-symbol type="string" name="autofill_address_summary_separator" />
  <java-symbol type="string" name="autofill_address_type_same_as_re" />
  <java-symbol type="string" name="autofill_address_type_use_my_re" />
  <java-symbol type="string" name="autofill_area" />
  <java-symbol type="string" name="autofill_area_code_notext_re" />
  <java-symbol type="string" name="autofill_area_code_re" />
  <java-symbol type="string" name="autofill_attention_ignored_re" />
  <java-symbol type="string" name="autofill_billing_designator_re" />
  <java-symbol type="string" name="autofill_card_cvc_re" />
  <java-symbol type="string" name="autofill_card_ignored_re" />
  <java-symbol type="string" name="autofill_card_number_re" />
  <java-symbol type="string" name="autofill_city_re" />
  <java-symbol type="string" name="autofill_company_re" />
  <java-symbol type="string" name="autofill_country_code_re" />
  <java-symbol type="string" name="autofill_country_re" />
  <java-symbol type="string" name="autofill_county" />
  <java-symbol type="string" name="autofill_department" />
  <java-symbol type="string" name="autofill_district" />
  <java-symbol type="string" name="autofill_email_re" />
  <java-symbol type="string" name="autofill_emirate" />
  <java-symbol type="string" name="autofill_expiration_date_re" />
  <java-symbol type="string" name="autofill_expiration_month_re" />
  <java-symbol type="string" name="autofill_fax_re" />
  <java-symbol type="string" name="autofill_first_name_re" />
  <java-symbol type="string" name="autofill_island" />
  <java-symbol type="string" name="autofill_last_name_re" />
  <java-symbol type="string" name="autofill_middle_initial_re" />
  <java-symbol type="string" name="autofill_middle_name_re" />
  <java-symbol type="string" name="autofill_name_on_card_contextual_re" />
  <java-symbol type="string" name="autofill_name_on_card_re" />
  <java-symbol type="string" name="autofill_name_re" />
  <java-symbol type="string" name="autofill_name_specific_re" />
  <java-symbol type="string" name="autofill_parish" />
  <java-symbol type="string" name="autofill_phone_extension_re" />
  <java-symbol type="string" name="autofill_phone_prefix_re" />
  <java-symbol type="string" name="autofill_phone_prefix_separator_re" />
  <java-symbol type="string" name="autofill_phone_re" />
  <java-symbol type="string" name="autofill_phone_suffix_re" />
  <java-symbol type="string" name="autofill_phone_suffix_separator_re" />
  <java-symbol type="string" name="autofill_postal_code" />
  <java-symbol type="string" name="autofill_prefecture" />
  <java-symbol type="string" name="autofill_province" />
  <java-symbol type="string" name="autofill_region_ignored_re" />
  <java-symbol type="string" name="autofill_shipping_designator_re" />
  <java-symbol type="string" name="autofill_state" />
  <java-symbol type="string" name="autofill_state_re" />
  <java-symbol type="string" name="autofill_this_form" />
  <java-symbol type="string" name="autofill_username_re" />
  <java-symbol type="string" name="autofill_window_title" />
  <java-symbol type="string" name="autofill_zip_4_re" />
  <java-symbol type="string" name="autofill_zip_code" />
  <java-symbol type="string" name="autofill_zip_code_re" />
  <java-symbol type="string" name="badPin" />
  <java-symbol type="string" name="badPuk" />
  <java-symbol type="string" name="byteShort" />
  <java-symbol type="string" name="capability_title_canRequestFilterKeyEvents" />
  <java-symbol type="string" name="capability_desc_canRequestTouchExploration" />
  <java-symbol type="string" name="capability_desc_canRetrieveWindowContent" />
  <java-symbol type="string" name="capability_desc_canRequestFilterKeyEvents" />
  <java-symbol type="string" name="capability_title_canRequestTouchExploration" />
  <java-symbol type="string" name="capability_title_canRetrieveWindowContent" />
  <java-symbol type="string" name="capability_desc_canControlMagnification" />
  <java-symbol type="string" name="capability_title_canControlMagnification" />
  <java-symbol type="string" name="capability_desc_canPerformGestures" />
  <java-symbol type="string" name="capability_title_canPerformGestures" />
  <java-symbol type="string" name="captive_portal_logged_in_detailed" />
  <java-symbol type="string" name="cfTemplateForwarded" />
  <java-symbol type="string" name="cfTemplateForwardedTime" />
  <java-symbol type="string" name="cfTemplateNotForwarded" />
  <java-symbol type="string" name="cfTemplateRegistered" />
  <java-symbol type="string" name="cfTemplateRegisteredTime" />
  <java-symbol type="string" name="chooseActivity" />
  <java-symbol type="string" name="config_default_dns_server" />
  <java-symbol type="string" name="config_ethernet_iface_regex" />
  <java-symbol type="array" name="config_ethernet_interfaces" />
  <java-symbol type="string" name="config_forceVoiceInteractionServicePackage" />
  <java-symbol type="string" name="config_mms_user_agent" />
  <java-symbol type="string" name="config_mms_user_agent_profile_url" />
  <java-symbol type="string" name="config_ntpServer" />
  <java-symbol type="string" name="config_useragentprofile_url" />
  <java-symbol type="string" name="config_wifi_p2p_device_type" />
  <java-symbol type="string" name="config_appsNotReportingCrashes" />
  <java-symbol type="string" name="contentServiceSync" />
  <java-symbol type="string" name="contentServiceSyncNotificationTitle" />
  <java-symbol type="string" name="contentServiceTooManyDeletesNotificationDesc" />
  <java-symbol type="string" name="date_and_time" />
  <java-symbol type="string" name="date_picker_decrement_day_button" />
  <java-symbol type="string" name="date_picker_decrement_month_button" />
  <java-symbol type="string" name="date_picker_decrement_year_button" />
  <java-symbol type="string" name="date_picker_dialog_title" />
  <java-symbol type="string" name="date_picker_increment_day_button" />
  <java-symbol type="string" name="date_picker_increment_month_button" />
  <java-symbol type="string" name="date_picker_increment_year_button" />
  <java-symbol type="string" name="date_time" />
  <java-symbol type="string" name="date_time_set" />
  <java-symbol type="string" name="date_time_done" />
  <java-symbol type="string" name="db_default_journal_mode" />
  <java-symbol type="string" name="db_default_sync_mode" />
  <java-symbol type="string" name="db_wal_sync_mode" />
  <java-symbol type="string" name="decline" />
  <java-symbol type="string" name="description_target_unlock_tablet" />
  <java-symbol type="string" name="display_manager_built_in_display_name" />
  <java-symbol type="string" name="display_manager_hdmi_display_name" />
  <java-symbol type="string" name="display_manager_overlay_display_name" />
  <java-symbol type="string" name="display_manager_overlay_display_secure_suffix" />
  <java-symbol type="string" name="display_manager_overlay_display_title" />
  <java-symbol type="string" name="double_tap_toast" />
  <java-symbol type="string" name="elapsed_time_short_format_h_mm_ss" />
  <java-symbol type="string" name="elapsed_time_short_format_mm_ss" />
  <java-symbol type="string" name="emailTypeCustom" />
  <java-symbol type="string" name="emailTypeHome" />
  <java-symbol type="string" name="emailTypeMobile" />
  <java-symbol type="string" name="emailTypeOther" />
  <java-symbol type="string" name="emailTypeWork" />
  <java-symbol type="string" name="emergency_call_dialog_number_for_display" />
  <java-symbol type="string" name="widget_default_package_name" />
  <java-symbol type="string" name="widget_default_class_name" />
  <java-symbol type="string" name="emergency_calls_only" />
  <java-symbol type="array" name="config_ephemeralResolverPackage" />
  <java-symbol type="string" name="eventTypeAnniversary" />
  <java-symbol type="string" name="eventTypeBirthday" />
  <java-symbol type="string" name="eventTypeCustom" />
  <java-symbol type="string" name="eventTypeOther" />
  <java-symbol type="string" name="fileSizeSuffix" />
  <java-symbol type="string" name="force_close" />
  <java-symbol type="string" name="gadget_host_error_inflating" />
  <java-symbol type="string" name="gigabyteShort" />
  <java-symbol type="string" name="gpsNotifMessage" />
  <java-symbol type="string" name="gpsNotifTicker" />
  <java-symbol type="string" name="gpsNotifTitle" />
  <java-symbol type="string" name="gpsVerifNo" />
  <java-symbol type="string" name="gpsVerifYes" />
  <java-symbol type="string" name="gsm_alphabet_default_charset" />
  <java-symbol type="string" name="httpError" />
  <java-symbol type="string" name="httpErrorAuth" />
  <java-symbol type="string" name="httpErrorConnect" />
  <java-symbol type="string" name="httpErrorFailedSslHandshake" />
  <java-symbol type="string" name="httpErrorFile" />
  <java-symbol type="string" name="httpErrorFileNotFound" />
  <java-symbol type="string" name="httpErrorIO" />
  <java-symbol type="string" name="httpErrorLookup" />
  <java-symbol type="string" name="httpErrorOk" />
  <java-symbol type="string" name="httpErrorProxyAuth" />
  <java-symbol type="string" name="httpErrorRedirectLoop" />
  <java-symbol type="string" name="httpErrorTimeout" />
  <java-symbol type="string" name="httpErrorTooManyRequests" />
  <java-symbol type="string" name="httpErrorUnsupportedAuthScheme" />
  <java-symbol type="string" name="imProtocolAim" />
  <java-symbol type="string" name="imProtocolCustom" />
  <java-symbol type="string" name="imProtocolGoogleTalk" />
  <java-symbol type="string" name="imProtocolIcq" />
  <java-symbol type="string" name="imProtocolJabber" />
  <java-symbol type="string" name="imProtocolMsn" />
  <java-symbol type="string" name="imProtocolNetMeeting" />
  <java-symbol type="string" name="imProtocolQq" />
  <java-symbol type="string" name="imProtocolSkype" />
  <java-symbol type="string" name="imProtocolYahoo" />
  <java-symbol type="string" name="imTypeCustom" />
  <java-symbol type="string" name="imTypeHome" />
  <java-symbol type="string" name="imTypeOther" />
  <java-symbol type="string" name="imTypeWork" />
  <java-symbol type="string" name="ime_action_default" />
  <java-symbol type="string" name="ime_action_done" />
  <java-symbol type="string" name="ime_action_go" />
  <java-symbol type="string" name="ime_action_next" />
  <java-symbol type="string" name="ime_action_previous" />
  <java-symbol type="string" name="ime_action_search" />
  <java-symbol type="string" name="ime_action_send" />
  <java-symbol type="string" name="invalidPin" />
  <java-symbol type="string" name="js_dialog_before_unload_positive_button" />
  <java-symbol type="string" name="js_dialog_before_unload_negative_button" />
  <java-symbol type="string" name="js_dialog_before_unload_title" />
  <java-symbol type="string" name="js_dialog_before_unload" />
  <java-symbol type="string" name="js_dialog_title" />
  <java-symbol type="string" name="js_dialog_title_default" />
  <java-symbol type="string" name="keyboardview_keycode_alt" />
  <java-symbol type="string" name="keyboardview_keycode_cancel" />
  <java-symbol type="string" name="keyboardview_keycode_delete" />
  <java-symbol type="string" name="keyboardview_keycode_done" />
  <java-symbol type="string" name="keyboardview_keycode_enter" />
  <java-symbol type="string" name="keyboardview_keycode_mode_change" />
  <java-symbol type="string" name="keyboardview_keycode_shift" />
  <java-symbol type="string" name="kilobyteShort" />
  <java-symbol type="string" name="last_month" />
  <java-symbol type="string" name="launchBrowserDefault" />
  <java-symbol type="string" name="lock_to_app_unlock_pin" />
  <java-symbol type="string" name="lock_to_app_unlock_pattern" />
  <java-symbol type="string" name="lock_to_app_unlock_password" />
  <java-symbol type="string" name="package_installed_device_owner" />
  <java-symbol type="string" name="package_updated_device_owner" />
  <java-symbol type="string" name="package_deleted_device_owner" />
  <java-symbol type="string" name="lockscreen_access_pattern_cell_added" />
  <java-symbol type="string" name="lockscreen_access_pattern_cell_added_verbose" />
  <java-symbol type="string" name="lockscreen_access_pattern_cleared" />
  <java-symbol type="string" name="lockscreen_access_pattern_detected" />
  <java-symbol type="string" name="lockscreen_access_pattern_start" />
  <java-symbol type="string" name="lockscreen_emergency_call" />
  <java-symbol type="string" name="lockscreen_return_to_call" />
  <java-symbol type="string" name="low_memory" />
  <java-symbol type="string" name="megabyteShort" />
  <java-symbol type="string" name="midnight" />
  <java-symbol type="string" name="mismatchPin" />
  <java-symbol type="string" name="mmiComplete" />
  <java-symbol type="string" name="mmiError" />
  <java-symbol type="string" name="mmiFdnError" />
  <java-symbol type="string" name="mmiErrorWhileRoaming" />
  <java-symbol type="string" name="month_day_year" />
  <java-symbol type="string" name="more_item_label" />
  <java-symbol type="string" name="needPuk" />
  <java-symbol type="string" name="needPuk2" />
  <java-symbol type="string" name="enablePin" />
  <java-symbol type="string" name="new_app_action" />
  <java-symbol type="string" name="new_app_description" />
  <java-symbol type="string" name="noApplications" />
  <java-symbol type="string" name="no_file_chosen" />
  <java-symbol type="string" name="no_matches" />
  <java-symbol type="string" name="noon" />
  <java-symbol type="string" name="number_picker_increment_scroll_action" />
  <java-symbol type="string" name="number_picker_increment_scroll_mode" />
  <java-symbol type="string" name="old_app_action" />
  <java-symbol type="string" name="older" />
  <java-symbol type="string" name="open_permission_deny" />
  <java-symbol type="string" name="orgTypeCustom" />
  <java-symbol type="string" name="orgTypeOther" />
  <java-symbol type="string" name="orgTypeWork" />
  <java-symbol type="string" name="passwordIncorrect" />
  <java-symbol type="string" name="perms_description_app" />
  <java-symbol type="string" name="perms_new_perm_prefix" />
  <java-symbol type="string" name="petabyteShort" />
  <java-symbol type="string" name="peerTtyModeFull" />
  <java-symbol type="string" name="peerTtyModeHco" />
  <java-symbol type="string" name="peerTtyModeVco" />
  <java-symbol type="string" name="peerTtyModeOff" />
  <java-symbol type="string" name="phoneTypeAssistant" />
  <java-symbol type="string" name="phoneTypeCallback" />
  <java-symbol type="string" name="phoneTypeCar" />
  <java-symbol type="string" name="phoneTypeCompanyMain" />
  <java-symbol type="string" name="phoneTypeCustom" />
  <java-symbol type="string" name="phoneTypeFaxHome" />
  <java-symbol type="string" name="phoneTypeFaxWork" />
  <java-symbol type="string" name="phoneTypeHome" />
  <java-symbol type="string" name="phoneTypeIsdn" />
  <java-symbol type="string" name="phoneTypeMain" />
  <java-symbol type="string" name="phoneTypeMms" />
  <java-symbol type="string" name="phoneTypeMobile" />
  <java-symbol type="string" name="phoneTypeOther" />
  <java-symbol type="string" name="phoneTypeOtherFax" />
  <java-symbol type="string" name="phoneTypePager" />
  <java-symbol type="string" name="phoneTypeRadio" />
  <java-symbol type="string" name="phoneTypeTelex" />
  <java-symbol type="string" name="phoneTypeTtyTdd" />
  <java-symbol type="string" name="phoneTypeWork" />
  <java-symbol type="string" name="phoneTypeWorkMobile" />
  <java-symbol type="string" name="phoneTypeWorkPager" />
  <java-symbol type="string" name="wfcRegErrorTitle" />
  <java-symbol type="array" name="wfcOperatorErrorAlertMessages" />
  <java-symbol type="array" name="wfcOperatorErrorNotificationMessages" />
  <java-symbol type="array" name="wfcSpnFormats" />
  <java-symbol type="string" name="wifi_calling_off_summary" />
  <java-symbol type="string" name="wfc_mode_wifi_preferred_summary" />
  <java-symbol type="string" name="wfc_mode_cellular_preferred_summary" />
  <java-symbol type="string" name="wfc_mode_wifi_only_summary" />
  <java-symbol type="string" name="policydesc_disableCamera" />
  <java-symbol type="string" name="policydesc_encryptedStorage" />
  <java-symbol type="string" name="policydesc_expirePassword" />
  <java-symbol type="string" name="policydesc_forceLock" />
  <java-symbol type="string" name="policydesc_limitPassword" />
  <java-symbol type="string" name="policydesc_resetPassword" />
  <java-symbol type="string" name="policydesc_setGlobalProxy" />
  <java-symbol type="string" name="policydesc_watchLogin" />
  <java-symbol type="string" name="policydesc_watchLogin_secondaryUser" />
  <java-symbol type="string" name="policydesc_wipeData" />
  <java-symbol type="string" name="policydesc_wipeData_secondaryUser" />
  <java-symbol type="string" name="policydesc_disableKeyguardFeatures" />
  <java-symbol type="string" name="policylab_disableCamera" />
  <java-symbol type="string" name="policylab_encryptedStorage" />
  <java-symbol type="string" name="policylab_expirePassword" />
  <java-symbol type="string" name="policylab_forceLock" />
  <java-symbol type="string" name="policylab_limitPassword" />
  <java-symbol type="string" name="policylab_resetPassword" />
  <java-symbol type="string" name="policylab_setGlobalProxy" />
  <java-symbol type="string" name="policylab_watchLogin" />
  <java-symbol type="string" name="policylab_wipeData" />
  <java-symbol type="string" name="policylab_wipeData_secondaryUser" />
  <java-symbol type="string" name="policylab_disableKeyguardFeatures" />
  <java-symbol type="string" name="postalTypeCustom" />
  <java-symbol type="string" name="postalTypeHome" />
  <java-symbol type="string" name="postalTypeOther" />
  <java-symbol type="string" name="postalTypeWork" />
  <java-symbol type="string" name="power_off" />
  <java-symbol type="string" name="preposition_for_date" />
  <java-symbol type="string" name="preposition_for_time" />
  <java-symbol type="string" name="print_service_installed_title" />
  <java-symbol type="string" name="print_service_installed_message" />
  <java-symbol type="string" name="printing_disabled_by" />
  <java-symbol type="string" name="progress_erasing" />
  <java-symbol type="string" name="mobile_provisioning_apn" />
  <java-symbol type="string" name="mobile_provisioning_url" />
  <java-symbol type="string" name="quick_contacts_not_available" />
  <java-symbol type="string" name="reboot_to_update_package" />
  <java-symbol type="string" name="reboot_to_update_prepare" />
  <java-symbol type="string" name="reboot_to_update_title" />
  <java-symbol type="string" name="reboot_to_update_reboot" />
  <java-symbol type="string" name="reboot_to_reset_title" />
  <java-symbol type="string" name="reboot_to_reset_message" />
  <java-symbol type="string" name="reboot_safemode_confirm" />
  <java-symbol type="string" name="reboot_safemode_title" />
  <java-symbol type="string" name="relationTypeAssistant" />
  <java-symbol type="string" name="relationTypeBrother" />
  <java-symbol type="string" name="relationTypeChild" />
  <java-symbol type="string" name="relationTypeDomesticPartner" />
  <java-symbol type="string" name="relationTypeFather" />
  <java-symbol type="string" name="relationTypeFriend" />
  <java-symbol type="string" name="relationTypeManager" />
  <java-symbol type="string" name="relationTypeMother" />
  <java-symbol type="string" name="relationTypeParent" />
  <java-symbol type="string" name="relationTypePartner" />
  <java-symbol type="string" name="relationTypeReferredBy" />
  <java-symbol type="string" name="relationTypeRelative" />
  <java-symbol type="string" name="relationTypeSister" />
  <java-symbol type="string" name="relationTypeSpouse" />
  <java-symbol type="string" name="relative_time" />
  <java-symbol type="string" name="reset" />
  <java-symbol type="string" name="revoke" />
  <java-symbol type="string" name="ringtone_default" />
  <java-symbol type="string" name="ringtone_default_with_actual" />
  <java-symbol type="string" name="ringtone_picker_title" />
  <java-symbol type="string" name="ringtone_picker_title_alarm" />
  <java-symbol type="string" name="ringtone_picker_title_notification" />
  <java-symbol type="string" name="ringtone_silent" />
  <java-symbol type="string" name="ringtone_unknown" />
  <java-symbol type="string" name="roamingText0" />
  <java-symbol type="string" name="roamingText1" />
  <java-symbol type="string" name="roamingText10" />
  <java-symbol type="string" name="roamingText11" />
  <java-symbol type="string" name="roamingText12" />
  <java-symbol type="string" name="roamingText2" />
  <java-symbol type="string" name="roamingText3" />
  <java-symbol type="string" name="roamingText4" />
  <java-symbol type="string" name="roamingText5" />
  <java-symbol type="string" name="roamingText6" />
  <java-symbol type="string" name="roamingText7" />
  <java-symbol type="string" name="roamingText8" />
  <java-symbol type="string" name="roamingText9" />
  <java-symbol type="string" name="roamingTextSearching" />
  <java-symbol type="string" name="save_password_label" />
  <java-symbol type="string" name="save_password_message" />
  <java-symbol type="string" name="save_password_never" />
  <java-symbol type="string" name="save_password_notnow" />
  <java-symbol type="string" name="save_password_remember" />
  <java-symbol type="string" name="sendText" />
  <java-symbol type="string" name="sending" />
  <java-symbol type="string" name="serviceClassData" />
  <java-symbol type="string" name="serviceClassDataAsync" />
  <java-symbol type="string" name="serviceClassDataSync" />
  <java-symbol type="string" name="serviceClassFAX" />
  <java-symbol type="string" name="serviceClassPAD" />
  <java-symbol type="string" name="serviceClassPacket" />
  <java-symbol type="string" name="serviceClassSMS" />
  <java-symbol type="string" name="serviceClassVoice" />
  <java-symbol type="string" name="serviceDisabled" />
  <java-symbol type="string" name="serviceEnabled" />
  <java-symbol type="string" name="serviceEnabledFor" />
  <java-symbol type="string" name="serviceErased" />
  <java-symbol type="string" name="serviceNotProvisioned" />
  <java-symbol type="string" name="serviceRegistered" />
  <java-symbol type="string" name="setup_autofill" />
  <java-symbol type="string" name="share" />
  <java-symbol type="string" name="shareactionprovider_share_with" />
  <java-symbol type="string" name="shareactionprovider_share_with_application" />
  <java-symbol type="string" name="shutdown_confirm" />
  <java-symbol type="string" name="shutdown_confirm_question" />
  <java-symbol type="string" name="shutdown_progress" />
  <java-symbol type="string" name="sim_added_message" />
  <java-symbol type="string" name="sim_added_title" />
  <java-symbol type="string" name="sim_removed_message" />
  <java-symbol type="string" name="sim_removed_title" />
  <java-symbol type="string" name="sim_restart_button" />
  <java-symbol type="string" name="sipAddressTypeCustom" />
  <java-symbol type="string" name="sipAddressTypeHome" />
  <java-symbol type="string" name="sipAddressTypeOther" />
  <java-symbol type="string" name="sipAddressTypeWork" />
  <java-symbol type="string" name="default_sms_application" />
  <java-symbol type="string" name="default_browser" />
  <java-symbol type="string" name="sms_control_message" />
  <java-symbol type="string" name="sms_control_title" />
  <java-symbol type="string" name="sms_control_no" />
  <java-symbol type="string" name="sms_control_yes" />
  <java-symbol type="string" name="sms_short_code_confirm_allow" />
  <java-symbol type="string" name="sms_short_code_confirm_deny" />
  <java-symbol type="string" name="sms_short_code_confirm_always_allow" />
  <java-symbol type="string" name="sms_short_code_confirm_never_allow" />
  <java-symbol type="string" name="sms_short_code_confirm_message" />
  <java-symbol type="string" name="sms_short_code_details" />
  <java-symbol type="string" name="sms_premium_short_code_details" />
  <java-symbol type="string" name="sms_short_code_remember_undo_instruction" />
  <java-symbol type="string" name="submit" />
  <java-symbol type="string" name="sync_binding_label" />
  <java-symbol type="string" name="sync_do_nothing" />
  <java-symbol type="string" name="sync_really_delete" />
  <java-symbol type="string" name="sync_too_many_deletes_desc" />
  <java-symbol type="string" name="sync_undo_deletes" />
  <java-symbol type="string" name="terabyteShort" />
  <java-symbol type="string" name="text_copied" />
  <java-symbol type="string" name="time_of_day" />
  <java-symbol type="string" name="time_picker_decrement_hour_button" />
  <java-symbol type="string" name="time_picker_decrement_minute_button" />
  <java-symbol type="string" name="time_picker_decrement_set_am_button" />
  <java-symbol type="string" name="time_picker_dialog_title" />
  <java-symbol type="string" name="time_picker_increment_hour_button" />
  <java-symbol type="string" name="time_picker_increment_minute_button" />
  <java-symbol type="string" name="time_picker_increment_set_pm_button" />
  <java-symbol type="string" name="upload_file" />
  <java-symbol type="string" name="user_creation_account_exists" />
  <java-symbol type="string" name="user_creation_adding" />
  <java-symbol type="string" name="user_switched" />
  <java-symbol type="string" name="user_switching_message" />
  <java-symbol type="string" name="user_logging_out_message" />
  <java-symbol type="string" name="volume_alarm" />
  <java-symbol type="string" name="volume_icon_description_bluetooth" />
  <java-symbol type="string" name="volume_icon_description_incall" />
  <java-symbol type="string" name="volume_icon_description_media" />
  <java-symbol type="string" name="volume_icon_description_notification" />
  <java-symbol type="string" name="volume_icon_description_ringer" />
  <java-symbol type="string" name="volume_dialog_ringer_guidance_vibrate" />
  <java-symbol type="string" name="volume_dialog_ringer_guidance_silent" />
  <java-symbol type="string" name="wait" />
  <java-symbol type="string" name="webpage_unresponsive" />
  <java-symbol type="string" name="whichApplication" />
  <java-symbol type="string" name="whichHomeApplication" />
  <java-symbol type="string" name="wifi_available_sign_in" />
  <java-symbol type="string" name="network_available_sign_in" />
  <java-symbol type="string" name="network_available_sign_in_detailed" />
  <java-symbol type="string" name="network_switch_metered" />
  <java-symbol type="string" name="network_switch_metered_detail" />
  <java-symbol type="string" name="network_switch_metered_toast" />
  <java-symbol type="array" name="network_switch_type_name" />
  <java-symbol type="string" name="network_switch_type_name_unknown" />
  <java-symbol type="string" name="wifi_no_internet" />
  <java-symbol type="string" name="wifi_no_internet_detailed" />
  <java-symbol type="string" name="wifi_softap_config_change" />
  <java-symbol type="string" name="wifi_softap_config_change_summary" />
  <java-symbol type="string" name="wifi_softap_config_change_detailed" />
  <java-symbol type="string" name="wifi_connect_alert_title" />
  <java-symbol type="string" name="wifi_connect_alert_message" />
  <java-symbol type="string" name="wifi_connect_default_application" />
  <java-symbol type="string" name="wifi_p2p_dialog_title" />
  <java-symbol type="string" name="wifi_p2p_enabled_notification_message" />
  <java-symbol type="string" name="wifi_p2p_enabled_notification_title" />
  <java-symbol type="string" name="wifi_p2p_failed_message" />
  <java-symbol type="string" name="wifi_p2p_from_message" />
  <java-symbol type="string" name="wifi_p2p_invitation_sent_title" />
  <java-symbol type="string" name="wifi_p2p_invitation_to_connect_title" />
  <java-symbol type="string" name="wifi_p2p_show_pin_message" />
  <java-symbol type="string" name="wifi_p2p_to_message" />
  <java-symbol type="string" name="wifi_p2p_turnon_message" />
  <java-symbol type="string" name="wifi_p2p_frequency_conflict_message" />
  <java-symbol type="string" name="wifi_tether_configure_ssid_default" />
  <java-symbol type="string" name="wifi_localhotspot_configure_ssid_default" />
  <java-symbol type="string" name="wifi_watchdog_network_disabled" />
  <java-symbol type="string" name="wifi_watchdog_network_disabled_detailed" />
  <java-symbol type="string" name="imei" />
  <java-symbol type="string" name="meid" />
  <java-symbol type="string" name="granularity_label_character" />
  <java-symbol type="string" name="granularity_label_word" />
  <java-symbol type="string" name="granularity_label_link" />
  <java-symbol type="string" name="granularity_label_line" />
  <java-symbol type="string" name="default_audio_route_name" />
  <java-symbol type="string" name="default_audio_route_name_dock_speakers" />
  <java-symbol type="string" name="default_audio_route_name_hdmi" />
  <java-symbol type="string" name="default_audio_route_name_headphones" />
  <java-symbol type="string" name="default_audio_route_name_usb" />
  <java-symbol type="string" name="default_audio_route_category_name" />
  <java-symbol type="string" name="stk_cc_ss_to_dial" />
  <java-symbol type="string" name="stk_cc_ss_to_ss" />
  <java-symbol type="string" name="stk_cc_ss_to_ussd" />
  <java-symbol type="string" name="stk_cc_ss_to_dial_video" />
  <java-symbol type="string" name="stk_cc_ussd_to_dial" />
  <java-symbol type="string" name="stk_cc_ussd_to_ss" />
  <java-symbol type="string" name="stk_cc_ussd_to_ussd" />
  <java-symbol type="string" name="stk_cc_ussd_to_dial_video" />
  <java-symbol type="string" name="safe_media_volume_warning" />
  <java-symbol type="string" name="media_route_status_scanning" />
  <java-symbol type="string" name="media_route_status_connecting" />
  <java-symbol type="string" name="media_route_status_available" />
  <java-symbol type="string" name="media_route_status_not_available" />
  <java-symbol type="string" name="media_route_status_in_use" />
  <java-symbol type="string" name="owner_name" />
  <java-symbol type="string" name="config_chooseAccountActivity" />
  <java-symbol type="string" name="config_chooseTypeAndAccountActivity" />
  <java-symbol type="string" name="config_chooserActivity" />
  <java-symbol type="string" name="config_customResolverActivity" />
  <java-symbol type="string" name="config_appsAuthorizedForSharedAccounts" />
  <java-symbol type="string" name="error_message_title" />
  <java-symbol type="string" name="error_message_change_not_allowed" />
  <java-symbol type="string" name="action_bar_home_description_format" />
  <java-symbol type="string" name="action_bar_home_subtitle_description_format" />
  <java-symbol type="string" name="wireless_display_route_description" />
  <java-symbol type="string" name="user_owner_label" />
  <java-symbol type="string" name="managed_profile_label" />
  <java-symbol type="string" name="managed_profile_label_badge" />
  <java-symbol type="string" name="managed_profile_label_badge_2" />
  <java-symbol type="string" name="managed_profile_label_badge_3" />
  <java-symbol type="string" name="mediasize_unknown_portrait" />
  <java-symbol type="string" name="mediasize_unknown_landscape" />
  <java-symbol type="string" name="mediasize_iso_a0" />
  <java-symbol type="string" name="mediasize_iso_a1" />
  <java-symbol type="string" name="mediasize_iso_a2" />
  <java-symbol type="string" name="mediasize_iso_a3" />
  <java-symbol type="string" name="mediasize_iso_a4" />
  <java-symbol type="string" name="mediasize_iso_a5" />
  <java-symbol type="string" name="mediasize_iso_a6" />
  <java-symbol type="string" name="mediasize_iso_a7" />
  <java-symbol type="string" name="mediasize_iso_a8" />
  <java-symbol type="string" name="mediasize_iso_a9" />
  <java-symbol type="string" name="mediasize_iso_a10" />
  <java-symbol type="string" name="mediasize_iso_b0" />
  <java-symbol type="string" name="mediasize_iso_b1" />
  <java-symbol type="string" name="mediasize_iso_b2" />
  <java-symbol type="string" name="mediasize_iso_b3" />
  <java-symbol type="string" name="mediasize_iso_b4" />
  <java-symbol type="string" name="mediasize_iso_b5" />
  <java-symbol type="string" name="mediasize_iso_b6" />
  <java-symbol type="string" name="mediasize_iso_b7" />
  <java-symbol type="string" name="mediasize_iso_b8" />
  <java-symbol type="string" name="mediasize_iso_b9" />
  <java-symbol type="string" name="mediasize_iso_b10" />
  <java-symbol type="string" name="mediasize_iso_c0" />
  <java-symbol type="string" name="mediasize_iso_c1" />
  <java-symbol type="string" name="mediasize_iso_c2" />
  <java-symbol type="string" name="mediasize_iso_c3" />
  <java-symbol type="string" name="mediasize_iso_c4" />
  <java-symbol type="string" name="mediasize_iso_c5" />
  <java-symbol type="string" name="mediasize_iso_c6" />
  <java-symbol type="string" name="mediasize_iso_c7" />
  <java-symbol type="string" name="mediasize_iso_c8" />
  <java-symbol type="string" name="mediasize_iso_c9" />
  <java-symbol type="string" name="mediasize_iso_c10" />
  <java-symbol type="string" name="mediasize_na_letter" />
  <java-symbol type="string" name="mediasize_na_gvrnmt_letter" />
  <java-symbol type="string" name="mediasize_na_legal" />
  <java-symbol type="string" name="mediasize_na_junior_legal" />
  <java-symbol type="string" name="mediasize_na_ledger" />
  <java-symbol type="string" name="mediasize_na_tabloid" />
  <java-symbol type="string" name="mediasize_na_index_3x5" />
  <java-symbol type="string" name="mediasize_na_index_4x6" />
  <java-symbol type="string" name="mediasize_na_index_5x8" />
  <java-symbol type="string" name="mediasize_na_monarch" />
  <java-symbol type="string" name="mediasize_na_quarto" />
  <java-symbol type="string" name="mediasize_na_foolscap" />
  <java-symbol type="string" name="mediasize_chinese_roc_8k" />
  <java-symbol type="string" name="mediasize_chinese_roc_16k" />
  <java-symbol type="string" name="mediasize_chinese_prc_1" />
  <java-symbol type="string" name="mediasize_chinese_prc_2" />
  <java-symbol type="string" name="mediasize_chinese_prc_3" />
  <java-symbol type="string" name="mediasize_chinese_prc_4" />
  <java-symbol type="string" name="mediasize_chinese_prc_5" />
  <java-symbol type="string" name="mediasize_chinese_prc_6" />
  <java-symbol type="string" name="mediasize_chinese_prc_7" />
  <java-symbol type="string" name="mediasize_chinese_prc_8" />
  <java-symbol type="string" name="mediasize_chinese_prc_9" />
  <java-symbol type="string" name="mediasize_chinese_prc_10" />
  <java-symbol type="string" name="mediasize_chinese_prc_16k" />
  <java-symbol type="string" name="mediasize_chinese_om_pa_kai" />
  <java-symbol type="string" name="mediasize_chinese_om_dai_pa_kai" />
  <java-symbol type="string" name="mediasize_chinese_om_jurro_ku_kai" />
  <java-symbol type="string" name="mediasize_japanese_jis_b10" />
  <java-symbol type="string" name="mediasize_japanese_jis_b9" />
  <java-symbol type="string" name="mediasize_japanese_jis_b8" />
  <java-symbol type="string" name="mediasize_japanese_jis_b7" />
  <java-symbol type="string" name="mediasize_japanese_jis_b6" />
  <java-symbol type="string" name="mediasize_japanese_jis_b5" />
  <java-symbol type="string" name="mediasize_japanese_jis_b4" />
  <java-symbol type="string" name="mediasize_japanese_jis_b3" />
  <java-symbol type="string" name="mediasize_japanese_jis_b2" />
  <java-symbol type="string" name="mediasize_japanese_jis_b1" />
  <java-symbol type="string" name="mediasize_japanese_jis_b0" />
  <java-symbol type="string" name="mediasize_japanese_jis_exec" />
  <java-symbol type="string" name="mediasize_japanese_chou4" />
  <java-symbol type="string" name="mediasize_japanese_chou3" />
  <java-symbol type="string" name="mediasize_japanese_chou2" />
  <java-symbol type="string" name="mediasize_japanese_hagaki" />
  <java-symbol type="string" name="mediasize_japanese_oufuku" />
  <java-symbol type="string" name="mediasize_japanese_kahu" />
  <java-symbol type="string" name="mediasize_japanese_kaku2" />
  <java-symbol type="string" name="mediasize_japanese_you4" />
  <java-symbol type="string" name="network_partial_connectivity" />
  <java-symbol type="string" name="network_partial_connectivity_detailed" />
  <java-symbol type="string" name="reason_service_unavailable" />
  <java-symbol type="string" name="reason_unknown" />
  <java-symbol type="string" name="restr_pin_enter_admin_pin" />
  <java-symbol type="string" name="restr_pin_enter_pin" />
  <java-symbol type="string" name="restr_pin_incorrect" />
  <java-symbol type="string" name="restr_pin_try_later" />
  <java-symbol type="string" name="write_fail_reason_cancelled" />
  <java-symbol type="string" name="write_fail_reason_cannot_write" />
  <java-symbol type="string" name="ssl_ca_cert_noti_by_unknown" />
  <java-symbol type="string" name="ssl_ca_cert_noti_by_administrator" />
  <java-symbol type="string" name="ssl_ca_cert_noti_managed" />
  <java-symbol type="string" name="work_profile_deleted" />
  <java-symbol type="string" name="work_profile_deleted_details" />
  <java-symbol type="string" name="work_profile_deleted_description_dpm_wipe" />
  <java-symbol type="string" name="work_profile_deleted_reason_maximum_password_failure" />
  <java-symbol type="string" name="network_logging_notification_title" />
  <java-symbol type="string" name="network_logging_notification_text" />
  <java-symbol type="string" name="factory_reset_warning" />
  <java-symbol type="string" name="factory_reset_message" />
  <java-symbol type="string" name="lockscreen_transport_play_description" />
  <java-symbol type="string" name="lockscreen_transport_pause_description" />
  <java-symbol type="string" name="config_ethernet_tcp_buffers" />
  <java-symbol type="string" name="config_wifi_tcp_buffers" />
  <java-symbol type="string" name="demo_starting_message" />
  <java-symbol type="string" name="demo_restarting_message" />
  <java-symbol type="string" name="conference_call" />
  <java-symbol type="string" name="tooltip_popup_title" />

  <java-symbol type="plurals" name="bugreport_countdown" />
  <java-symbol type="plurals" name="file_count" />
  <java-symbol type="plurals" name="last_num_days" />
  <java-symbol type="plurals" name="matches_found" />
  <java-symbol type="plurals" name="restr_pin_countdown" />
  <java-symbol type="plurals" name="pinpuk_attempts" />
  <java-symbol type="plurals" name="ssl_ca_cert_warning" />

  <java-symbol type="array" name="carrier_properties" />
  <java-symbol type="array" name="config_sms_enabled_locking_shift_tables" />
  <java-symbol type="array" name="config_sms_enabled_single_shift_tables" />
  <java-symbol type="array" name="config_twoDigitNumberPattern" />
  <java-symbol type="array" name="networkAttributes" />
  <java-symbol type="array" name="preloaded_color_state_lists" />
  <java-symbol type="array" name="preloaded_drawables" />
  <java-symbol type="array" name="preloaded_freeform_multi_window_drawables" />
  <java-symbol type="array" name="sim_colors" />
  <java-symbol type="array" name="special_locale_codes" />
  <java-symbol type="array" name="special_locale_names" />
  <java-symbol type="array" name="supported_locales" />
  <java-symbol type="array" name="config_cdma_dun_supported_types" />
  <java-symbol type="array" name="config_disabledUntilUsedPreinstalledImes" />
  <java-symbol type="array" name="config_callBarringMMI" />
  <java-symbol type="array" name="config_globalActionsList" />
  <java-symbol type="array" name="config_telephonyEuiccDeviceCapabilities" />
  <java-symbol type="array" name="config_telephonyHardware" />
  <java-symbol type="array" name="config_keySystemUuidMapping" />
  <java-symbol type="array" name="required_apps_managed_user" />
  <java-symbol type="array" name="required_apps_managed_profile" />
  <java-symbol type="array" name="required_apps_managed_device" />
  <java-symbol type="array" name="disallowed_apps_managed_user" />
  <java-symbol type="array" name="disallowed_apps_managed_profile" />
  <java-symbol type="array" name="disallowed_apps_managed_device" />
  <java-symbol type="array" name="vendor_required_apps_managed_user" />
  <java-symbol type="array" name="vendor_required_apps_managed_profile" />
  <java-symbol type="array" name="vendor_required_apps_managed_device" />
  <java-symbol type="array" name="vendor_disallowed_apps_managed_user" />
  <java-symbol type="array" name="vendor_disallowed_apps_managed_profile" />
  <java-symbol type="array" name="vendor_disallowed_apps_managed_device" />

  <java-symbol type="drawable" name="default_wallpaper" />
  <java-symbol type="drawable" name="default_lock_wallpaper" />
  <java-symbol type="drawable" name="indicator_input_error" />
  <java-symbol type="drawable" name="ic_file_copy" />
  <java-symbol type="drawable" name="popup_bottom_dark" />
  <java-symbol type="drawable" name="popup_bottom_bright" />
  <java-symbol type="drawable" name="popup_bottom_medium" />
  <java-symbol type="drawable" name="popup_center_dark" />
  <java-symbol type="drawable" name="popup_center_bright" />
  <java-symbol type="drawable" name="popup_full_dark" />
  <java-symbol type="drawable" name="popup_full_bright" />
  <java-symbol type="drawable" name="popup_top_dark" />
  <java-symbol type="drawable" name="popup_top_bright" />
  <java-symbol type="drawable" name="search_spinner" />
  <java-symbol type="drawable" name="sym_app_on_sd_unavailable_icon" />
  <java-symbol type="drawable" name="text_edit_side_paste_window" />
  <java-symbol type="drawable" name="text_edit_paste_window" />
  <java-symbol type="drawable" name="btn_check_off" />
  <java-symbol type="color" name="lock_pattern_view_regular_color" />
  <java-symbol type="color" name="lock_pattern_view_success_color" />
  <java-symbol type="dimen" name="lock_pattern_dot_line_width" />
  <java-symbol type="dimen" name="lock_pattern_dot_size" />
  <java-symbol type="dimen" name="lock_pattern_dot_size_activated" />
  <java-symbol type="drawable" name="clock_dial" />
  <java-symbol type="drawable" name="clock_hand_hour" />
  <java-symbol type="drawable" name="clock_hand_minute" />
  <java-symbol type="drawable" name="emo_im_angel" />
  <java-symbol type="drawable" name="emo_im_cool" />
  <java-symbol type="drawable" name="emo_im_crying" />
  <java-symbol type="drawable" name="emo_im_embarrassed" />
  <java-symbol type="drawable" name="emo_im_foot_in_mouth" />
  <java-symbol type="drawable" name="emo_im_happy" />
  <java-symbol type="drawable" name="emo_im_kissing" />
  <java-symbol type="drawable" name="emo_im_laughing" />
  <java-symbol type="drawable" name="emo_im_lips_are_sealed" />
  <java-symbol type="drawable" name="emo_im_money_mouth" />
  <java-symbol type="drawable" name="emo_im_sad" />
  <java-symbol type="drawable" name="emo_im_surprised" />
  <java-symbol type="drawable" name="emo_im_tongue_sticking_out" />
  <java-symbol type="drawable" name="emo_im_undecided" />
  <java-symbol type="drawable" name="emo_im_winking" />
  <java-symbol type="drawable" name="emo_im_wtf" />
  <java-symbol type="drawable" name="emo_im_yelling" />
  <java-symbol type="drawable" name="expander_close_holo_dark" />
  <java-symbol type="drawable" name="expander_open_holo_dark" />
  <java-symbol type="drawable" name="ic_audio_alarm" />
  <java-symbol type="drawable" name="ic_audio_alarm_mute" />
  <java-symbol type="drawable" name="ic_audio_media" />
  <java-symbol type="drawable" name="ic_audio_media_mute" />
  <java-symbol type="drawable" name="ic_audio_notification" />
  <java-symbol type="drawable" name="ic_audio_notification_mute" />
  <java-symbol type="drawable" name="ic_audio_ring_notif" />
  <java-symbol type="drawable" name="ic_audio_ring_notif_mute" />
  <java-symbol type="drawable" name="ic_audio_ring_notif_vibrate" />
  <java-symbol type="drawable" name="ic_audio_vol" />
  <java-symbol type="drawable" name="ic_audio_vol_mute" />
  <java-symbol type="drawable" name="ic_bullet_key_permission" />
  <java-symbol type="drawable" name="ic_check_circle_24px" />
  <java-symbol type="drawable" name="ic_contact_picture" />
  <java-symbol type="drawable" name="ic_dialog_usb" />
  <java-symbol type="drawable" name="ic_emergency" />
  <java-symbol type="drawable" name="ic_info_outline" />
  <java-symbol type="drawable" name="ic_media_stop" />
  <java-symbol type="drawable" name="ic_text_dot" />
  <java-symbol type="drawable" name="ic_print" />
  <java-symbol type="drawable" name="ic_print_error" />
  <java-symbol type="drawable" name="ic_lock" />
  <java-symbol type="drawable" name="ic_lock_open" />
  <java-symbol type="drawable" name="jog_dial_arrow_long_left_green" />
  <java-symbol type="drawable" name="jog_dial_arrow_long_right_red" />
  <java-symbol type="drawable" name="jog_dial_arrow_short_left_and_right" />
  <java-symbol type="drawable" name="jog_dial_bg" />
  <java-symbol type="drawable" name="jog_dial_dimple" />
  <java-symbol type="drawable" name="jog_dial_dimple_dim" />
  <java-symbol type="drawable" name="jog_tab_bar_left_generic" />
  <java-symbol type="drawable" name="jog_tab_bar_right_generic" />
  <java-symbol type="drawable" name="jog_tab_left_generic" />
  <java-symbol type="drawable" name="jog_tab_right_generic" />
  <java-symbol type="drawable" name="jog_tab_target_gray" />
  <java-symbol type="drawable" name="picture_emergency" />
  <java-symbol type="drawable" name="platlogo" />
  <java-symbol type="drawable" name="stat_notify_sync_error" />
  <java-symbol type="drawable" name="stat_notify_wifi_in_range" />
  <java-symbol type="drawable" name="ic_wifi_settings" />
  <java-symbol type="drawable" name="ic_wifi_signal_0" />
  <java-symbol type="drawable" name="ic_wifi_signal_1" />
  <java-symbol type="drawable" name="ic_wifi_signal_2" />
  <java-symbol type="drawable" name="ic_wifi_signal_3" />
  <java-symbol type="drawable" name="ic_wifi_signal_4" />
  <java-symbol type="drawable" name="ic_signal_wifi_transient_animation" />
  <java-symbol type="drawable" name="ic_hotspot_transient_animation" />
  <java-symbol type="drawable" name="ic_bluetooth_transient_animation" />
  <java-symbol type="drawable" name="ic_signal_cellular" />
  <java-symbol type="drawable" name="stat_notify_rssi_in_range" />
  <java-symbol type="drawable" name="stat_sys_gps_on" />
  <java-symbol type="drawable" name="stat_sys_tether_wifi" />
  <java-symbol type="drawable" name="stat_sys_certificate_info" />
  <java-symbol type="drawable" name="status_bar_background" />
  <java-symbol type="drawable" name="sym_keyboard_shift" />
  <java-symbol type="drawable" name="sym_keyboard_shift_locked" />
  <java-symbol type="drawable" name="sym_keyboard_return_holo" />
  <java-symbol type="drawable" name="tab_bottom_left" />
  <java-symbol type="drawable" name="tab_bottom_left_v4" />
  <java-symbol type="drawable" name="tab_bottom_right" />
  <java-symbol type="drawable" name="tab_bottom_right_v4" />
  <java-symbol type="drawable" name="tab_indicator_v4" />
  <java-symbol type="drawable" name="unknown_image" />
  <java-symbol type="drawable" name="unlock_default" />
  <java-symbol type="drawable" name="unlock_halo" />
  <java-symbol type="drawable" name="unlock_ring" />
  <java-symbol type="drawable" name="unlock_wave" />
  <java-symbol type="drawable" name="notification_template_icon_bg" />
  <java-symbol type="drawable" name="notification_template_icon_low_bg" />
  <java-symbol type="drawable" name="ic_media_route_off_holo_dark" />
  <java-symbol type="drawable" name="ic_media_route_off_holo_light" />
  <java-symbol type="drawable" name="cling_button" />
  <java-symbol type="drawable" name="cling_arrow_up" />
  <java-symbol type="drawable" name="cling_bg" />
  <java-symbol type="drawable" name="ic_corp_badge" />
  <java-symbol type="drawable" name="ic_corp_badge_color" />
  <java-symbol type="drawable" name="ic_corp_badge_case" />
  <java-symbol type="drawable" name="ic_corp_icon" />
  <java-symbol type="drawable" name="ic_corp_badge_off" />
  <java-symbol type="drawable" name="ic_corp_icon_badge_shadow" />
  <java-symbol type="drawable" name="ic_corp_icon_badge_color" />
  <java-symbol type="drawable" name="ic_corp_icon_badge_case" />
  <java-symbol type="drawable" name="ic_corp_user_badge" />
  <java-symbol type="drawable" name="ic_corp_badge_no_background" />
  <java-symbol type="drawable" name="ic_corp_statusbar_icon" />
  <java-symbol type="drawable" name="ic_instant_icon_badge_bolt" />
  <java-symbol type="drawable" name="emulator_circular_window_overlay" />
  <java-symbol type="drawable" name="ic_qs_battery_saver" />
  <java-symbol type="drawable" name="ic_qs_bluetooth" />
  <java-symbol type="drawable" name="ic_qs_airplane" />
  <java-symbol type="drawable" name="ic_qs_flashlight" />
  <java-symbol type="drawable" name="ic_qs_auto_rotate" />
  <java-symbol type="drawable" name="ic_qs_dnd" />

  <java-symbol type="drawable" name="sim_light_blue" />
  <java-symbol type="drawable" name="sim_light_green" />
  <java-symbol type="drawable" name="sim_light_orange" />
  <java-symbol type="drawable" name="sim_light_purple" />
  <java-symbol type="drawable" name="sim_dark_blue" />
  <java-symbol type="drawable" name="sim_dark_green" />
  <java-symbol type="drawable" name="sim_dark_orange" />
  <java-symbol type="drawable" name="sim_dark_purple" />

  <java-symbol type="drawable" name="ic_sim_card_multi_24px_clr" />
  <java-symbol type="drawable" name="ic_sim_card_multi_48px_clr" />
  <java-symbol type="drawable" name="ic_signal_cellular_alt_24px" />

  <java-symbol type="drawable" name="btn_borderless_rect" />
  <java-symbol type="drawable" name="ic_phone" />
  <java-symbol type="drawable" name="ic_bt_headphones_a2dp" />
  <java-symbol type="drawable" name="ic_bt_headset_hfp" />
  <java-symbol type="drawable" name="ic_bt_hearing_aid" />
  <java-symbol type="drawable" name="ic_bt_laptop" />
  <java-symbol type="drawable" name="ic_bt_misc_hid" />
  <java-symbol type="drawable" name="ic_bt_network_pan" />
  <java-symbol type="drawable" name="ic_bt_pointing_hid" />
  <java-symbol type="drawable" name="ic_expand_more" />
  <java-symbol type="drawable" name="ic_lockscreen_ime" />
  <java-symbol type="drawable" name="ic_menu" />
  <java-symbol type="drawable" name="ic_minus" />
  <java-symbol type="drawable" name="ic_mode_edit" />
  <java-symbol type="drawable" name="ic_plus" />
  <java-symbol type="drawable" name="ic_qs_night_display_on" />
  <java-symbol type="drawable" name="ic_settings_bluetooth" />
  <java-symbol type="drawable" name="ic_settings_print" />
  <java-symbol type="drawable" name="ic_signal_location" />
  <java-symbol type="drawable" name="ic_info_outline_24" />
  <java-symbol type="drawable" name="ic_qs_ui_mode_night" />

  <java-symbol type="drawable" name="stat_notify_mmcc_indication_icn" />
  <java-symbol type="drawable" name="autofilled_highlight"/>
  <java-symbol type="drawable" name="ic_camera" />
  <java-symbol type="drawable" name="ic_mic" />
  <java-symbol type="drawable" name="ic_alert_window_layer" />

  <java-symbol type="drawable" name="ic_account_circle" />
  <java-symbol type="color" name="user_icon_1" />
  <java-symbol type="color" name="user_icon_2" />
  <java-symbol type="color" name="user_icon_3" />
  <java-symbol type="color" name="user_icon_4" />
  <java-symbol type="color" name="user_icon_5" />
  <java-symbol type="color" name="user_icon_6" />
  <java-symbol type="color" name="user_icon_7" />
  <java-symbol type="color" name="user_icon_8" />
  <java-symbol type="color" name="user_icon_default_gray" />
  <java-symbol type="color" name="user_icon_default_white" />
  <java-symbol type="color" name="profile_badge_1" />
  <java-symbol type="color" name="profile_badge_2" />
  <java-symbol type="color" name="profile_badge_3" />
  <java-symbol type="color" name="instant_app_badge" />

  <java-symbol type="layout" name="action_bar_home" />
  <java-symbol type="layout" name="action_bar_title_item" />
  <java-symbol type="layout" name="action_menu_item_layout" />
  <java-symbol type="layout" name="action_menu_layout" />
  <java-symbol type="layout" name="action_mode_close_item" />
  <java-symbol type="layout" name="alert_dialog" />
  <java-symbol type="layout" name="cascading_menu_item_layout" />
  <java-symbol type="layout" name="choose_account" />
  <java-symbol type="layout" name="choose_account_row" />
  <java-symbol type="layout" name="choose_account_type" />
  <java-symbol type="layout" name="choose_type_and_account" />
  <java-symbol type="layout" name="grant_credentials_permission" />
  <java-symbol type="layout" name="number_picker" />
  <java-symbol type="layout" name="permissions_package_list_item" />
  <java-symbol type="layout" name="popup_menu_item_layout" />
  <java-symbol type="layout" name="popup_menu_header_item_layout" />
  <java-symbol type="layout" name="remote_views_adapter_default_loading_view" />
  <java-symbol type="layout" name="search_bar" />
  <java-symbol type="layout" name="search_dropdown_item_icons_2line" />
  <java-symbol type="layout" name="search_view" />
  <java-symbol type="layout" name="select_dialog" />
  <java-symbol type="layout" name="simple_dropdown_hint" />
  <java-symbol type="layout" name="status_bar_latest_event_content" />
  <java-symbol type="layout" name="text_edit_action_popup_text" />
  <java-symbol type="layout" name="text_drag_thumbnail" />
  <java-symbol type="layout" name="typing_filter" />
  <java-symbol type="layout" name="activity_chooser_view" />
  <java-symbol type="layout" name="activity_chooser_view_list_item" />
  <java-symbol type="layout" name="activity_list" />
  <java-symbol type="layout" name="activity_list_item_2" />
  <java-symbol type="layout" name="alert_dialog_progress" />
  <java-symbol type="layout" name="always_use_checkbox" />
  <java-symbol type="layout" name="app_permission_item" />
  <java-symbol type="layout" name="app_permission_item_money" />
  <java-symbol type="layout" name="app_permission_item_old" />
  <java-symbol type="layout" name="app_perms_summary" />
  <java-symbol type="layout" name="calendar_view" />
  <java-symbol type="layout" name="character_picker" />
  <java-symbol type="layout" name="character_picker_button" />
  <java-symbol type="layout" name="date_picker_legacy" />
  <java-symbol type="layout" name="date_picker_dialog" />
  <java-symbol type="layout" name="expanded_menu_layout" />
  <java-symbol type="layout" name="fragment_bread_crumb_item" />
  <java-symbol type="layout" name="fragment_bread_crumbs" />
  <java-symbol type="layout" name="heavy_weight_switcher" />
  <java-symbol type="layout" name="icon_menu_item_layout" />
  <java-symbol type="layout" name="icon_menu_layout" />
  <java-symbol type="layout" name="input_method" />
  <java-symbol type="layout" name="input_method_extract_view" />
  <java-symbol type="layout" name="input_method_switch_item" />
  <java-symbol type="layout" name="input_method_switch_dialog_title" />
  <java-symbol type="layout" name="js_prompt" />
  <java-symbol type="layout" name="list_content_simple" />
  <java-symbol type="layout" name="list_menu_item_checkbox" />
  <java-symbol type="layout" name="list_menu_item_icon" />
  <java-symbol type="layout" name="list_menu_item_layout" />
  <java-symbol type="layout" name="list_menu_item_radio" />
  <java-symbol type="layout" name="locale_picker_item" />
  <java-symbol type="layout" name="media_controller" />
  <java-symbol type="layout" name="overlay_display_window" />
  <java-symbol type="layout" name="preference" />
  <java-symbol type="layout" name="preference_header_item" />
  <java-symbol type="layout" name="preference_list_content" />
  <java-symbol type="layout" name="preference_list_content_single" />
  <java-symbol type="layout" name="preference_list_fragment" />
  <java-symbol type="layout" name="preference_widget_seekbar" />
  <java-symbol type="layout" name="progress_dialog" />
  <java-symbol type="layout" name="resolve_list_item" />
  <java-symbol type="layout" name="select_dialog_singlechoice_holo" />
  <java-symbol type="layout" name="ssl_certificate" />
  <java-symbol type="layout" name="tab_content" />
  <java-symbol type="layout" name="tab_indicator_holo" />
  <java-symbol type="layout" name="textview_hint" />
  <java-symbol type="layout" name="time_picker_legacy" />
  <java-symbol type="layout" name="time_picker_dialog" />
  <java-symbol type="layout" name="tooltip" />
  <java-symbol type="layout" name="transient_notification" />
  <java-symbol type="layout" name="voice_interaction_session" />
  <java-symbol type="layout" name="web_text_view_dropdown" />
  <java-symbol type="layout" name="webview_find" />
  <java-symbol type="layout" name="webview_select_singlechoice" />
  <java-symbol type="layout" name="wifi_p2p_dialog" />
  <java-symbol type="layout" name="wifi_p2p_dialog_row" />
  <java-symbol type="layout" name="zoom_container" />
  <java-symbol type="layout" name="zoom_controls" />
  <java-symbol type="layout" name="zoom_magnify" />
  <java-symbol type="layout" name="notification_intruder_content" />
  <java-symbol type="layout" name="sms_short_code_confirmation_dialog" />
  <java-symbol type="layout" name="action_bar_up_container" />
  <java-symbol type="layout" name="app_not_authorized" />
  <java-symbol type="layout" name="restrictions_pin_challenge" />
  <java-symbol type="layout" name="restrictions_pin_setup" />
  <java-symbol type="layout" name="immersive_mode_cling" />
  <java-symbol type="layout" name="user_switching_dialog" />
  <java-symbol type="layout" name="common_tab_settings" />
  <java-symbol type="layout" name="notification_material_media_seekbar" />

  <java-symbol type="anim" name="slide_in_child_bottom" />
  <java-symbol type="anim" name="slide_in_right" />
  <java-symbol type="anim" name="slide_out_left" />

  <java-symbol type="menu" name="webview_copy" />
  <java-symbol type="menu" name="webview_find" />

  <java-symbol type="xml" name="password_kbd_qwerty" />
  <java-symbol type="xml" name="autotext" />
  <java-symbol type="xml" name="password_kbd_numeric" />
  <java-symbol type="xml" name="password_kbd_qwerty_shifted" />
  <java-symbol type="xml" name="password_kbd_symbols" />
  <java-symbol type="xml" name="password_kbd_symbols_shift" />
  <java-symbol type="xml" name="power_profile" />
  <java-symbol type="xml" name="power_profile_test" />
  <java-symbol type="xml" name="sms_short_codes" />
  <java-symbol type="xml" name="audio_assets" />
  <java-symbol type="xml" name="global_keys" />
  <java-symbol type="xml" name="default_zen_mode_config" />
  <java-symbol type="xml" name="sms_7bit_translation_table" />
  <java-symbol type="xml" name="color_extraction" />

  <java-symbol type="raw" name="color_fade_vert" />
  <java-symbol type="raw" name="color_fade_frag" />
  <java-symbol type="raw" name="loaderror" />
  <java-symbol type="raw" name="nodomain" />

  <java-symbol type="style" name="Animation.DropDownUp" />
  <java-symbol type="style" name="Animation.DropDownDown" />
  <java-symbol type="style" name="Animation.PopupWindow" />
  <java-symbol type="style" name="Animation.Tooltip" />
  <java-symbol type="style" name="Animation.TypingFilter" />
  <java-symbol type="style" name="Animation.TypingFilterRestore" />
  <java-symbol type="style" name="Animation.Dream" />
  <java-symbol type="style" name="Theme.DeviceDefault.Dialog.Alert" />
  <java-symbol type="style" name="Theme.DeviceDefault.Light.Dialog.Alert" />
  <java-symbol type="style" name="Theme.Dialog.Alert" />
  <java-symbol type="style" name="Theme.Holo.Dialog.Alert" />
  <java-symbol type="style" name="Theme.Holo.Light.Dialog.Alert" />
  <java-symbol type="style" name="ActiveWallpaperSettings" />
  <java-symbol type="style" name="Animation.InputMethodFancy" />
  <java-symbol type="style" name="Animation.Wallpaper" />
  <java-symbol type="style" name="Animation.ZoomButtons" />
  <java-symbol type="style" name="PreviewWallpaperSettings" />
  <java-symbol type="style" name="TextAppearance.SlidingTabActive" />
  <java-symbol type="style" name="TextAppearance.SlidingTabNormal" />
  <java-symbol type="style" name="Theme.DeviceDefault.Dialog.NoFrame" />
  <java-symbol type="style" name="Theme.IconMenu" />
  <java-symbol type="style" name="Theme.DeviceDefault.VoiceInteractionSession" />
  <java-symbol type="style" name="Pointer" />
  <java-symbol type="style" name="LargePointer" />

  <java-symbol type="attr" name="mediaRouteButtonStyle" />
  <java-symbol type="attr" name="externalRouteEnabledDrawable" />
  <java-symbol type="layout" name="media_route_chooser_dialog" />
  <java-symbol type="layout" name="media_route_controller_dialog" />
  <java-symbol type="layout" name="media_route_list_item" />
  <java-symbol type="id" name="media_route_list" />
  <java-symbol type="id" name="media_route_volume_layout" />
  <java-symbol type="id" name="media_route_volume_slider" />
  <java-symbol type="id" name="media_route_control_frame" />
  <java-symbol type="id" name="media_route_extended_settings_button" />
  <java-symbol type="string" name="media_route_chooser_title" />
  <java-symbol type="string" name="media_route_chooser_title_for_remote_display" />
  <java-symbol type="string" name="media_route_controller_disconnect" />
  <java-symbol type="string" name="bluetooth_a2dp_audio_route_name" />

  <java-symbol type="dimen" name="config_minScalingSpan" />
  <java-symbol type="dimen" name="config_minScalingTouchMajor" />

  <!-- From android.policy -->
  <java-symbol type="anim" name="app_starting_exit" />
  <java-symbol type="anim" name="dock_top_enter" />
  <java-symbol type="anim" name="dock_top_exit" />
  <java-symbol type="anim" name="dock_bottom_enter" />
  <java-symbol type="anim" name="dock_bottom_exit" />
  <java-symbol type="anim" name="dock_bottom_exit_keyguard" />
  <java-symbol type="anim" name="dock_left_enter" />
  <java-symbol type="anim" name="dock_left_exit" />
  <java-symbol type="anim" name="dock_right_enter" />
  <java-symbol type="anim" name="dock_right_exit" />
  <java-symbol type="anim" name="fade_in" />
  <java-symbol type="anim" name="fade_out" />
  <java-symbol type="anim" name="voice_activity_close_exit" />
  <java-symbol type="anim" name="voice_activity_close_enter" />
  <java-symbol type="anim" name="voice_activity_open_exit" />
  <java-symbol type="anim" name="voice_activity_open_enter" />
  <java-symbol type="anim" name="task_open_exit" />
  <java-symbol type="anim" name="task_open_enter" />
  <java-symbol type="anim" name="cross_profile_apps_thumbnail_enter" />
  <java-symbol type="anim" name="task_open_enter_cross_profile_apps" />
  <java-symbol type="anim" name="activity_translucent_open_enter" />
  <java-symbol type="anim" name="activity_translucent_close_exit" />
  <java-symbol type="anim" name="activity_open_enter" />
  <java-symbol type="anim" name="activity_close_exit" />

  <java-symbol type="array" name="config_autoRotationTiltTolerance" />
  <java-symbol type="array" name="config_keyboardTapVibePattern" />
  <java-symbol type="array" name="config_longPressVibePattern" />
  <java-symbol type="array" name="config_safeModeEnabledVibePattern" />
  <java-symbol type="array" name="config_virtualKeyVibePattern" />
  <java-symbol type="attr" name="actionModePopupWindowStyle" />
  <java-symbol type="attr" name="dialogCustomTitleDecorLayout" />
  <java-symbol type="attr" name="dialogTitleDecorLayout" />
  <java-symbol type="attr" name="dialogTitleIconsDecorLayout" />
  <java-symbol type="bool" name="config_allowAllRotations" />
  <java-symbol type="bool" name="config_annoy_dianne" />
  <java-symbol type="bool" name="config_carDockEnablesAccelerometer" />
  <java-symbol type="bool" name="config_customUserSwitchUi" />
  <java-symbol type="bool" name="config_deskDockEnablesAccelerometer" />
  <java-symbol type="bool" name="config_disableMenuKeyInLockScreen" />
  <java-symbol type="bool" name="config_enableCarDockHomeLaunch" />
  <java-symbol type="bool" name="config_enableLockBeforeUnlockScreen" />
  <java-symbol type="bool" name="config_enableLockScreenRotation" />
  <java-symbol type="bool" name="config_forceShowSystemBars" />
  <java-symbol type="bool" name="config_lidControlsScreenLock" />
  <java-symbol type="bool" name="config_lidControlsSleep" />
  <java-symbol type="bool" name="config_lockDayNightMode" />
  <java-symbol type="bool" name="config_lockUiMode" />
  <java-symbol type="bool" name="config_reverseDefaultRotation" />
  <java-symbol type="bool" name="config_perDisplayFocusEnabled" />
  <java-symbol type="bool" name="config_showNavigationBar" />
  <java-symbol type="bool" name="config_supportAutoRotation" />
  <java-symbol type="bool" name="target_honeycomb_needs_options_menu" />
  <java-symbol type="dimen" name="docked_stack_divider_thickness" />
  <java-symbol type="dimen" name="docked_stack_divider_insets" />
  <java-symbol type="dimen" name="docked_stack_minimize_thickness" />
  <java-symbol type="dimen" name="pip_minimized_visible_size" />
  <java-symbol type="dimen" name="pip_fling_deceleration" />
  <java-symbol type="integer" name="config_dockedStackDividerSnapMode" />
  <java-symbol type="integer" name="config_pictureInPictureSnapMode" />
  <java-symbol type="fraction" name="docked_stack_divider_fixed_ratio" />
  <java-symbol type="fraction" name="thumbnail_fullscreen_scale" />
  <java-symbol type="integer" name="thumbnail_width_tv" />
  <java-symbol type="dimen" name="resize_shadow_size" />
  <java-symbol type="color" name="resize_shadow_start_color" />
  <java-symbol type="color" name="resize_shadow_end_color" />
  <java-symbol type="dimen" name="navigation_bar_height" />
  <java-symbol type="dimen" name="navigation_bar_height_landscape" />
  <java-symbol type="dimen" name="navigation_bar_width" />
  <java-symbol type="dimen" name="navigation_bar_frame_height" />
  <java-symbol type="dimen" name="navigation_bar_frame_height_landscape" />
  <java-symbol type="dimen" name="navigation_bar_gesture_height" />
  <java-symbol type="dimen" name="navigation_bar_height_car_mode" />
  <java-symbol type="dimen" name="navigation_bar_height_landscape_car_mode" />
  <java-symbol type="dimen" name="navigation_bar_width_car_mode" />
  <java-symbol type="dimen" name="status_bar_height" />
  <java-symbol type="dimen" name="display_cutout_touchable_region_size" />
  <java-symbol type="dimen" name="quick_qs_offset_height" />
  <java-symbol type="dimen" name="quick_qs_total_height" />
  <java-symbol type="drawable" name="ic_jog_dial_sound_off" />
  <java-symbol type="drawable" name="ic_jog_dial_sound_on" />
  <java-symbol type="drawable" name="ic_jog_dial_unlock" />
  <java-symbol type="drawable" name="ic_jog_dial_vibrate_on" />
  <java-symbol type="drawable" name="ic_lock_airplane_mode" />
  <java-symbol type="drawable" name="ic_lock_airplane_mode_off" />
  <java-symbol type="drawable" name="ic_menu_cc" />
  <java-symbol type="drawable" name="jog_tab_bar_left_unlock" />
  <java-symbol type="drawable" name="jog_tab_bar_right_sound_off" />
  <java-symbol type="drawable" name="jog_tab_bar_right_sound_on" />
  <java-symbol type="drawable" name="jog_tab_left_unlock" />
  <java-symbol type="drawable" name="jog_tab_right_sound_off" />
  <java-symbol type="drawable" name="jog_tab_right_sound_on" />
  <java-symbol type="drawable" name="jog_tab_target_green" />
  <java-symbol type="drawable" name="jog_tab_target_yellow" />
  <java-symbol type="drawable" name="magnified_region_frame" />
  <java-symbol type="drawable" name="menu_background" />
  <java-symbol type="id" name="action_mode_bar_stub" />
  <java-symbol type="id" name="button0" />
  <java-symbol type="id" name="button4" />
  <java-symbol type="id" name="button5" />
  <java-symbol type="id" name="button6" />
  <java-symbol type="id" name="button7" />
  <java-symbol type="id" name="date" />
  <java-symbol type="id" name="eight" />
  <java-symbol type="id" name="five" />
  <java-symbol type="id" name="four" />
  <java-symbol type="id" name="icon_menu_presenter" />
  <java-symbol type="id" name="keyboard" />
  <java-symbol type="id" name="list_menu_presenter" />
  <java-symbol type="id" name="lock_screen" />
  <java-symbol type="id" name="nine" />
  <java-symbol type="id" name="no_applications_message" />
  <java-symbol type="id" name="ok" />
  <java-symbol type="id" name="one" />
  <java-symbol type="id" name="option1" />
  <java-symbol type="id" name="option2" />
  <java-symbol type="id" name="option3" />
  <java-symbol type="id" name="right_icon" />
  <java-symbol type="id" name="seven" />
  <java-symbol type="id" name="six" />
  <java-symbol type="id" name="status" />
  <java-symbol type="id" name="three" />
  <java-symbol type="id" name="title_container" />
  <java-symbol type="id" name="two" />
  <java-symbol type="id" name="zero" />
  <java-symbol type="integer" name="config_carDockRotation" />
  <java-symbol type="integer" name="config_defaultUiModeType" />
  <java-symbol type="integer" name="config_deskDockRotation" />
  <java-symbol type="integer" name="config_doubleTapOnHomeBehavior" />
  <java-symbol type="integer" name="config_lidKeyboardAccessibility" />
  <java-symbol type="integer" name="config_lidNavigationAccessibility" />
  <java-symbol type="integer" name="config_lidOpenRotation" />
  <java-symbol type="integer" name="config_longPressOnHomeBehavior" />
  <java-symbol type="layout" name="global_actions" />
  <java-symbol type="layout" name="global_actions_item" />
  <java-symbol type="layout" name="global_actions_silent_mode" />
  <java-symbol type="layout" name="recent_apps_dialog" />
  <java-symbol type="layout" name="screen_action_bar" />
  <java-symbol type="layout" name="screen_custom_title" />
  <java-symbol type="layout" name="screen_progress" />
  <java-symbol type="layout" name="screen_simple" />
  <java-symbol type="layout" name="screen_simple_overlay_action_mode" />
  <java-symbol type="layout" name="screen_swipe_dismiss" />
  <java-symbol type="layout" name="screen_title" />
  <java-symbol type="layout" name="screen_title_icons" />
  <java-symbol type="string" name="system_ui_date_pattern" />
  <java-symbol type="string" name="android_preparing_apk" />
  <java-symbol type="string" name="android_start_title" />
  <java-symbol type="string" name="android_upgrading_title" />
  <java-symbol type="string" name="bugreport_message" />
  <java-symbol type="string" name="bugreport_option_full_summary" />
  <java-symbol type="string" name="bugreport_option_full_title" />
  <java-symbol type="string" name="bugreport_option_interactive_summary" />
  <java-symbol type="string" name="bugreport_option_interactive_title" />
  <java-symbol type="string" name="bugreport_status" />
  <java-symbol type="string" name="bugreport_title" />
  <java-symbol type="string" name="faceunlock_multiple_failures" />
  <java-symbol type="string" name="global_actions" />
  <java-symbol type="string" name="global_action_power_off" />
  <java-symbol type="string" name="global_action_restart" />
  <java-symbol type="string" name="global_actions_airplane_mode_off_status" />
  <java-symbol type="string" name="global_actions_airplane_mode_on_status" />
  <java-symbol type="string" name="global_actions_toggle_airplane_mode" />
  <java-symbol type="string" name="global_action_bug_report" />
  <java-symbol type="string" name="global_action_settings" />
  <java-symbol type="string" name="global_action_silent_mode_off_status" />
  <java-symbol type="string" name="global_action_silent_mode_on_status" />
  <java-symbol type="string" name="global_action_toggle_silent_mode" />
  <java-symbol type="string" name="global_action_lockdown" />
  <java-symbol type="string" name="global_action_voice_assist" />
  <java-symbol type="string" name="global_action_assist" />
  <java-symbol type="string" name="global_action_screenshot" />
  <java-symbol type="string" name="invalidPuk" />
  <java-symbol type="string" name="lockscreen_carrier_default" />
  <java-symbol type="style" name="Animation.LockScreen" />
  <java-symbol type="style" name="Theme.Dialog.RecentApplications" />
  <java-symbol type="style" name="Theme.ExpandedMenu" />
  <java-symbol type="string" name="forward_intent_to_owner" />
  <java-symbol type="string" name="forward_intent_to_work" />
  <java-symbol type="dimen" name="cross_profile_apps_thumbnail_size" />

  <!-- From services -->
  <java-symbol type="anim" name="screen_rotate_0_enter" />
  <java-symbol type="anim" name="screen_rotate_0_exit" />
  <java-symbol type="anim" name="screen_rotate_0_frame" />
  <java-symbol type="anim" name="screen_rotate_180_enter" />
  <java-symbol type="anim" name="screen_rotate_180_exit" />
  <java-symbol type="anim" name="screen_rotate_180_frame" />
  <java-symbol type="anim" name="screen_rotate_finish_enter" />
  <java-symbol type="anim" name="screen_rotate_finish_exit" />
  <java-symbol type="anim" name="screen_rotate_finish_frame" />
  <java-symbol type="anim" name="screen_rotate_minus_90_enter" />
  <java-symbol type="anim" name="screen_rotate_minus_90_exit" />
  <java-symbol type="anim" name="screen_rotate_minus_90_frame" />
  <java-symbol type="anim" name="screen_rotate_plus_90_enter" />
  <java-symbol type="anim" name="screen_rotate_plus_90_exit" />
  <java-symbol type="anim" name="screen_rotate_plus_90_frame" />
  <java-symbol type="anim" name="screen_rotate_start_enter" />
  <java-symbol type="anim" name="screen_rotate_start_exit" />
  <java-symbol type="anim" name="screen_rotate_start_frame" />
  <java-symbol type="anim" name="screen_user_exit" />
  <java-symbol type="anim" name="screen_user_enter" />
  <java-symbol type="anim" name="window_move_from_decor" />
  <java-symbol type="anim" name="rotation_animation_jump_exit" />
  <java-symbol type="anim" name="rotation_animation_xfade_exit" />
  <java-symbol type="anim" name="rotation_animation_enter" />
  <java-symbol type="array" name="config_autoBrightnessButtonBacklightValues" />
  <java-symbol type="array" name="config_autoBrightnessKeyboardBacklightValues" />
  <java-symbol type="array" name="config_autoBrightnessLcdBacklightValues" />
  <java-symbol type="array" name="config_autoBrightnessLevels" />
  <java-symbol type="array" name="config_ambientThresholdLevels" />
  <java-symbol type="array" name="config_ambientBrighteningThresholds" />
  <java-symbol type="array" name="config_ambientDarkeningThresholds" />
  <java-symbol type="array" name="config_screenThresholdLevels" />
  <java-symbol type="array" name="config_screenBrighteningThresholds" />
  <java-symbol type="array" name="config_screenDarkeningThresholds" />
  <java-symbol type="array" name="config_minimumBrightnessCurveLux" />
  <java-symbol type="array" name="config_minimumBrightnessCurveNits" />
  <java-symbol type="array" name="config_protectedNetworks" />
  <java-symbol type="array" name="config_statusBarIcons" />
  <java-symbol type="array" name="config_tether_bluetooth_regexs" />
  <java-symbol type="array" name="config_tether_dhcp_range" />
  <java-symbol type="array" name="config_tether_upstream_types" />
  <java-symbol type="bool" name="config_tether_upstream_automatic" />
  <java-symbol type="array" name="config_tether_usb_regexs" />
  <java-symbol type="array" name="config_tether_wifi_regexs" />
  <java-symbol type="array" name="config_usbHostBlacklist" />
  <java-symbol type="array" name="config_serialPorts" />
  <java-symbol type="array" name="radioAttributes" />
  <java-symbol type="array" name="config_oemUsbModeOverride" />
  <java-symbol type="array" name="config_locationProviderPackageNames" />
  <java-symbol type="array" name="config_locationExtraPackageNames" />
  <java-symbol type="array" name="config_testLocationProviders" />
  <java-symbol type="array" name="config_defaultNotificationVibePattern" />
  <java-symbol type="array" name="config_notificationFallbackVibePattern" />
  <java-symbol type="bool" name="config_enableServerNotificationEffectsForAutomotive" />
  <java-symbol type="bool" name="config_useAttentionLight" />
  <java-symbol type="bool" name="config_adaptive_sleep_available" />
  <java-symbol type="bool" name="config_animateScreenLights" />
  <java-symbol type="bool" name="config_automatic_brightness_available" />
  <java-symbol type="bool" name="config_smart_battery_available" />
  <java-symbol type="bool" name="config_autoBrightnessResetAmbientLuxAfterWarmUp" />
  <java-symbol type="bool" name="config_notificationHeaderClickableForExpand" />
  <java-symbol type="bool" name="config_enableNightMode" />
  <java-symbol type="bool" name="config_tintNotificationActionButtons" />
  <java-symbol type="bool" name="config_dozeAfterScreenOffByDefault" />
  <java-symbol type="bool" name="config_enableActivityRecognitionHardwareOverlay" />
  <java-symbol type="bool" name="config_enableFusedLocationOverlay" />
  <java-symbol type="bool" name="config_enableHardwareFlpOverlay" />
  <java-symbol type="bool" name="config_enableGeocoderOverlay" />
  <java-symbol type="bool" name="config_enableGeofenceOverlay" />
  <java-symbol type="bool" name="config_enableNetworkLocationOverlay" />
  <java-symbol type="bool" name="config_sf_limitedAlpha" />
  <java-symbol type="bool" name="config_unplugTurnsOnScreen" />
  <java-symbol type="bool" name="config_usbChargingMessage" />
  <java-symbol type="bool" name="config_skipScreenOnBrightnessRamp" />
  <java-symbol type="bool" name="config_allowAutoBrightnessWhileDozing" />
  <java-symbol type="bool" name="config_allowTheaterModeWakeFromUnplug" />
  <java-symbol type="bool" name="config_allowTheaterModeWakeFromGesture" />
  <java-symbol type="bool" name="config_allowTheaterModeWakeFromCameraLens" />
  <java-symbol type="bool" name="config_allowTheaterModeWakeFromPowerKey" />
  <java-symbol type="bool" name="config_allowTheaterModeWakeFromKey" />
  <java-symbol type="bool" name="config_allowTheaterModeWakeFromMotion" />
  <java-symbol type="bool" name="config_allowTheaterModeWakeFromMotionWhenNotDreaming" />
  <java-symbol type="bool" name="config_allowTheaterModeWakeFromLidSwitch" />
  <java-symbol type="bool" name="config_allowTheaterModeWakeFromDock" />
  <java-symbol type="bool" name="config_allowTheaterModeWakeFromWindowLayout" />
  <java-symbol type="bool" name="config_goToSleepOnButtonPressTheaterMode" />
  <java-symbol type="bool" name="config_supportLongPressPowerWhenNonInteractive" />
  <java-symbol type="bool" name="config_wifi_background_scan_support" />
  <java-symbol type="bool" name="config_wifi_dual_band_support" />
  <java-symbol type="integer" name="config_wifi_max_ap_interfaces" />
  <java-symbol type="bool" name="config_wifi_convert_apband_5ghz_to_any" />
  <java-symbol type="bool" name="config_wifi_local_only_hotspot_5ghz" />
  <java-symbol type="bool" name="config_wifi_connected_mac_randomization_supported" />
  <java-symbol type="bool" name="config_wifi_p2p_mac_randomization_supported" />
  <java-symbol type="bool" name="config_wifi_link_probing_supported" />
  <java-symbol type="bool" name="config_wifi_fast_bss_transition_enabled" />
  <java-symbol type="bool" name="config_wimaxEnabled" />
  <java-symbol type="bool" name="show_ongoing_ime_switcher" />
  <java-symbol type="color" name="config_defaultNotificationColor" />
  <java-symbol type="color" name="decor_view_status_guard" />
  <java-symbol type="color" name="decor_view_status_guard_light" />
  <java-symbol type="drawable" name="ic_notification_ime_default" />
  <java-symbol type="drawable" name="ic_menu_refresh" />
  <java-symbol type="drawable" name="ic_settings" />
  <java-symbol type="drawable" name="ic_voice_search" />
  <java-symbol type="drawable" name="ic_action_assist_focused" />
  <java-symbol type="drawable" name="stat_notify_car_mode" />
  <java-symbol type="drawable" name="stat_notify_disabled_data" />
  <java-symbol type="drawable" name="stat_notify_disk_full" />
  <java-symbol type="drawable" name="stat_sys_adb" />
  <java-symbol type="drawable" name="stat_sys_battery" />
  <java-symbol type="drawable" name="stat_sys_battery_charge" />
  <java-symbol type="drawable" name="stat_sys_battery_unknown" />
  <java-symbol type="drawable" name="stat_sys_data_usb" />
  <java-symbol type="drawable" name="stat_sys_tether_bluetooth" />
  <java-symbol type="drawable" name="stat_sys_tether_general" />
  <java-symbol type="drawable" name="stat_sys_tether_usb" />
  <java-symbol type="drawable" name="stat_sys_throttled" />
  <java-symbol type="drawable" name="vpn_connected" />
  <java-symbol type="drawable" name="vpn_disconnected" />
  <java-symbol type="id" name="ask_checkbox" />
  <java-symbol type="id" name="compat_checkbox" />
  <java-symbol type="id" name="original_app_icon" />
  <java-symbol type="id" name="original_message" />
  <java-symbol type="id" name="radio" />
  <java-symbol type="id" name="reask_hint" />
  <java-symbol type="id" name="replace_app_icon" />
  <java-symbol type="id" name="replace_message" />
  <java-symbol type="fraction" name="config_dimBehindFadeDuration" />
  <java-symbol type="dimen" name="default_minimal_size_resizable_task" />
  <java-symbol type="dimen" name="default_minimal_size_pip_resizable_task" />
  <java-symbol type="dimen" name="task_height_of_minimized_mode" />
  <java-symbol type="fraction" name="config_screenAutoBrightnessDozeScaleFactor" />
  <java-symbol type="bool" name="config_allowPriorityVibrationsInLowPowerMode" />
  <java-symbol type="fraction" name="config_autoBrightnessAdjustmentMaxGamma" />
  <java-symbol type="integer" name="config_autoBrightnessBrighteningLightDebounce"/>
  <java-symbol type="integer" name="config_autoBrightnessDarkeningLightDebounce"/>
  <java-symbol type="integer" name="config_autoBrightnessInitialLightSensorRate"/>
  <java-symbol type="integer" name="config_autoBrightnessLightSensorRate"/>
  <java-symbol type="integer" name="config_carDockKeepsScreenOn" />
  <java-symbol type="integer" name="config_criticalBatteryWarningLevel" />
  <java-symbol type="integer" name="config_datause_notification_type" />
  <java-symbol type="integer" name="config_datause_polling_period_sec" />
  <java-symbol type="integer" name="config_datause_threshold_bytes" />
  <java-symbol type="integer" name="config_datause_throttle_kbitsps" />
  <java-symbol type="integer" name="config_defaultNotificationLedOff" />
  <java-symbol type="integer" name="config_defaultNotificationLedOn" />
  <java-symbol type="integer" name="config_deskDockKeepsScreenOn" />
  <java-symbol type="integer" name="config_externalHardKeyboardBehavior" />
  <java-symbol type="integer" name="config_lightSensorWarmupTime" />
  <java-symbol type="integer" name="config_lowBatteryCloseWarningBump" />
  <java-symbol type="integer" name="config_lowBatteryWarningLevel" />
  <java-symbol type="integer" name="config_networkPolicyDefaultWarning" />
  <java-symbol type="integer" name="config_networkTransitionTimeout" />
  <java-symbol type="integer" name="config_networkNotifySwitchType" />
  <java-symbol type="array" name="config_networkNotifySwitches" />
  <java-symbol type="integer" name="config_networkAvoidBadWifi" />
  <java-symbol type="string" name="config_networkCaptivePortalServerUrl" />
  <java-symbol type="integer" name="config_networkWakeupPacketMark" />
  <java-symbol type="integer" name="config_networkWakeupPacketMask" />
  <java-symbol type="bool" name="config_apfDrop802_3Frames" />
  <java-symbol type="array" name="config_apfEthTypeBlackList" />
  <java-symbol type="integer" name="config_networkDefaultDailyMultipathQuotaBytes" />
  <java-symbol type="integer" name="config_networkMeteredMultipathPreference" />
  <java-symbol type="array" name="config_networkSupportedKeepaliveCount" />
  <java-symbol type="integer" name="config_reservedPrivilegedKeepaliveSlots" />
  <java-symbol type="integer" name="config_allowedUnprivilegedKeepalivePerUid" />
  <java-symbol type="integer" name="config_notificationsBatteryFullARGB" />
  <java-symbol type="integer" name="config_notificationsBatteryLedOff" />
  <java-symbol type="integer" name="config_notificationsBatteryLedOn" />
  <java-symbol type="integer" name="config_notificationsBatteryLowARGB" />
  <java-symbol type="integer" name="config_notificationsBatteryMediumARGB" />
  <java-symbol type="integer" name="config_notificationServiceArchiveSize" />
  <java-symbol type="integer" name="config_previousVibrationsDumpLimit" />
  <java-symbol type="integer" name="config_defaultVibrationAmplitude" />
  <java-symbol type="integer" name="config_radioScanningTimeout" />
  <java-symbol type="integer" name="config_screenBrightnessSettingMinimum" />
  <java-symbol type="integer" name="config_screenBrightnessSettingMaximum" />
  <java-symbol type="integer" name="config_screenBrightnessSettingDefault" />
  <java-symbol type="integer" name="config_screenBrightnessForVrSettingDefault" />
  <java-symbol type="integer" name="config_screenBrightnessForVrSettingMaximum" />
  <java-symbol type="integer" name="config_screenBrightnessForVrSettingMinimum" />
  <java-symbol type="integer" name="config_screenBrightnessDark" />
  <java-symbol type="integer" name="config_screenBrightnessDim" />
  <java-symbol type="integer" name="config_screenBrightnessDoze" />
  <java-symbol type="integer" name="config_autoBrightnessShortTermModelTimeout" />
  <java-symbol type="integer" name="config_shutdownBatteryTemperature" />
  <java-symbol type="integer" name="config_undockedHdmiRotation" />
  <java-symbol type="integer" name="config_virtualKeyQuietTimeMillis" />
  <java-symbol type="integer" name="config_brightness_ramp_rate_fast" />
  <java-symbol type="integer" name="config_brightness_ramp_rate_slow" />
  <java-symbol type="layout" name="am_compat_mode_dialog" />
  <java-symbol type="layout" name="launch_warning" />
  <java-symbol type="layout" name="safe_mode" />
  <java-symbol type="layout" name="simple_list_item_2_single_choice" />
  <java-symbol type="layout" name="app_error_dialog" />
  <java-symbol type="plurals" name="wifi_available" />
  <java-symbol type="plurals" name="wifi_available_detailed" />
  <java-symbol type="string" name="wifi_available_title" />
  <java-symbol type="string" name="wifi_available_carrier_network_title" />
  <java-symbol type="string" name="wifi_available_title_connecting" />
  <java-symbol type="string" name="wifi_available_title_connected" />
  <java-symbol type="string" name="wifi_available_title_failed_to_connect" />
  <java-symbol type="string" name="wifi_available_content_failed_to_connect" />
  <java-symbol type="string" name="wifi_available_action_connect" />
  <java-symbol type="string" name="wifi_available_action_all_networks" />
  <java-symbol type="string" name="wifi_suggestion_title" />
  <java-symbol type="string" name="wifi_suggestion_content" />
  <java-symbol type="string" name="wifi_suggestion_action_allow_app" />
  <java-symbol type="string" name="wifi_suggestion_action_disallow_app" />
  <java-symbol type="string" name="wifi_wakeup_onboarding_title" />
  <java-symbol type="string" name="wifi_wakeup_onboarding_subtext" />
  <java-symbol type="string" name="wifi_wakeup_onboarding_action_disable" />
  <java-symbol type="string" name="wifi_wakeup_enabled_title" />
  <java-symbol type="string" name="wifi_wakeup_enabled_content" />
  <java-symbol type="string" name="accessibility_binding_label" />
  <java-symbol type="string" name="adb_active_notification_message" />
  <java-symbol type="string" name="adb_active_notification_title" />
  <java-symbol type="string" name="test_harness_mode_notification_title" />
  <java-symbol type="string" name="test_harness_mode_notification_message" />
  <java-symbol type="string" name="taking_remote_bugreport_notification_title" />
  <java-symbol type="string" name="share_remote_bugreport_notification_title" />
  <java-symbol type="string" name="sharing_remote_bugreport_notification_title" />
  <java-symbol type="string" name="share_remote_bugreport_notification_message_finished" />
  <java-symbol type="string" name="share_remote_bugreport_action" />
  <java-symbol type="string" name="decline_remote_bugreport_action" />
  <java-symbol type="string" name="aerr_application" />
  <java-symbol type="string" name="aerr_process" />
  <java-symbol type="string" name="aerr_application_repeated" />
  <java-symbol type="string" name="aerr_process_repeated" />
  <java-symbol type="string" name="android_upgrading_fstrim" />
  <java-symbol type="string" name="android_upgrading_apk" />
  <java-symbol type="string" name="android_upgrading_complete" />
  <java-symbol type="string" name="android_upgrading_starting_apps" />
  <java-symbol type="string" name="anr_activity_application" />
  <java-symbol type="string" name="anr_activity_process" />
  <java-symbol type="string" name="anr_application_process" />
  <java-symbol type="string" name="anr_process" />
  <java-symbol type="string" name="anr_title" />
  <java-symbol type="string" name="car_mode_disable_notification_message" />
  <java-symbol type="string" name="car_mode_disable_notification_title" />
  <java-symbol type="string" name="chooser_wallpaper" />
  <java-symbol type="string" name="config_datause_iface" />
  <java-symbol type="string" name="config_activityRecognitionHardwarePackageName" />
  <java-symbol type="string" name="config_fusedLocationProviderPackageName" />
  <java-symbol type="string" name="config_hardwareFlpPackageName" />
  <java-symbol type="string" name="config_geocoderProviderPackageName" />
  <java-symbol type="string" name="config_geofenceProviderPackageName" />
  <java-symbol type="string" name="config_networkLocationProviderPackageName" />
  <java-symbol type="string" name="config_wimaxManagerClassname" />
  <java-symbol type="string" name="config_wimaxNativeLibLocation" />
  <java-symbol type="string" name="config_wimaxServiceClassname" />
  <java-symbol type="string" name="config_wimaxServiceJarLocation" />
  <java-symbol type="string" name="config_wimaxStateTrackerClassname" />
  <java-symbol type="string" name="data_usage_limit_body" />
  <java-symbol type="string" name="data_usage_limit_snoozed_body" />
  <java-symbol type="string" name="data_usage_mobile_limit_snoozed_title" />
  <java-symbol type="string" name="data_usage_mobile_limit_title" />
  <java-symbol type="string" name="data_usage_restricted_body" />
  <java-symbol type="string" name="data_usage_restricted_title" />
  <java-symbol type="string" name="data_usage_warning_body" />
  <java-symbol type="string" name="data_usage_warning_title" />
  <java-symbol type="string" name="data_usage_wifi_limit_snoozed_title" />
  <java-symbol type="string" name="data_usage_wifi_limit_title" />
  <java-symbol type="string" name="data_usage_rapid_title" />
  <java-symbol type="string" name="data_usage_rapid_body" />
  <java-symbol type="string" name="data_usage_rapid_app_body" />
  <java-symbol type="string" name="default_wallpaper_component" />
  <java-symbol type="string" name="device_storage_monitor_notification_channel" />
  <java-symbol type="string" name="dlg_ok" />
  <java-symbol type="string" name="dump_heap_notification" />
  <java-symbol type="string" name="dump_heap_ready_notification" />
  <java-symbol type="string" name="dump_heap_notification_detail" />
  <java-symbol type="string" name="dump_heap_text" />
  <java-symbol type="string" name="dump_heap_ready_text" />
  <java-symbol type="string" name="dump_heap_system_text" />
  <java-symbol type="string" name="dump_heap_title" />
  <java-symbol type="string" name="factorytest_failed" />
  <java-symbol type="string" name="factorytest_no_action" />
  <java-symbol type="string" name="factorytest_not_system" />
  <java-symbol type="string" name="factorytest_reboot" />
  <java-symbol type="string" name="hardware" />
  <java-symbol type="string" name="heavy_weight_notification" />
  <java-symbol type="string" name="heavy_weight_notification_detail" />
  <java-symbol type="string" name="image_wallpaper_component" />
  <java-symbol type="string" name="input_method_binding_label" />
  <java-symbol type="string" name="launch_warning_original" />
  <java-symbol type="string" name="launch_warning_replace" />
  <java-symbol type="string" name="launch_warning_title" />
  <java-symbol type="string" name="low_internal_storage_view_text" />
  <java-symbol type="string" name="low_internal_storage_view_text_no_boot" />
  <java-symbol type="string" name="low_internal_storage_view_title" />
  <java-symbol type="string" name="mmcc_authentication_reject" />
  <java-symbol type="string" name="mmcc_imsi_unknown_in_hlr" />
  <java-symbol type="string" name="mmcc_illegal_ms" />
  <java-symbol type="string" name="mmcc_illegal_me" />
  <java-symbol type="string" name="mmcc_authentication_reject_msim_template" />
  <java-symbol type="string" name="mmcc_imsi_unknown_in_hlr_msim_template" />
  <java-symbol type="string" name="mmcc_illegal_ms_msim_template" />
  <java-symbol type="string" name="mmcc_illegal_me_msim_template" />
  <java-symbol type="string" name="notification_listener_binding_label" />
  <java-symbol type="string" name="vr_listener_binding_label" />
  <java-symbol type="string" name="condition_provider_service_binding_label" />
  <java-symbol type="string" name="notification_ranker_binding_label" />
  <java-symbol type="string" name="report" />
  <java-symbol type="string" name="select_input_method" />
  <java-symbol type="string" name="select_keyboard_layout_notification_title" />
  <java-symbol type="string" name="select_keyboard_layout_notification_message" />
  <java-symbol type="string" name="smv_application" />
  <java-symbol type="string" name="smv_process" />
  <java-symbol type="string" name="tethered_notification_message" />
  <java-symbol type="string" name="tethered_notification_title" />
  <java-symbol type="string" name="disable_tether_notification_message" />
  <java-symbol type="string" name="disable_tether_notification_title" />
  <java-symbol type="string" name="adb_debugging_notification_channel_tv" />
  <java-symbol type="string" name="usb_accessory_notification_title" />
  <java-symbol type="string" name="usb_mtp_notification_title" />
  <java-symbol type="string" name="usb_charging_notification_title" />
  <java-symbol type="string" name="usb_notification_message" />
  <java-symbol type="string" name="usb_power_notification_message" />
  <java-symbol type="string" name="usb_ptp_notification_title" />
  <java-symbol type="string" name="usb_midi_notification_title" />
  <java-symbol type="string" name="usb_tether_notification_title" />
  <java-symbol type="string" name="usb_supplying_notification_title" />
  <java-symbol type="string" name="usb_unsupported_audio_accessory_title" />
  <java-symbol type="string" name="usb_unsupported_audio_accessory_message" />
  <java-symbol type="string" name="usb_contaminant_detected_title" />
  <java-symbol type="string" name="usb_contaminant_detected_message" />
  <java-symbol type="string" name="usb_contaminant_not_detected_title" />
  <java-symbol type="string" name="usb_contaminant_not_detected_message" />
  <java-symbol type="string" name="config_UsbDeviceConnectionHandling_component" />
  <java-symbol type="string" name="vpn_text" />
  <java-symbol type="string" name="vpn_text_long" />
  <java-symbol type="string" name="vpn_title" />
  <java-symbol type="string" name="vpn_title_long" />
  <java-symbol type="string" name="vpn_lockdown_connecting" />
  <java-symbol type="string" name="vpn_lockdown_connected" />
  <java-symbol type="string" name="vpn_lockdown_disconnected" />
  <java-symbol type="string" name="vpn_lockdown_error" />
  <java-symbol type="string" name="vpn_lockdown_config" />
  <java-symbol type="string" name="wallpaper_binding_label" />
  <java-symbol type="style" name="Theme.DeviceDefault.Dialog.AppError" />
  <java-symbol type="style" name="Theme.Leanback.Dialog.Alert" />
  <java-symbol type="style" name="Theme.Toast" />
  <java-symbol type="xml" name="storage_list" />
  <java-symbol type="bool" name="config_dreamsSupported" />
  <java-symbol type="bool" name="config_dreamsEnabledByDefault" />
  <java-symbol type="bool" name="config_dreamsEnabledOnBattery" />
  <java-symbol type="bool" name="config_dreamsActivatedOnDockByDefault" />
  <java-symbol type="bool" name="config_dreamsActivatedOnSleepByDefault" />
  <java-symbol type="integer" name="config_dreamsBatteryLevelMinimumWhenPowered" />
  <java-symbol type="integer" name="config_dreamsBatteryLevelMinimumWhenNotPowered" />
  <java-symbol type="integer" name="config_dreamsBatteryLevelDrainCutoff" />
  <java-symbol type="string" name="config_dreamsDefaultComponent" />
  <java-symbol type="string" name="config_dozeComponent" />
  <java-symbol type="string" name="enable_explore_by_touch_warning_title" />
  <java-symbol type="string" name="enable_explore_by_touch_warning_message" />
  <java-symbol type="bool" name="config_powerDecoupleAutoSuspendModeFromDisplay" />
  <java-symbol type="bool" name="config_powerDecoupleInteractiveModeFromDisplay" />
  <java-symbol type="integer" name="config_minimumScreenOffTimeout" />
  <java-symbol type="integer" name="config_maximumScreenDimDuration" />
  <java-symbol type="fraction" name="config_maximumScreenDimRatio" />
  <java-symbol type="string" name="config_customAdbPublicKeyConfirmationComponent" />
  <java-symbol type="string" name="config_customAdbPublicKeyConfirmationSecondaryUserComponent" />
  <java-symbol type="string" name="config_customVpnConfirmDialogComponent" />
  <java-symbol type="string" name="config_customVpnAlwaysOnDisconnectedDialogComponent" />
  <java-symbol type="string" name="config_carrierAppInstallDialogComponent" />
  <java-symbol type="string" name="config_defaultNetworkScorerPackageName" />
  <java-symbol type="string" name="config_persistentDataPackageName" />
  <java-symbol type="string" name="config_deviceConfiguratorPackageName" />

  <java-symbol type="layout" name="resolver_list" />
  <java-symbol type="id" name="resolver_list" />
  <java-symbol type="id" name="button_once" />
  <java-symbol type="id" name="button_always" />
  <java-symbol type="integer" name="config_globalActionsKeyTimeout" />
  <java-symbol type="integer" name="config_screenshotChordKeyTimeout" />
  <java-symbol type="integer" name="config_maxResolverActivityColumns" />
  <java-symbol type="array" name="config_notificationSignalExtractors" />

  <java-symbol type="layout" name="notification_material_action" />
  <java-symbol type="layout" name="notification_material_action_list" />
  <java-symbol type="layout" name="notification_material_action_tombstone" />
  <java-symbol type="layout" name="notification_template_material_base" />
  <java-symbol type="layout" name="notification_template_material_big_base" />
  <java-symbol type="layout" name="notification_template_material_big_picture" />
  <java-symbol type="layout" name="notification_template_material_inbox" />
  <java-symbol type="layout" name="notification_template_material_media" />
  <java-symbol type="layout" name="notification_template_material_big_media" />
  <java-symbol type="layout" name="notification_template_material_big_text" />
  <java-symbol type="layout" name="notification_template_header" />
  <java-symbol type="layout" name="notification_material_media_action" />
  <java-symbol type="color" name="notification_progress_background_color" />
  <java-symbol type="id" name="media_actions" />

  <java-symbol type="dimen" name="config_mediaMetadataBitmapMaxSize" />

    <!-- From SystemUI -->
  <java-symbol type="anim" name="push_down_in" />
  <java-symbol type="anim" name="push_down_out" />
  <java-symbol type="anim" name="push_up_in" />
  <java-symbol type="anim" name="push_up_out" />
  <java-symbol type="anim" name="lock_screen_behind_enter" />
  <java-symbol type="anim" name="lock_screen_behind_enter_wallpaper" />
  <java-symbol type="anim" name="lock_screen_behind_enter_fade_in" />
  <java-symbol type="anim" name="lock_screen_behind_enter_subtle" />
  <java-symbol type="anim" name="lock_screen_wallpaper_exit" />
  <java-symbol type="anim" name="launch_task_behind_source" />
  <java-symbol type="anim" name="wallpaper_open_exit" />

  <java-symbol type="bool" name="config_alwaysUseCdmaRssi" />
  <java-symbol type="dimen" name="status_bar_icon_size" />
  <java-symbol type="dimen" name="status_bar_system_icon_size" />
  <java-symbol type="dimen" name="status_bar_system_icon_intrinsic_size" />
  <java-symbol type="drawable" name="list_selector_pressed_holo_dark" />
  <java-symbol type="drawable" name="scrubber_control_disabled_holo" />
  <java-symbol type="drawable" name="scrubber_control_selector_holo" />
  <java-symbol type="drawable" name="scrubber_progress_horizontal_holo_dark" />
  <java-symbol type="string" name="chooseUsbActivity" />
  <java-symbol type="string" name="ext_media_badremoval_notification_message" />
  <java-symbol type="string" name="ext_media_badremoval_notification_title" />
  <java-symbol type="string" name="ext_media_checking_notification_message" />
  <java-symbol type="string" name="ext_media_checking_notification_title" />
  <java-symbol type="string" name="ext_media_nomedia_notification_message" />
  <java-symbol type="string" name="ext_media_nomedia_notification_title" />
  <java-symbol type="string" name="ext_media_unmountable_notification_message" />
  <java-symbol type="string" name="ext_media_unmountable_notification_title" />
  <java-symbol type="string" name="ext_media_unmounting_notification_message" />
  <java-symbol type="string" name="ext_media_unmounting_notification_title" />
  <java-symbol type="string" name="ext_media_new_notification_message" />
  <java-symbol type="string" name="ext_media_ready_notification_message" />
  <java-symbol type="string" name="ext_media_init_action" />
  <java-symbol type="string" name="ext_media_unmount_action" />
  <java-symbol type="string" name="ext_media_browse_action" />
  <java-symbol type="string" name="ext_media_seamless_action" />
  <java-symbol type="string" name="ext_media_missing_title" />
  <java-symbol type="string" name="ext_media_missing_message" />
  <java-symbol type="string" name="ext_media_move_specific_title" />
  <java-symbol type="string" name="ext_media_move_title" />
  <java-symbol type="string" name="ext_media_move_success_title" />
  <java-symbol type="string" name="ext_media_move_success_message" />
  <java-symbol type="string" name="ext_media_move_failure_title" />
  <java-symbol type="string" name="ext_media_move_failure_message" />
  <java-symbol type="style" name="Animation.RecentApplications" />
  <java-symbol type="integer" name="dock_enter_exit_duration" />
  <java-symbol type="bool" name="config_battery_percentage_setting_available" />

  <!-- ImfTest -->
  <java-symbol type="layout" name="auto_complete_list" />

  <!-- From SettingsProvider -->
  <java-symbol type="raw" name="fallbackring" />

  <!-- From Settings -->
  <java-symbol type="array" name="config_mobile_hotspot_provision_app" />
  <java-symbol type="string" name="config_mobile_hotspot_provision_app_no_ui" />
  <java-symbol type="string" name="config_mobile_hotspot_provision_response" />
  <java-symbol type="integer" name="config_mobile_hotspot_provision_check_period" />
  <java-symbol type="string" name="config_wifi_tether_enable" />
  <java-symbol type="bool" name="config_intrusiveNotificationLed" />
  <java-symbol type="bool" name="config_notificationBadging" />
  <java-symbol type="dimen" name="preference_fragment_padding_bottom" />
  <java-symbol type="dimen" name="preference_fragment_padding_side" />
  <java-symbol type="drawable" name="expander_ic_maximized" />
  <java-symbol type="drawable" name="expander_ic_minimized" />
  <java-symbol type="drawable" name="ic_menu_archive" />
  <java-symbol type="drawable" name="ic_menu_goto" />
  <java-symbol type="drawable" name="ic_settings_language" />
  <java-symbol type="drawable" name="title_bar_medium" />
  <java-symbol type="id" name="body" />
  <java-symbol type="string" name="fast_scroll_alphabet" />
  <java-symbol type="string" name="ssl_certificate" />

  <!-- From Phone -->
  <java-symbol type="bool" name="config_built_in_sip_phone" />
  <java-symbol type="id" name="maximize_window" />
  <java-symbol type="id" name="close_window" />
  <java-symbol type="layout" name="decor_caption" />
  <java-symbol type="drawable" name="decor_caption_title_focused" />
  <java-symbol type="drawable" name="decor_close_button_dark" />
  <java-symbol type="drawable" name="decor_close_button_light" />
  <java-symbol type="drawable" name="decor_maximize_button_dark" />
  <java-symbol type="drawable" name="decor_maximize_button_light" />
  <java-symbol type="color" name="decor_button_dark_color" />
  <java-symbol type="color" name="decor_button_light_color" />
  <java-symbol type="array" name="unloggable_phone_numbers" />

  <!-- From TelephonyProvider -->
  <java-symbol type="xml" name="apns" />

  <!-- From ContactsProvider -->
  <java-symbol type="array" name="common_nicknames" />
  <java-symbol type="drawable" name="call_contact" />
  <java-symbol type="drawable" name="create_contact" />
  <java-symbol type="string" name="common_name_prefixes" />
  <java-symbol type="string" name="common_last_name_prefixes" />
  <java-symbol type="string" name="common_name_suffixes" />
  <java-symbol type="string" name="common_name_conjunctions" />
  <java-symbol type="string" name="dial_number_using" />
  <java-symbol type="string" name="create_contact_using" />

  <!-- From DownloadProvider -->
  <java-symbol type="integer" name="config_MaxConcurrentDownloadsAllowed" />
  <java-symbol type="integer" name="config_downloadDataDirSize" />
  <java-symbol type="integer" name="config_downloadDataDirLowSpaceThreshold" />

  <!-- From Contacts -->
  <java-symbol type="drawable" name="quickcontact_badge_overlay_dark" />

  <!-- From Browser -->
  <java-symbol type="drawable" name="ic_menu_moreoverflow_normal_holo_dark" />
  <java-symbol type="id" name="placeholder" />
  <java-symbol type="string" name="ssl_certificate_is_valid" />

  <!-- From Mms -->
  <java-symbol type="drawable" name="ic_menu_play_clip" />

  <!-- From Stk -->
  <java-symbol type="bool" name="config_sf_slowBlur" />
  <java-symbol type="drawable" name="ic_volume" />
  <java-symbol type="drawable" name="stat_notify_sim_toolkit" />
  <java-symbol type="bool" name="config_stkNoAlphaUsrCnf" />

  <!-- From maps library -->
  <java-symbol type="array" name="maps_starting_lat_lng" />
  <java-symbol type="array" name="maps_starting_zoom" />
  <java-symbol type="attr" name="mapViewStyle" />
  <java-symbol type="attr" name="state_focused" />
  <java-symbol type="attr" name="state_selected" />
  <java-symbol type="attr" name="state_pressed" />
  <java-symbol type="drawable" name="compass_arrow" />
  <java-symbol type="drawable" name="compass_base" />
  <java-symbol type="drawable" name="ic_maps_indicator_current_position_anim" />
  <java-symbol type="drawable" name="loading_tile_android" />
  <java-symbol type="drawable" name="maps_google_logo" />
  <java-symbol type="drawable" name="no_tile_256" />
  <java-symbol type="drawable" name="reticle" />

  <!-- From PinyinIME(!!!) -->
  <java-symbol type="string" name="inputMethod" />

  <!-- From Chromium-WebView -->
  <java-symbol type="attr" name="actionModeWebSearchDrawable" />
  <java-symbol type="string" name="websearch" />
  <java-symbol type="drawable" name="ic_media_video_poster" />
  <java-symbol type="xml" name="config_webview_packages" />

  <!-- From SubtitleView -->
  <java-symbol type="dimen" name="subtitle_corner_radius" />
  <java-symbol type="dimen" name="subtitle_shadow_radius" />
  <java-symbol type="dimen" name="subtitle_shadow_offset" />
  <java-symbol type="dimen" name="subtitle_outline_width" />

  <java-symbol type="attr" name="nestedScrollingEnabled" />

  <java-symbol type="layout" name="time_picker_material" />
  <java-symbol type="layout" name="time_picker_header_material" />
  <java-symbol type="layout" name="year_label_text_view" />
  <java-symbol type="layout" name="date_picker_material" />

  <java-symbol type="id" name="time_header" />
  <java-symbol type="id" name="hours" />
  <java-symbol type="id" name="minutes" />
  <java-symbol type="id" name="ampm_layout" />
  <java-symbol type="id" name="am_label" />
  <java-symbol type="id" name="pm_label" />
  <java-symbol type="id" name="radial_picker" />
  <java-symbol type="id" name="separator" />
  <java-symbol type="id" name="date_picker_header" />
  <java-symbol type="id" name="date_picker_header_year" />
  <java-symbol type="id" name="date_picker_header_date" />
  <java-symbol type="id" name="animator" />

  <java-symbol type="string" name="done_label" />
  <java-symbol type="string" name="hour_picker_description" />
  <java-symbol type="string" name="minute_picker_description" />
  <java-symbol type="string" name="select_hours" />
  <java-symbol type="string" name="select_minutes" />
  <java-symbol type="string" name="time_placeholder" />
  <java-symbol type="string" name="deleted_key" />
  <java-symbol type="string" name="sans_serif" />
  <java-symbol type="string" name="radial_numbers_typeface" />
  <java-symbol type="dimen" name="timepicker_selector_radius" />
  <java-symbol type="dimen" name="timepicker_selector_dot_radius" />
  <java-symbol type="dimen" name="timepicker_center_dot_radius" />
  <java-symbol type="dimen" name="timepicker_text_inset_normal" />
  <java-symbol type="dimen" name="timepicker_text_inset_inner" />
  <java-symbol type="dimen" name="timepicker_text_size_normal" />
  <java-symbol type="dimen" name="timepicker_text_size_inner" />
  <java-symbol type="string" name="battery_saver_description" />
  <java-symbol type="string" name="data_saver_description" />
  <java-symbol type="string" name="data_saver_enable_title" />
  <java-symbol type="string" name="data_saver_enable_button" />
  <java-symbol type="string" name="zen_mode_forever" />
  <java-symbol type="string" name="zen_mode_forever_dnd" />
  <java-symbol type="string" name="zen_mode_rule_name_combination" />
  <java-symbol type="plurals" name="zen_mode_duration_minutes" />
  <java-symbol type="plurals" name="zen_mode_duration_hours" />
  <java-symbol type="plurals" name="zen_mode_duration_minutes_summary" />
  <java-symbol type="plurals" name="zen_mode_duration_hours_summary" />
  <java-symbol type="plurals" name="zen_mode_duration_minutes_short" />
  <java-symbol type="plurals" name="zen_mode_duration_hours_short" />
  <java-symbol type="plurals" name="zen_mode_duration_minutes_summary_short" />
  <java-symbol type="plurals" name="zen_mode_duration_hours_summary_short" />
  <java-symbol type="string" name="zen_mode_until" />
  <java-symbol type="string" name="zen_mode_feature_name" />
  <java-symbol type="string" name="zen_mode_downtime_feature_name" />
  <java-symbol type="string" name="zen_mode_default_weeknights_name" />
  <java-symbol type="string" name="zen_mode_default_weekends_name" />
  <java-symbol type="string" name="zen_mode_default_events_name" />
  <java-symbol type="string" name="zen_mode_default_every_night_name" />
  <java-symbol type="array" name="config_system_condition_providers" />
  <java-symbol type="string" name="muted_by" />
  <java-symbol type="string" name="zen_mode_alarm" />

  <java-symbol type="string" name="select_day" />
  <java-symbol type="string" name="select_year" />

  <java-symbol type="string" name="date_picker_month_typeface" />
  <java-symbol type="string" name="date_picker_day_of_week_typeface" />
  <java-symbol type="string" name="date_picker_day_typeface" />
  <java-symbol type="dimen" name="date_picker_month_text_size" />
  <java-symbol type="dimen" name="date_picker_day_of_week_text_size" />
  <java-symbol type="dimen" name="date_picker_day_text_size" />
  <java-symbol type="dimen" name="date_picker_month_height" />
  <java-symbol type="dimen" name="date_picker_day_height" />
  <java-symbol type="dimen" name="date_picker_day_width" />
  <java-symbol type="dimen" name="date_picker_day_selector_radius" />
  <java-symbol type="id" name="date_picker_day_picker" />
  <java-symbol type="id" name="date_picker_year_picker" />

  <java-symbol type="dimen" name="datepicker_view_animator_height" />
  <java-symbol type="dimen" name="datepicker_year_label_height" />

  <java-symbol type="array" name="config_clockTickVibePattern" />
  <java-symbol type="array" name="config_calendarDateVibePattern" />

  <!-- From KeyguardServiceDelegate -->
  <java-symbol type="string" name="config_keyguardComponent" />

  <!-- Biometric messages -->
  <java-symbol type="string" name="biometric_dialog_default_title" />
  <java-symbol type="string" name="biometric_error_hw_unavailable" />
  <java-symbol type="string" name="biometric_error_user_canceled" />
  <java-symbol type="string" name="biometric_not_recognized" />
  <java-symbol type="string" name="biometric_error_canceled" />
  <java-symbol type="string" name="biometric_error_device_not_secured" />

  <!-- Fingerprint messages -->
  <java-symbol type="string" name="fingerprint_error_unable_to_process" />
  <java-symbol type="string" name="fingerprint_error_hw_not_available" />
  <java-symbol type="string" name="fingerprint_error_no_space" />
  <java-symbol type="string" name="fingerprint_error_timeout" />
  <java-symbol type="array" name="fingerprint_error_vendor" />
  <java-symbol type="string" name="fingerprint_acquired_partial" />
  <java-symbol type="string" name="fingerprint_acquired_insufficient" />
  <java-symbol type="string" name="fingerprint_acquired_imager_dirty" />
  <java-symbol type="string" name="fingerprint_acquired_too_slow" />
  <java-symbol type="string" name="fingerprint_acquired_too_fast" />
  <java-symbol type="array" name="fingerprint_acquired_vendor" />
  <java-symbol type="string" name="fingerprint_error_canceled" />
  <java-symbol type="string" name="fingerprint_error_user_canceled" />
  <java-symbol type="string" name="fingerprint_error_lockout" />
  <java-symbol type="string" name="fingerprint_error_lockout_permanent" />
  <java-symbol type="string" name="fingerprint_name_template" />
  <java-symbol type="string" name="fingerprint_authenticated" />
  <java-symbol type="string" name="fingerprint_error_no_fingerprints" />
  <java-symbol type="string" name="fingerprint_error_hw_not_present" />

  <!-- Fingerprint config -->
  <java-symbol type="integer" name="config_fingerprintMaxTemplatesPerUser"/>
  <java-symbol type="bool" name="config_fingerprintSupportsGestures"/>

  <!-- Face authentication messages -->
  <java-symbol type="string" name="face_recalibrate_notification_name" />
  <java-symbol type="string" name="face_recalibrate_notification_title" />
  <java-symbol type="string" name="face_recalibrate_notification_content" />
  <java-symbol type="string" name="face_error_unable_to_process" />
  <java-symbol type="string" name="face_error_hw_not_available" />
  <java-symbol type="string" name="face_error_no_space" />
  <java-symbol type="string" name="face_error_timeout" />
  <java-symbol type="array" name="face_error_vendor" />
  <java-symbol type="string" name="face_error_canceled" />
  <java-symbol type="string" name="face_error_user_canceled" />
  <java-symbol type="string" name="face_error_lockout" />
  <java-symbol type="string" name="face_error_lockout_permanent" />
  <java-symbol type="string" name="face_error_not_enrolled" />
  <java-symbol type="string" name="face_error_hw_not_present" />
  <java-symbol type="string" name="face_acquired_insufficient" />
  <java-symbol type="string" name="face_acquired_too_bright" />
  <java-symbol type="string" name="face_acquired_too_dark" />
  <java-symbol type="string" name="face_acquired_too_close" />
  <java-symbol type="string" name="face_acquired_too_far" />
  <java-symbol type="string" name="face_acquired_too_high" />
  <java-symbol type="string" name="face_acquired_too_low" />
  <java-symbol type="string" name="face_acquired_too_right" />
  <java-symbol type="string" name="face_acquired_too_left" />
  <java-symbol type="string" name="face_acquired_poor_gaze" />
  <java-symbol type="string" name="face_acquired_not_detected" />
  <java-symbol type="string" name="face_acquired_too_much_motion" />
  <java-symbol type="string" name="face_acquired_recalibrate" />
  <java-symbol type="string" name="face_acquired_too_different" />
  <java-symbol type="string" name="face_acquired_too_similar" />
  <java-symbol type="string" name="face_acquired_pan_too_extreme" />
  <java-symbol type="string" name="face_acquired_tilt_too_extreme" />
  <java-symbol type="string" name="face_acquired_roll_too_extreme" />
  <java-symbol type="string" name="face_acquired_obscured" />
  <java-symbol type="string" name="face_acquired_sensor_dirty" />
  <java-symbol type="array" name="face_acquired_vendor" />
  <java-symbol type="string" name="face_name_template" />
  <java-symbol type="string" name="face_authenticated_no_confirmation_required" />
  <java-symbol type="string" name="face_authenticated_confirmation_required" />

  <java-symbol type="array" name="config_face_acquire_enroll_ignorelist" />
  <java-symbol type="array" name="config_face_acquire_vendor_enroll_ignorelist" />
  <java-symbol type="array" name="config_face_acquire_keyguard_ignorelist" />
  <java-symbol type="array" name="config_face_acquire_vendor_keyguard_ignorelist" />
  <java-symbol type="array" name="config_face_acquire_biometricprompt_ignorelist" />
  <java-symbol type="array" name="config_face_acquire_vendor_biometricprompt_ignorelist" />
  <java-symbol type="bool" name="config_faceAuthDismissesKeyguard" />

  <!-- Face config -->
  <java-symbol type="integer" name="config_faceMaxTemplatesPerUser" />

  <!-- From various Material changes -->
  <java-symbol type="attr" name="titleTextAppearance" />
  <java-symbol type="attr" name="subtitleTextAppearance" />
  <java-symbol type="attr" name="windowActionBarFullscreenDecorLayout" />
  <java-symbol type="drawable" name="ic_lock_bugreport" />
  <java-symbol type="id" name="icon_frame" />
  <java-symbol type="style" name="Animation.VolumePanel" />
  <java-symbol type="transition" name="no_transition" />
  <java-symbol type="color" name="timepicker_default_text_color_material" />
  <java-symbol type="color" name="timepicker_default_ampm_unselected_background_color_material" />
  <java-symbol type="color" name="timepicker_default_ampm_selected_background_color_material" />
  <java-symbol type="color" name="timepicker_default_selector_color_material" />
  <java-symbol type="color" name="timepicker_default_numbers_background_color_material" />
  <java-symbol type="style" name="TextAppearance.Material.TimePicker.TimeLabel" />
  <java-symbol type="attr" name="seekBarPreferenceStyle" />
  <java-symbol type="style" name="Theme.DeviceDefault.Resolver" />
  <java-symbol type="style" name="Theme.DeviceDefault.System" />
  <java-symbol type="attr" name="preferenceActivityStyle" />
  <java-symbol type="attr" name="preferenceFragmentStyle" />
  <java-symbol type="bool" name="skipHoldBeforeMerge" />
  <java-symbol type="bool" name="imsServiceAllowTurnOff" />
  <java-symbol type="bool" name="config_device_volte_available" />
  <java-symbol type="bool" name="config_carrier_volte_available" />
  <java-symbol type="bool" name="config_carrier_volte_tty_supported" />
  <java-symbol type="bool" name="config_device_vt_available" />
  <java-symbol type="bool" name="config_device_respects_hold_carrier_config" />
  <java-symbol type="bool" name="config_carrier_vt_available" />
  <java-symbol type="bool" name="config_device_wfc_ims_available" />
  <java-symbol type="bool" name="config_carrier_wfc_ims_available" />
  <java-symbol type="bool" name="config_use_voip_mode_for_ims" />
  <java-symbol type="attr" name="touchscreenBlocksFocus" />
  <java-symbol type="layout" name="resolver_list_with_default" />
  <java-symbol type="string" name="activity_resolver_set_always" />
  <java-symbol type="string" name="activity_resolver_use_always" />
  <java-symbol type="string" name="whichApplicationNamed" />
  <java-symbol type="string" name="whichApplicationLabel" />
  <java-symbol type="string" name="whichViewApplication" />
  <java-symbol type="string" name="whichViewApplicationNamed" />
  <java-symbol type="string" name="whichViewApplicationLabel" />
  <java-symbol type="string" name="whichOpenHostLinksWith" />
  <java-symbol type="string" name="whichOpenHostLinksWithApp" />
  <java-symbol type="string" name="whichOpenLinksWith" />
  <java-symbol type="string" name="whichOpenLinksWithApp" />
  <java-symbol type="string" name="whichGiveAccessToApplicationLabel" />
  <java-symbol type="string" name="whichEditApplication" />
  <java-symbol type="string" name="whichEditApplicationNamed" />
  <java-symbol type="string" name="whichEditApplicationLabel" />
  <java-symbol type="string" name="whichSendApplication" />
  <java-symbol type="string" name="whichSendApplicationNamed" />
  <java-symbol type="string" name="whichSendApplicationLabel" />
  <java-symbol type="string" name="whichSendToApplication" />
  <java-symbol type="string" name="whichSendToApplicationNamed" />
  <java-symbol type="string" name="whichSendToApplicationLabel" />
  <java-symbol type="string" name="whichImageCaptureApplication" />
  <java-symbol type="string" name="whichImageCaptureApplicationNamed" />
  <java-symbol type="string" name="whichImageCaptureApplicationLabel" />
  <java-symbol type="attr" name="lightY" />
  <java-symbol type="attr" name="lightZ" />
  <java-symbol type="attr" name="lightRadius" />
  <java-symbol type="attr" name="ambientShadowAlpha" />
  <java-symbol type="attr" name="spotShadowAlpha" />
  <java-symbol type="bool" name="config_sms_decode_gsm_8bit_data" />
  <java-symbol type="integer" name="default_reserved_data_coding_scheme" />
  <java-symbol type="dimen" name="text_size_small_material" />
  <java-symbol type="attr" name="checkMarkGravity" />
  <java-symbol type="layout" name="select_dialog_singlechoice_material" />
  <java-symbol type="layout" name="select_dialog_multichoice_material" />
  <java-symbol type="array" name="no_ems_support_sim_operators" />
  <java-symbol type="color" name="system_notification_accent_color" />
  <java-symbol type="dimen" name="text_handle_min_size" />
  <java-symbol type="id" name="transitionTransform" />
  <java-symbol type="id" name="parentMatrix" />
  <java-symbol type="bool" name="config_auto_attach_data_on_creation" />
  <java-symbol type="attr" name="closeItemLayout" />
  <java-symbol type="layout" name="resolver_different_item_header" />
  <java-symbol type="integer" name="config_cdma_3waycall_flash_delay"/>
  <java-symbol type="array" name="config_default_vm_number" />
  <java-symbol type="attr" name="windowBackgroundFallback" />
  <java-symbol type="id" name="textSpacerNoButtons" />
  <java-symbol type="array" name="dial_string_replace" />
  <java-symbol type="bool" name="config_restart_radio_on_pdp_fail_regular_deactivation" />
  <java-symbol type="array" name="networks_not_clear_data" />
  <java-symbol type="bool" name="config_switch_phone_on_voice_reg_state_change" />
  <java-symbol type="string" name="whichHomeApplicationNamed" />
  <java-symbol type="string" name="whichHomeApplicationLabel" />
  <java-symbol type="bool" name="config_sms_force_7bit_encoding" />
  <java-symbol type="bool" name="config_defaultWindowFeatureOptionsPanel" />
  <java-symbol type="bool" name="config_defaultWindowFeatureContextMenu" />
  <java-symbol type="bool" name="config_overrideRemoteViewsActivityTransition" />
  <java-symbol type="attr" name="colorProgressBackgroundNormal" />

  <java-symbol type="layout" name="simple_account_item" />
  <java-symbol type="string" name="prohibit_manual_network_selection_in_gobal_mode" />
  <java-symbol type="id" name="profile_button" />

  <java-symbol type="array" name="config_vvmSmsFilterRegexes" />

  <!-- Cascading submenus -->
  <java-symbol type="dimen" name="cascading_menus_min_smallest_width" />

  <java-symbol type="string" name="android_system_label" />
  <java-symbol type="string" name="system_error_wipe_data" />
  <java-symbol type="string" name="system_error_manufacturer" />
  <java-symbol type="dimen" name="fast_scroller_minimum_touch_target" />
  <java-symbol type="array" name="config_cdma_international_roaming_indicators" />
  <java-symbol type="string" name="kg_text_message_separator" />

  <java-symbol type="bool" name="config_use_sim_language_file" />
  <java-symbol type="bool" name="config_LTE_eri_for_network_name" />
  <java-symbol type="bool" name="config_defaultInTouchMode" />

  <java-symbol type="string" name="usb_midi_peripheral_name" />
  <java-symbol type="string" name="usb_midi_peripheral_manufacturer_name" />
  <java-symbol type="string" name="usb_midi_peripheral_product_name" />

  <java-symbol type="id" name="spacer" />

  <java-symbol type="xml" name="bookmarks" />

  <java-symbol type="integer" name="config_defaultNightMode" />

  <java-symbol type="integer" name="config_jobSchedulerInactivityIdleThreshold" />
  <java-symbol type="integer" name="config_jobSchedulerIdleWindowSlop" />

  <java-symbol type="style" name="Animation.ImmersiveModeConfirmation" />

  <java-symbol type="integer" name="config_screen_magnification_multi_tap_adjustment" />
  <java-symbol type="dimen" name="config_screen_magnification_scaling_threshold" />
  <java-symbol type="dimen" name="timepicker_selector_stroke"/>

  <java-symbol type="style" name="TextAppearance.Material.Widget.Calendar.Month" />
  <java-symbol type="style" name="TextAppearance.Material.Widget.Calendar.DayOfWeek" />
  <java-symbol type="style" name="TextAppearance.Material.Widget.Calendar.Day" />
  <java-symbol type="style" name="TextAppearance.Material.DatePicker.List.YearLabel" />
  <java-symbol type="style" name="TextAppearance.Material.DatePicker.List.YearLabel.Activated" />
  <java-symbol type="dimen" name="day_picker_padding_top"/>
  <java-symbol type="dimen" name="date_picker_day_of_week_height"/>

  <java-symbol type="string" name="storage_internal" />
  <java-symbol type="string" name="storage_sd_card" />
  <java-symbol type="string" name="storage_sd_card_label" />
  <java-symbol type="string" name="storage_usb_drive" />
  <java-symbol type="string" name="storage_usb_drive_label" />
  <java-symbol type="string" name="storage_usb" />

  <java-symbol type="drawable" name="ic_eject_24dp" />
  <java-symbol type="drawable" name="ic_folder_24dp" />
  <java-symbol type="drawable" name="ic_sd_card_48dp" />
  <java-symbol type="drawable" name="ic_settings_24dp" />
  <java-symbol type="drawable" name="ic_storage_48dp" />
  <java-symbol type="drawable" name="ic_usb_48dp" />
  <java-symbol type="drawable" name="ic_zen_24dp" />
  <java-symbol type="drawable" name="ic_dnd_block_notifications" />

  <!-- Floating toolbar -->
  <java-symbol type="id" name="floating_toolbar_menu_item_image" />
  <java-symbol type="id" name="floating_toolbar_menu_item_text" />
  <java-symbol type="id" name="overflow" />
  <java-symbol type="layout" name="floating_popup_container" />
  <java-symbol type="layout" name="floating_popup_menu_button" />
  <java-symbol type="layout" name="floating_popup_open_overflow_button" />
  <java-symbol type="layout" name="floating_popup_close_overflow_button" />
  <java-symbol type="layout" name="floating_popup_overflow_button" />
  <java-symbol type="string" name="floating_toolbar_open_overflow_description" />
  <java-symbol type="string" name="floating_toolbar_close_overflow_description" />
  <java-symbol type="dimen" name="floating_toolbar_height" />
  <java-symbol type="dimen" name="floating_toolbar_menu_button_side_padding" />
  <java-symbol type="dimen" name="floating_toolbar_overflow_side_padding" />
  <java-symbol type="dimen" name="floating_toolbar_text_size" />
  <java-symbol type="dimen" name="floating_toolbar_menu_button_minimum_width" />
  <java-symbol type="dimen" name="floating_toolbar_preferred_width" />
  <java-symbol type="dimen" name="floating_toolbar_minimum_overflow_height" />
  <java-symbol type="dimen" name="floating_toolbar_maximum_overflow_height" />
  <java-symbol type="dimen" name="floating_toolbar_horizontal_margin" />
  <java-symbol type="dimen" name="floating_toolbar_vertical_margin" />
  <java-symbol type="dimen" name="floating_toolbar_icon_text_spacing" />
  <java-symbol type="dimen" name="content_rect_bottom_clip_allowance" />
  <java-symbol type="drawable" name="ft_avd_tooverflow" />
  <java-symbol type="drawable" name="ft_avd_toarrow" />
  <java-symbol type="drawable" name="ft_avd_toarrow_animation" />
  <java-symbol type="drawable" name="ft_avd_tooverflow_animation" />
  <java-symbol type="attr" name="floatingToolbarDividerColor" />

  <!-- Magnifier -->
  <java-symbol type="dimen" name="default_magnifier_width" />
  <java-symbol type="dimen" name="default_magnifier_height" />
  <java-symbol type="dimen" name="default_magnifier_elevation" />
  <java-symbol type="dimen" name="default_magnifier_corner_radius" />
  <java-symbol type="dimen" name="default_magnifier_zoom" />
  <java-symbol type="dimen" name="default_magnifier_vertical_offset" />
  <java-symbol type="dimen" name="default_magnifier_horizontal_offset" />
  <java-symbol type="color" name="default_magnifier_color_overlay" />
  <java-symbol type="attr" name="magnifierWidth" />
  <java-symbol type="attr" name="magnifierHeight" />
  <java-symbol type="attr" name="magnifierElevation" />
  <java-symbol type="attr" name="magnifierZoom" />
  <java-symbol type="attr" name="magnifierVerticalOffset" />
  <java-symbol type="attr" name="magnifierHorizontalOffset" />
  <java-symbol type="attr" name="magnifierColorOverlay" />
  <java-symbol type="attr" name="magnifierStyle" />

  <java-symbol type="string" name="date_picker_prev_month_button" />
  <java-symbol type="string" name="date_picker_next_month_button" />
  <java-symbol type="layout" name="date_picker_month_item_material" />
  <java-symbol type="id" name="month_view" />
  <java-symbol type="integer" name="config_zen_repeat_callers_threshold" />
  <java-symbol type="dimen" name="chooser_corner_radius" />
  <java-symbol type="string" name="chooser_no_direct_share_targets" />
  <java-symbol type="drawable" name="chooser_row_layer_list" />
  <java-symbol type="dimen" name="chooser_view_spacing" />
  <java-symbol type="dimen" name="chooser_target_width" />
  <java-symbol type="dimen" name="chooser_edge_margin_thin" />
  <java-symbol type="dimen" name="chooser_edge_margin_normal" />
  <java-symbol type="dimen" name="chooser_preview_image_font_size"/>
  <java-symbol type="dimen" name="chooser_preview_width" />
  <java-symbol type="dimen" name="chooser_preview_image_border"/>
  <java-symbol type="dimen" name="chooser_max_collapsed_height" />
  <java-symbol type="layout" name="chooser_grid" />
  <java-symbol type="id" name="chooser_header" />
  <java-symbol type="dimen" name="chooser_header_scroll_elevation" />
  <java-symbol type="layout" name="chooser_grid_preview_text" />
  <java-symbol type="layout" name="chooser_grid_preview_image" />
  <java-symbol type="layout" name="chooser_grid_preview_file" />
  <java-symbol type="id" name="chooser_row_text_option" />
  <java-symbol type="dimen" name="chooser_row_text_option_translate" />
  <java-symbol type="integer" name="config_maxShortcutTargetsPerApp" />
  <java-symbol type="layout" name="resolve_grid_item" />
  <java-symbol type="id" name="day_picker_view_pager" />
  <java-symbol type="layout" name="day_picker_content_material" />
  <java-symbol type="drawable" name="scroll_indicator_material" />

  <java-symbol type="layout" name="chooser_row" />
  <java-symbol type="layout" name="chooser_profile_row" />
  <java-symbol type="color" name="chooser_row_divider" />
  <java-symbol type="layout" name="chooser_row_direct_share" />
  <java-symbol type="bool" name="config_supportDoubleTapWake" />
  <java-symbol type="drawable" name="ic_perm_device_info" />
  <java-symbol type="string" name="config_radio_access_family" />
  <java-symbol type="string" name="notification_inbox_ellipsis" />
  <java-symbol type="bool" name="config_mainBuiltInDisplayIsRound" />

  <java-symbol type="id" name="actions_container" />
  <java-symbol type="id" name="smart_reply_container" />
  <java-symbol type="id" name="remote_input_tag" />
  <java-symbol type="id" name="pending_intent_tag" />
  <java-symbol type="id" name="notification_action_index_tag" />

  <java-symbol type="attr" name="seekBarDialogPreferenceStyle" />
  <java-symbol type="string" name="ext_media_status_removed" />
  <java-symbol type="string" name="ext_media_status_unmounted" />
  <java-symbol type="string" name="ext_media_status_checking" />
  <java-symbol type="string" name="ext_media_status_mounted" />
  <java-symbol type="string" name="ext_media_status_mounted_ro" />
  <java-symbol type="string" name="ext_media_status_bad_removal" />
  <java-symbol type="string" name="ext_media_status_unmountable" />
  <java-symbol type="string" name="ext_media_status_unsupported" />
  <java-symbol type="string" name="ext_media_status_ejecting" />
  <java-symbol type="string" name="ext_media_status_formatting" />
  <java-symbol type="string" name="ext_media_status_missing" />
  <java-symbol type="string" name="ext_media_unsupported_notification_message" />
  <java-symbol type="string" name="ext_media_unsupported_notification_title" />
  <java-symbol type="plurals" name="selected_count" />
  <java-symbol type="drawable" name="ic_dialog_alert_material" />


  <java-symbol type="string" name="lockscreen_access_pattern_area" />

  <java-symbol type="bool" name="config_eap_sim_based_auth_supported" />

  <java-symbol type="array" name="config_cell_retries_per_error_code" />
  <java-symbol type="drawable" name="ic_more_items" />

  <!-- Gesture -->
  <java-symbol type="integer" name="config_cameraLaunchGestureSensorType" />
  <java-symbol type="string" name="config_cameraLaunchGestureSensorStringType" />
  <java-symbol type="bool" name="config_cameraDoubleTapPowerGestureEnabled" />
  <java-symbol type="integer" name="config_cameraLiftTriggerSensorType" />
  <java-symbol type="string" name="config_cameraLiftTriggerSensorStringType" />
  <java-symbol type="bool" name="config_volumeHushGestureEnabled" />

  <java-symbol type="drawable" name="platlogo_m" />

  <java-symbol type="string" name="config_iccHotswapPromptForRestartDialogComponent" />

  <java-symbol type="string" name="config_packagedKeyboardName" />
  <java-symbol type="bool" name="config_forceWindowDrawsStatusBarBackground" />
  <java-symbol type="integer" name="config_navBarOpacityMode" />
  <java-symbol type="integer" name="config_navBarInteractionMode" />
  <java-symbol type="bool" name="config_navBarCanMove" />
  <java-symbol type="bool" name="config_navBarTapThrough" />
  <java-symbol type="bool" name="config_navBarAlwaysShowOnSideEdgeGesture" />
  <java-symbol type="bool" name="config_navBarNeedsScrim" />
  <java-symbol type="bool" name="config_allowSeamlessRotationDespiteNavBarMoving" />
  <java-symbol type="dimen" name="config_backGestureInset" />
  <java-symbol type="color" name="system_bar_background_semi_transparent" />
  <java-symbol type="bool" name="config_showGesturalNavigationHints" />

  <!-- EditText suggestion popup. -->
  <java-symbol type="id" name="suggestionWindowContainer" />
  <java-symbol type="id" name="suggestionContainer" />
  <java-symbol type="id" name="addToDictionaryButton" />
  <java-symbol type="id" name="deleteButton" />
  <!-- TextView -->
  <java-symbol type="string" name="failed_to_copy_to_clipboard" />

  <java-symbol type="id" name="notification_material_reply_container" />
  <java-symbol type="id" name="notification_material_reply_text_1" />
  <java-symbol type="id" name="notification_material_reply_text_1_container" />
  <java-symbol type="id" name="notification_material_reply_text_2" />
  <java-symbol type="id" name="notification_material_reply_text_3" />
  <java-symbol type="id" name="notification_material_reply_progress" />

  <java-symbol type="string" name="notification_hidden_text" />
  <java-symbol type="id" name="app_name_text" />
  <java-symbol type="id" name="header_text" />
  <java-symbol type="id" name="header_text_secondary" />
  <java-symbol type="id" name="expand_button" />
  <java-symbol type="id" name="notification_header" />
  <java-symbol type="id" name="time_divider" />
  <java-symbol type="id" name="header_text_divider" />
  <java-symbol type="id" name="header_text_secondary_divider" />
  <java-symbol type="id" name="text_line_1" />
  <java-symbol type="drawable" name="ic_expand_notification" />
  <java-symbol type="drawable" name="ic_collapse_notification" />
  <java-symbol type="drawable" name="ic_expand_bundle" />
  <java-symbol type="drawable" name="ic_collapse_bundle" />
  <java-symbol type="dimen" name="notification_min_content_height" />
  <java-symbol type="dimen" name="notification_header_shrink_min_width" />
  <java-symbol type="dimen" name="notification_content_margin_start" />
  <java-symbol type="dimen" name="notification_content_margin_end" />
  <java-symbol type="dimen" name="notification_reply_inset" />
  <java-symbol type="dimen" name="notification_content_margin_top" />
  <java-symbol type="dimen" name="notification_content_margin" />
  <java-symbol type="dimen" name="notification_header_background_height" />
  <java-symbol type="dimen" name="notification_header_height" />
  <java-symbol type="dimen" name="notification_header_expand_icon_size" />
  <java-symbol type="dimen" name="notification_expand_button_padding_top" />
  <java-symbol type="dimen" name="notification_header_icon_margin_end" />
  <java-symbol type="dimen" name="notification_header_icon_size" />
  <java-symbol type="dimen" name="notification_header_app_name_margin_start" />
  <java-symbol type="dimen" name="notification_header_separating_margin" />
  <java-symbol type="string" name="default_notification_channel_label" />
  <java-symbol type="string" name="importance_from_user" />
  <java-symbol type="string" name="importance_from_person" />

  <java-symbol type="layout" name="work_widget_mask_view" />
  <java-symbol type="id" name="work_widget_mask_frame" />
  <java-symbol type="id" name="work_widget_app_icon" />
  <java-symbol type="id" name="work_widget_badge_icon" />

  <java-symbol type="id" name="aerr_report" />
  <java-symbol type="id" name="aerr_restart" />
  <java-symbol type="id" name="aerr_close" />
  <java-symbol type="id" name="aerr_app_info" />
  <java-symbol type="id" name="aerr_mute" />

  <java-symbol type="string" name="status_bar_rotate" />
  <java-symbol type="string" name="status_bar_headset" />
  <java-symbol type="string" name="status_bar_data_saver" />
  <java-symbol type="string" name="status_bar_managed_profile" />
  <java-symbol type="string" name="status_bar_ime" />
  <java-symbol type="string" name="status_bar_sync_failing" />
  <java-symbol type="string" name="status_bar_sync_active" />
  <java-symbol type="string" name="status_bar_cast" />
  <java-symbol type="string" name="status_bar_hotspot" />
  <java-symbol type="string" name="status_bar_location" />
  <java-symbol type="string" name="status_bar_bluetooth" />
  <java-symbol type="string" name="status_bar_nfc" />
  <java-symbol type="string" name="status_bar_tty" />
  <java-symbol type="string" name="status_bar_speakerphone" />
  <java-symbol type="string" name="status_bar_zen" />
  <java-symbol type="string" name="status_bar_mute" />
  <java-symbol type="string" name="status_bar_volume" />
  <java-symbol type="string" name="status_bar_wifi" />
  <java-symbol type="string" name="status_bar_cdma_eri" />
  <java-symbol type="string" name="status_bar_data_connection" />
  <java-symbol type="string" name="status_bar_phone_evdo_signal" />
  <java-symbol type="string" name="status_bar_phone_signal" />
  <java-symbol type="string" name="status_bar_battery" />
  <java-symbol type="string" name="status_bar_alarm_clock" />
  <java-symbol type="string" name="status_bar_secure" />
  <java-symbol type="string" name="status_bar_clock" />
  <java-symbol type="string" name="status_bar_airplane" />
  <java-symbol type="string" name="status_bar_mobile" />
  <java-symbol type="string" name="status_bar_ethernet" />
  <java-symbol type="string" name="status_bar_vpn" />
  <java-symbol type="string" name="status_bar_microphone" />
  <java-symbol type="string" name="status_bar_camera" />
  <java-symbol type="string" name="status_bar_sensors_off" />

  <!-- Locale picker -->
  <java-symbol type="id" name="locale_search_menu" />
  <java-symbol type="layout" name="language_picker_item" />
  <java-symbol type="layout" name="language_picker_section_header" />
  <java-symbol type="menu" name="language_selection_list" />
  <java-symbol type="string" name="country_selection_title" />
  <java-symbol type="string" name="language_picker_section_all" />
  <java-symbol type="string" name="region_picker_section_all" />
  <java-symbol type="string" name="language_picker_section_suggested" />
  <java-symbol type="string" name="language_selection_title" />
  <java-symbol type="string" name="search_language_hint" />

  <java-symbol type="string" name="work_mode_off_title" />
  <java-symbol type="string" name="work_mode_off_message" />
  <java-symbol type="string" name="work_mode_turn_on" />

  <java-symbol type="string" name="deprecated_target_sdk_message" />
  <java-symbol type="string" name="deprecated_target_sdk_app_store" />

  <!-- New SMS notification while phone is locked. -->
  <java-symbol type="string" name="new_sms_notification_title" />
  <java-symbol type="string" name="new_sms_notification_content" />

  <java-symbol type="dimen" name="media_notification_expanded_image_margin_bottom" />
  <java-symbol type="dimen" name="notification_content_image_margin_end" />

  <java-symbol type="bool" name="config_strongAuthRequiredOnBoot" />

  <java-symbol type="layout" name="app_anr_dialog" />
  <java-symbol type="layout" name="notification_template_material_messaging" />

  <java-symbol type="id" name="aerr_wait" />

  <java-symbol type="id" name="notification_content_container" />

  <java-symbol type="plurals" name="duration_minutes_shortest" />
  <java-symbol type="plurals" name="duration_hours_shortest" />
  <java-symbol type="plurals" name="duration_days_shortest" />
  <java-symbol type="plurals" name="duration_years_shortest" />
  <java-symbol type="plurals" name="duration_minutes_shortest_future" />
  <java-symbol type="plurals" name="duration_hours_shortest_future" />
  <java-symbol type="plurals" name="duration_days_shortest_future" />
  <java-symbol type="plurals" name="duration_years_shortest_future" />

  <java-symbol type="plurals" name="duration_minutes_relative" />
  <java-symbol type="plurals" name="duration_hours_relative" />
  <java-symbol type="plurals" name="duration_days_relative" />
  <java-symbol type="plurals" name="duration_years_relative" />
  <java-symbol type="plurals" name="duration_minutes_relative_future" />
  <java-symbol type="plurals" name="duration_hours_relative_future" />
  <java-symbol type="plurals" name="duration_days_relative_future" />
  <java-symbol type="plurals" name="duration_years_relative_future" />

  <java-symbol type="string" name="now_string_shortest" />

  <!-- Encryption notification while accounts are locked by credential encryption -->
  <java-symbol type="string" name="profile_encrypted_title" />
  <java-symbol type="string" name="profile_encrypted_detail" />
  <java-symbol type="string" name="profile_encrypted_message" />
  <java-symbol type="drawable" name="ic_user_secure" />

  <java-symbol type="string" name="android_upgrading_notification_title" />

  <java-symbol type="string" name="usb_mtp_launch_notification_title" />
  <java-symbol type="string" name="usb_mtp_launch_notification_description" />

  <java-symbol type="color" name="notification_action_list" />
  <java-symbol type="color" name="notification_material_background_color" />

  <!-- Resolver target actions -->
  <java-symbol type="array" name="resolver_target_actions" />

  <java-symbol type="array" name="non_removable_euicc_slots" />

  <java-symbol type="string" name="install_carrier_app_notification_title" />
  <java-symbol type="string" name="install_carrier_app_notification_text" />
  <java-symbol type="string" name="install_carrier_app_notification_text_app_name" />
  <java-symbol type="string" name="install_carrier_app_notification_button" />
  <java-symbol type="string" name="carrier_app_notification_title" />
  <java-symbol type="string" name="carrier_app_notification_text" />
  <java-symbol type="string" name="negative_duration" />

  <java-symbol type="dimen" name="notification_messaging_spacing" />

  <java-symbol type="dimen" name="notification_text_margin_top" />
  <java-symbol type="dimen" name="notification_inbox_item_top_padding" />

  <!-- WallpaperManager config -->
  <java-symbol type="string" name="config_wallpaperCropperPackage" />
  <java-symbol type="string" name="expand_action_accessibility" />

  <java-symbol type="id" name="textSpacerNoTitle" />
  <java-symbol type="id" name="titleDividerNoCustom" />

  <java-symbol type="id" name="notification_messaging" />

  <java-symbol type="bool" name="config_sustainedPerformanceModeSupported" />

  <!-- Wearable input extract edit view -->
  <java-symbol type="drawable" name="ic_input_extract_action_go" />
  <java-symbol type="drawable" name="ic_input_extract_action_search" />
  <java-symbol type="drawable" name="ic_input_extract_action_send" />
  <java-symbol type="drawable" name="ic_input_extract_action_next" />
  <java-symbol type="drawable" name="ic_input_extract_action_done" />
  <java-symbol type="drawable" name="ic_input_extract_action_previous" />
  <java-symbol type="drawable" name="ic_input_extract_action_return" />

  <java-symbol type="fraction" name="input_extract_layout_height" />
  <java-symbol type="fraction" name="input_extract_layout_padding_left" />
  <java-symbol type="fraction" name="input_extract_layout_padding_left_no_action" />
  <java-symbol type="fraction" name="input_extract_layout_padding_right" />
  <java-symbol type="fraction" name="input_extract_text_margin_bottom" />
  <java-symbol type="fraction" name="input_extract_action_margin_bottom" />

  <java-symbol type="dimen" name="input_extract_action_button_width" />
  <java-symbol type="dimen" name="input_extract_action_button_height" />

  <java-symbol type="dimen" name="notification_action_list_height" />
  <java-symbol type="dimen" name="notification_action_emphasized_height" />

  <!-- TV Remote Service package -->
  <java-symbol type="string" name="config_tvRemoteServicePackage" />
  <java-symbol type="string" name="notification_messaging_title_template" />

  <java-symbol type="bool" name="config_supportPreRebootSecurityLogs" />

  <java-symbol type="dimen" name="notification_media_image_margin_end" />
  <java-symbol type="id" name="notification_action_list_margin_target" />
  <java-symbol type="dimen" name="notification_action_disabled_alpha" />

  <!-- Pinner Service -->
  <java-symbol type="array" name="config_defaultPinnerServiceFiles" />
  <java-symbol type="bool" name="config_pinnerCameraApp" />
  <java-symbol type="bool" name="config_pinnerHomeApp" />
  <java-symbol type="array" name="config_apexBootImagePinnerServiceFiles" />

  <java-symbol type="string" name="config_doubleTouchGestureEnableFile" />

  <java-symbol type="string" name="suspended_widget_accessibility" />

  <java-symbol type="string" name="app_suspended_title" />
  <java-symbol type="string" name="app_suspended_more_details" />
  <java-symbol type="string" name="app_suspended_default_message" />

  <!-- Used internally for assistant to launch activity transitions -->
  <java-symbol type="id" name="cross_task_transition" />

  <java-symbol type="bool" name="config_useRoundIcon" />

  <!-- For System navigation keys -->
  <java-symbol type="bool" name="config_supportSystemNavigationKeys" />

  <java-symbol type="layout" name="unsupported_display_size_dialog_content" />
  <java-symbol type="string" name="unsupported_display_size_message" />

  <java-symbol type="layout" name="notification_material_action_emphasized" />

  <!-- Package name for the device provisioning package -->
  <java-symbol type="string" name="config_deviceProvisioningPackage" />

  <!-- Colon separated list of package names that should be granted DND access -->
  <java-symbol type="string" name="config_defaultDndAccessPackages" />

  <!-- For NetworkPolicyManagerService -->
  <java-symbol type="string" name="config_networkOverLimitComponent" />
  <java-symbol type="string" name="config_dataUsageSummaryComponent" />

  <java-symbol type="string" name="lockscreen_storage_locked" />

  <java-symbol type="string" name="global_action_emergency" />
  <java-symbol type="string" name="config_emergency_call_number" />
  <java-symbol type="array" name="config_emergency_mcc_codes" />

  <java-symbol type="string" name="config_dozeDoubleTapSensorType" />
  <java-symbol type="string" name="config_dozeTapSensorType" />
  <java-symbol type="bool" name="config_dozePulsePickup" />

  <!-- Used for MimeIconUtils. -->
  <java-symbol type="drawable" name="ic_doc_apk" />
  <java-symbol type="drawable" name="ic_doc_audio" />
  <java-symbol type="drawable" name="ic_doc_certificate" />
  <java-symbol type="drawable" name="ic_doc_codes" />
  <java-symbol type="drawable" name="ic_doc_compressed" />
  <java-symbol type="drawable" name="ic_doc_contact" />
  <java-symbol type="drawable" name="ic_doc_event" />
  <java-symbol type="drawable" name="ic_doc_font" />
  <java-symbol type="drawable" name="ic_doc_image" />
  <java-symbol type="drawable" name="ic_doc_pdf" />
  <java-symbol type="drawable" name="ic_doc_presentation" />
  <java-symbol type="drawable" name="ic_doc_spreadsheet" />
  <java-symbol type="drawable" name="ic_doc_document" />
  <java-symbol type="drawable" name="ic_doc_video" />
  <java-symbol type="drawable" name="ic_doc_word" />
  <java-symbol type="drawable" name="ic_doc_excel" />
  <java-symbol type="drawable" name="ic_doc_powerpoint" />
  <java-symbol type="drawable" name="ic_doc_folder" />
  <java-symbol type="drawable" name="ic_doc_audio" />
  <java-symbol type="drawable" name="ic_doc_image" />
  <java-symbol type="drawable" name="ic_doc_text" />
  <java-symbol type="drawable" name="ic_doc_video" />
  <java-symbol type="drawable" name="ic_doc_generic" />

  <java-symbol type="bool" name="config_setColorTransformAccelerated" />
  <java-symbol type="bool" name="config_setColorTransformAcceleratedPerLayer" />
  <java-symbol type="bool" name="config_nightDisplayAvailable" />
  <java-symbol type="bool" name="config_allowDisablingAssistDisclosure" />
  <java-symbol type="integer" name="config_defaultNightDisplayAutoMode" />
  <java-symbol type="integer" name="config_defaultNightDisplayCustomStartTime" />
  <java-symbol type="integer" name="config_defaultNightDisplayCustomEndTime" />
  <java-symbol type="integer" name="config_nightDisplayColorTemperatureDefault" />
  <java-symbol type="integer" name="config_nightDisplayColorTemperatureMin" />
  <java-symbol type="integer" name="config_nightDisplayColorTemperatureMax" />
  <java-symbol type="array" name="config_nightDisplayColorTemperatureCoefficients" />
  <java-symbol type="array" name="config_nightDisplayColorTemperatureCoefficientsNative" />
  <java-symbol type="array" name="config_availableColorModes" />
  <java-symbol type="integer" name="config_accessibilityColorMode" />
  <java-symbol type="array" name="config_displayCompositionColorModes" />
  <java-symbol type="array" name="config_displayCompositionColorSpaces" />
  <java-symbol type="bool" name="config_displayWhiteBalanceAvailable" />
  <java-symbol type="bool" name="config_displayWhiteBalanceEnabledDefault" />
  <java-symbol type="integer" name="config_displayWhiteBalanceColorTemperatureMin" />
  <java-symbol type="integer" name="config_displayWhiteBalanceColorTemperatureMax" />
  <java-symbol type="integer" name="config_displayWhiteBalanceColorTemperatureDefault" />
  <java-symbol type="array" name="config_displayWhiteBalanceDisplayPrimaries" />
  <java-symbol type="array" name="config_displayWhiteBalanceDisplayNominalWhite" />

  <!-- Default first user restrictions -->
  <java-symbol type="array" name="config_defaultFirstUserRestrictions" />

  <java-symbol type="bool" name="config_permissionsIndividuallyControlled" />
  <java-symbol type="bool" name="config_wirelessConsentRequired" />

  <!-- Global actions icons -->
  <java-symbol type="drawable" name="ic_restart" />
  <java-symbol type="drawable" name="ic_screenshot" />
  <java-symbol type="drawable" name="ic_faster_emergency" />
  <java-symbol type="drawable" name="ic_media_seamless" />
  <java-symbol type="drawable" name="emergency_icon" />

  <java-symbol type="array" name="config_convert_to_emergency_number_map" />

  <java-symbol type="array" name="config_nonBlockableNotificationPackages" />
  <java-symbol type="array" name="config_priorityOnlyDndExemptPackages" />

  <java-symbol type="array" name="config_allowedManagedServicesOnLowRamDevices" />

  <!-- Screen-size-dependent modes for picker dialogs. -->
  <java-symbol type="integer" name="time_picker_mode" />
  <java-symbol type="integer" name="date_picker_mode" />

  <java-symbol type="dimen" name="config_appTransitionAnimationDurationScaleDefault" />

  <!-- Network Recommendation -->
  <java-symbol type="string" name="config_defaultNetworkRecommendationProviderPackage" />

  <!-- Whether allow 3rd party apps on internal storage. -->
  <java-symbol type="bool" name="config_allow3rdPartyAppOnInternal" />

  <java-symbol type="bool" name="use_lock_pattern_drawable" />
  <java-symbol type="drawable" name="lockscreen_notselected" />
  <java-symbol type="drawable" name="lockscreen_selected" />

  <java-symbol type="string" name="notification_header_divider_symbol_with_spaces" />
  <java-symbol type="array" name="config_defaultCellBroadcastReceiverPkgs" />

  <java-symbol type="color" name="notification_primary_text_color_light" />
  <java-symbol type="color" name="notification_primary_text_color_dark" />
  <java-symbol type="color" name="notification_secondary_text_color_light" />
  <java-symbol type="color" name="notification_secondary_text_color_dark" />
  <java-symbol type="color" name="notification_default_color_light" />
  <java-symbol type="color" name="notification_default_color_dark" />
  <java-symbol type="dimen" name="notification_secondary_text_disabled_alpha" />

  <java-symbol type="string" name="app_category_game" />
  <java-symbol type="string" name="app_category_audio" />
  <java-symbol type="string" name="app_category_video" />
  <java-symbol type="string" name="app_category_image" />
  <java-symbol type="string" name="app_category_social" />
  <java-symbol type="string" name="app_category_news" />
  <java-symbol type="string" name="app_category_maps" />
  <java-symbol type="string" name="app_category_productivity" />

  <java-symbol type="raw" name="fallback_categories" />

  <java-symbol type="string" name="config_icon_mask" />
  <java-symbol type="string" name="config_batterymeterPerimeterPath" />
  <java-symbol type="string" name="config_batterymeterErrorPerimeterPath" />
  <java-symbol type="string" name="config_batterymeterFillMask" />
  <java-symbol type="string" name="config_batterymeterBoltPath" />
  <java-symbol type="string" name="config_batterymeterPowersavePath" />
  <java-symbol type="bool" name="config_batterymeterDualTone" />
  <java-symbol type="string" name="config_signalXPath" />
  <java-symbol type="dimen" name="config_signalCutoutWidthFraction" />
  <java-symbol type="dimen" name="config_signalCutoutHeightFraction" />

  <java-symbol type="bool" name="config_debugEnableAutomaticSystemServerHeapDumps" />
  <java-symbol type="integer" name="config_debugSystemServerPssThresholdBytes" />

  <!-- Accessibility Shortcut -->
  <java-symbol type="string" name="accessibility_shortcut_warning_dialog_title" />
  <java-symbol type="string" name="accessibility_shortcut_toogle_warning" />
  <java-symbol type="string" name="accessibility_shortcut_enabling_service" />
  <java-symbol type="string" name="accessibility_shortcut_disabling_service" />
  <java-symbol type="string" name="disable_accessibility_shortcut" />
  <java-symbol type="string" name="leave_accessibility_shortcut_on" />
  <java-symbol type="string" name="color_inversion_feature_name" />
  <java-symbol type="string" name="color_correction_feature_name" />
  <java-symbol type="string" name="config_defaultAccessibilityService" />
  <java-symbol type="string" name="accessibility_shortcut_spoken_feedback" />

  <!-- Accessibility Button -->
  <java-symbol type="layout" name="accessibility_button_chooser" />
  <java-symbol type="layout" name="accessibility_button_chooser_item" />
  <java-symbol type="id" name="accessibility_button_chooser_grid" />
  <java-symbol type="id" name="accessibility_button_prompt" />
  <java-symbol type="id" name="accessibility_button_prompt_prologue" />
  <java-symbol type="id" name="accessibility_button_target_icon" />
  <java-symbol type="id" name="accessibility_button_target_label" />
  <java-symbol type="string" name="accessibility_magnification_chooser_text" />

  <java-symbol type="string" name="accessibility_gesture_prompt_text" />
  <java-symbol type="string" name="accessibility_gesture_3finger_prompt_text" />
  <java-symbol type="string" name="accessibility_gesture_instructional_text" />
  <java-symbol type="string" name="accessibility_gesture_3finger_instructional_text" />

  <java-symbol type="drawable" name="ic_accessibility_magnification" />

  <!-- com.android.internal.widget.RecyclerView -->
  <java-symbol type="id" name="item_touch_helper_previous_elevation"/>
  <java-symbol type="dimen" name="item_touch_helper_max_drag_scroll_per_frame"/>
  <java-symbol type="dimen" name="item_touch_helper_swipe_escape_velocity"/>
  <java-symbol type="dimen" name="item_touch_helper_swipe_escape_max_velocity"/>

  <!-- com.android.server.autofill -->
  <java-symbol type="layout" name="autofill_save"/>
  <java-symbol type="layout" name="autofill_dataset_picker"/>
  <java-symbol type="layout" name="autofill_dataset_picker_fullscreen"/>
  <java-symbol type="layout" name="autofill_dataset_picker_header_footer"/>
  <java-symbol type="id" name="autofill" />
  <java-symbol type="id" name="autofill_dataset_footer"/>
  <java-symbol type="id" name="autofill_dataset_header"/>
  <java-symbol type="id" name="autofill_dataset_icon" />
  <java-symbol type="id" name="autofill_dataset_list"/>
  <java-symbol type="id" name="autofill_dataset_picker"/>
  <java-symbol type="id" name="autofill_dataset_title" />
  <java-symbol type="id" name="autofill_save_custom_subtitle" />
  <java-symbol type="id" name="autofill_save_icon" />
  <java-symbol type="id" name="autofill_save_no" />
  <java-symbol type="id" name="autofill_save_title" />
  <java-symbol type="id" name="autofill_save_yes" />
  <java-symbol type="string" name="autofill_error_cannot_autofill" />
  <java-symbol type="string" name="autofill_picker_no_suggestions" />
  <java-symbol type="plurals" name="autofill_picker_some_suggestions" />
  <java-symbol type="string" name="autofill" />
  <java-symbol type="string" name="autofill_picker_accessibility_title " />
  <java-symbol type="string" name="autofill_update_title" />
  <java-symbol type="string" name="autofill_update_title_with_type" />
  <java-symbol type="string" name="autofill_update_title_with_2types" />
  <java-symbol type="string" name="autofill_update_title_with_3types" />
  <java-symbol type="string" name="autofill_update_yes" />
  <java-symbol type="string" name="autofill_save_accessibility_title " />
  <java-symbol type="string" name="autofill_save_title" />
  <java-symbol type="string" name="autofill_save_title_with_type" />
  <java-symbol type="string" name="autofill_save_title_with_2types" />
  <java-symbol type="string" name="autofill_save_title_with_3types" />
  <java-symbol type="string" name="autofill_save_yes" />
  <java-symbol type="string" name="autofill_save_no" />
  <java-symbol type="string" name="autofill_save_type_password" />
  <java-symbol type="string" name="autofill_save_type_address" />
  <java-symbol type="string" name="autofill_save_type_credit_card" />
  <java-symbol type="string" name="autofill_save_type_username" />
  <java-symbol type="string" name="autofill_save_type_email_address" />
  <java-symbol type="drawable" name="autofill_dataset_picker_background" />
  <java-symbol type="style" name="AutofillDatasetPicker" />
  <java-symbol type="style" name="AutofillHalfScreenAnimation" />
  <java-symbol type="style" name="AutofillSaveAnimation" />
  <java-symbol type="dimen" name="autofill_dataset_picker_max_width"/>
  <java-symbol type="dimen" name="autofill_dataset_picker_max_height"/>
  <java-symbol type="dimen" name="autofill_save_custom_subtitle_max_height"/>
  <java-symbol type="dimen" name="autofill_save_icon_max_size"/>
  <java-symbol type="integer" name="autofill_max_visible_datasets" />

  <java-symbol type="style" name="Theme.DeviceDefault.Autofill" />
  <java-symbol type="style" name="Theme.DeviceDefault.Light.Autofill" />
  <java-symbol type="style" name="Theme.DeviceDefault.Autofill.Save" />
  <java-symbol type="style" name="Theme.DeviceDefault.Light.Autofill.Save" />

  <java-symbol type="dimen" name="notification_big_picture_max_height"/>
  <java-symbol type="dimen" name="notification_big_picture_max_width"/>
  <java-symbol type="dimen" name="notification_media_image_max_width"/>
  <java-symbol type="dimen" name="notification_media_image_max_height"/>
  <java-symbol type="dimen" name="notification_right_icon_size"/>
  <java-symbol type="dimen" name="notification_custom_view_max_image_height"/>
  <java-symbol type="dimen" name="notification_custom_view_max_image_width"/>

  <java-symbol type="dimen" name="notification_big_picture_max_height_low_ram"/>
  <java-symbol type="dimen" name="notification_big_picture_max_width_low_ram"/>
  <java-symbol type="dimen" name="notification_media_image_max_width_low_ram"/>
  <java-symbol type="dimen" name="notification_media_image_max_height_low_ram"/>
  <java-symbol type="dimen" name="notification_right_icon_size_low_ram"/>
  <java-symbol type="dimen" name="notification_custom_view_max_image_height_low_ram"/>
  <java-symbol type="dimen" name="notification_custom_view_max_image_width_low_ram"/>

  <!-- Accessibility fingerprint gestures -->
  <java-symbol type="string" name="capability_title_canCaptureFingerprintGestures" />
  <java-symbol type="string" name="capability_desc_canCaptureFingerprintGestures" />

  <!-- android.service.trust -->
  <java-symbol type="bool" name="config_allowEscrowTokenForTrustAgent"/>
  <java-symbol type="string" name="config_defaultTrustAgent" />

  <!-- Time picker -->
  <java-symbol type="id" name="right_icon_container"/>
  <java-symbol type="id" name="reply_icon_action"/>
  <java-symbol type="id" name="toggle_mode"/>
  <java-symbol type="id" name="input_mode"/>
  <java-symbol type="id" name="input_header"/>
  <java-symbol type="id" name="input_separator"/>
  <java-symbol type="id" name="input_hour"/>
  <java-symbol type="id" name="input_minute"/>
  <java-symbol type="id" name="am_pm_spinner"/>
  <java-symbol type="id" name="label_hour"/>
  <java-symbol type="id" name="label_minute"/>
  <java-symbol type="id" name="label_error"/>
  <java-symbol type="layout" name="time_picker_text_input_material"/>
  <java-symbol type="drawable" name="btn_keyboard_key_material"/>
  <java-symbol type="drawable" name="btn_clock_material"/>
  <java-symbol type="string" name="time_picker_text_input_mode_description"/>
  <java-symbol type="string" name="time_picker_radial_mode_description"/>

  <!-- resolver activity -->
  <java-symbol type="drawable" name="resolver_icon_placeholder" />

  <!-- Alert windows notification -->
  <java-symbol type="string" name="alert_windows_notification_channel_group_name" />
  <java-symbol type="string" name="alert_windows_notification_channel_name" />
  <java-symbol type="string" name="alert_windows_notification_title" />
  <java-symbol type="string" name="alert_windows_notification_message" />
  <java-symbol type="string" name="alert_windows_notification_turn_off_action" />
  <java-symbol type="drawable" name="alert_window_layer" />
  <java-symbol type="style" name="Widget.LockPatternView" />
  <java-symbol type="attr" name="lockPatternStyle" />

  <java-symbol type="string" name="expand_button_content_description_collapsed" />
  <java-symbol type="string" name="expand_button_content_description_expanded" />

  <!-- Colon separated list of package names that should be granted Notification Listener access -->
  <java-symbol type="string" name="config_defaultListenerAccessPackages" />

  <!-- maximum width of the display -->
  <java-symbol type="integer" name="config_maxUiWidth" />

  <!-- system notification channels -->
  <java-symbol type="string" name="notification_channel_virtual_keyboard" />
  <java-symbol type="string" name="notification_channel_physical_keyboard" />
  <java-symbol type="string" name="notification_channel_security" />
  <java-symbol type="string" name="notification_channel_car_mode" />
  <java-symbol type="string" name="notification_channel_account" />
  <java-symbol type="string" name="notification_channel_developer" />
  <java-symbol type="string" name="notification_channel_updates" />
  <java-symbol type="string" name="notification_channel_network_status" />
  <java-symbol type="string" name="notification_channel_network_alerts" />
  <java-symbol type="string" name="notification_channel_network_available" />
  <java-symbol type="string" name="notification_channel_vpn" />
  <java-symbol type="string" name="notification_channel_device_admin" />
  <java-symbol type="string" name="notification_channel_alerts" />
  <java-symbol type="string" name="notification_channel_retail_mode" />
  <java-symbol type="string" name="notification_channel_usb" />
  <java-symbol type="string" name="notification_channel_heavy_weight_app" />
  <java-symbol type="string" name="notification_channel_system_changes" />
  <java-symbol type="string" name="notification_channel_do_not_disturb" />
  <java-symbol type="string" name="config_defaultAutofillService" />
  <java-symbol type="string" name="config_defaultTextClassifierPackage" />
  <java-symbol type="string" name="config_defaultWellbeingPackage" />
  <java-symbol type="string" name="config_defaultContentCaptureService" />
  <java-symbol type="string" name="config_defaultAugmentedAutofillService" />
  <java-symbol type="string" name="config_defaultAppPredictionService" />
  <java-symbol type="string" name="config_defaultContentSuggestionsService" />
  <java-symbol type="string" name="config_defaultAttentionService" />
  <java-symbol type="string" name="config_defaultSystemCaptionsService" />
  <java-symbol type="string" name="config_defaultSystemCaptionsManagerService" />

  <java-symbol type="string" name="notification_channel_foreground_service" />
  <java-symbol type="string" name="foreground_service_app_in_background" />
  <java-symbol type="string" name="foreground_service_apps_in_background" />
  <java-symbol type="string" name="foreground_service_tap_for_details" />
  <java-symbol type="string" name="foreground_service_multiple_separator" />

  <java-symbol type="bool" name="config_enableCredentialFactoryResetProtection" />

  <!-- ETWS primary messages -->
  <java-symbol type="string" name="etws_primary_default_message_earthquake" />
  <java-symbol type="string" name="etws_primary_default_message_tsunami" />
  <java-symbol type="string" name="etws_primary_default_message_earthquake_and_tsunami" />
  <java-symbol type="string" name="etws_primary_default_message_test" />
  <java-symbol type="string" name="etws_primary_default_message_others" />

  <java-symbol type="bool" name="config_quickSettingsSupported" />

  <java-symbol type="style" name="Theme.DeviceDefault.QuickSettings" />

  <java-symbol type="integer" name="default_data_warning_level_mb" />
  <java-symbol type="bool" name="config_useVideoPauseWorkaround" />
  <java-symbol type="bool" name="config_sendPackageName" />
  <java-symbol type="string" name="config_helpPackageNameKey" />
  <java-symbol type="string" name="config_helpPackageNameValue" />
  <java-symbol type="string" name="config_helpIntentExtraKey" />
  <java-symbol type="string" name="config_helpIntentNameKey" />
  <java-symbol type="string" name="config_feedbackIntentExtraKey" />
  <java-symbol type="string" name="config_feedbackIntentNameKey" />

  <java-symbol type="array" name="config_hideWhenDisabled_packageNames" />

  <java-symbol type="string" name="config_dozeLongPressSensorType" />
  <java-symbol type="bool" name="config_dozeWakeLockScreenSensorAvailable" />
  <java-symbol type="integer" name="config_dozeWakeLockScreenDebounce" />

  <java-symbol type="array" name="config_allowedGlobalInstantAppSettings" />
  <java-symbol type="array" name="config_allowedSystemInstantAppSettings" />
  <java-symbol type="array" name="config_allowedSecureInstantAppSettings" />

  <java-symbol type="bool" name="config_handleVolumeKeysInWindowManager" />
  <java-symbol type="dimen" name="config_inCallNotificationVolume" />
  <java-symbol type="string" name="config_inCallNotificationSound" />
  <java-symbol type="integer" name="config_autoGroupAtCount" />
  <java-symbol type="bool" name="config_dozeAlwaysOnDisplayAvailable" />
  <java-symbol type="bool" name="config_dozeAlwaysOnEnabled" />
  <java-symbol type="bool" name="config_dozeSupportsAodWallpaper" />
  <java-symbol type="bool" name="config_displayBlanksAfterDoze" />
  <java-symbol type="bool" name="config_displayBrightnessBucketsInDoze" />
  <java-symbol type="integer" name="config_storageManagerDaystoRetainDefault" />
  <java-symbol type="string" name="config_headlineFontFamily" />
  <java-symbol type="string" name="config_headlineFontFamilyMedium" />

  <java-symbol type="drawable" name="stat_sys_vitals" />

  <java-symbol type="color" name="text_color_primary" />
  <java-symbol type="color" name="material_grey_300" />
  <java-symbol type="dimen" name="emphasized_button_stroke_width" />
  <java-symbol type="dimen" name="button_inset_vertical_material" />

  <java-symbol type="array" name="config_batteryPackageTypeSystem" />
  <java-symbol type="array" name="config_batteryPackageTypeService" />

  <java-symbol type="string" name="popup_window_default_title" />
  <java-symbol type="bool" name="config_showAreaUpdateInfoSettings" />
  <java-symbol type="layout" name="shutdown_dialog" />
  <java-symbol type="dimen" name="chooser_service_spacing" />
  <java-symbol type="bool" name="config_showSysuiShutdown" />
  <java-symbol type="drawable" name="chooser_file_generic" />

  <java-symbol type="layout" name="notification_template_messaging_text_message" />
  <java-symbol type="layout" name="notification_template_messaging_image_message" />
  <java-symbol type="layout" name="notification_template_messaging_group" />
  <java-symbol type="id" name="message_text" />
  <java-symbol type="id" name="message_name" />
  <java-symbol type="id" name="message_icon" />
  <java-symbol type="id" name="group_message_container" />
  <java-symbol type="id" name="tag_top_animator" />
  <java-symbol type="id" name="tag_top_override" />
  <java-symbol type="id" name="tag_layout_top" />
  <java-symbol type="id" name="tag_is_first_layout" />
  <java-symbol type="id" name="tag_alpha_animator" />
  <java-symbol type="id" name="clip_children_set_tag" />
  <java-symbol type="id" name="clip_to_padding_tag" />
  <java-symbol type="id" name="clip_children_tag" />
  <java-symbol type="dimen" name="messaging_avatar_size" />
  <java-symbol type="dimen" name="messaging_group_sending_progress_size" />
  <java-symbol type="dimen" name="messaging_image_rounding" />
  <java-symbol type="dimen" name="messaging_image_min_size" />
  <java-symbol type="dimen" name="messaging_image_max_height" />
  <java-symbol type="dimen" name="messaging_image_extra_spacing" />
  <java-symbol type="id" name="messaging_group_icon_container" />
  <java-symbol type="id" name="messaging_group_sending_progress" />
  <java-symbol type="id" name="messaging_group_sending_progress_container" />

  <java-symbol type="integer" name="config_stableDeviceDisplayWidth" />
  <java-symbol type="integer" name="config_stableDeviceDisplayHeight" />
  <java-symbol type="array" name="config_display_no_service_when_sim_unready" />

  <java-symbol type="layout" name="slice_grid" />
  <java-symbol type="layout" name="slice_message_local" />
  <java-symbol type="layout" name="slice_message" />
  <java-symbol type="layout" name="slice_title" />
  <java-symbol type="layout" name="slice_secondary_text" />
  <java-symbol type="layout" name="slice_remote_input" />
  <java-symbol type="layout" name="slice_small_template" />
  <java-symbol type="id" name="remote_input_progress" />
  <java-symbol type="id" name="remote_input_send" />
  <java-symbol type="id" name="remote_input" />
  <java-symbol type="dimen" name="slice_shortcut_size" />
  <java-symbol type="dimen" name="slice_icon_size" />
  <java-symbol type="dimen" name="slice_padding" />
  <java-symbol type="string" name="slice_more_content" />

  <java-symbol type="string" name="shortcut_restored_on_lower_version" />
  <java-symbol type="string" name="shortcut_restore_not_supported" />
  <java-symbol type="string" name="shortcut_restore_signature_mismatch" />
  <java-symbol type="string" name="shortcut_restore_unknown_issue" />

  <java-symbol type="bool" name="config_swipe_up_gesture_setting_available" />

  <!-- From media projection -->
  <java-symbol type="string" name="config_mediaProjectionPermissionDialogComponent" />
  <java-symbol type="string" name="config_batterySaverDeviceSpecificConfig" />

  <!-- Compile SDK check -->
  <java-symbol type="layout" name="unsupported_compile_sdk_dialog_content" />
  <java-symbol type="string" name="unsupported_compile_sdk_message" />
  <java-symbol type="string" name="unsupported_compile_sdk_check_update" />

  <java-symbol type="string" name="keyguard_accessibility_pattern_unlock" />
  <java-symbol type="string" name="keyguard_accessibility_pin_unlock" />
  <java-symbol type="string" name="keyguard_accessibility_sim_pin_unlock" />
  <java-symbol type="string" name="keyguard_accessibility_sim_puk_unlock" />
  <java-symbol type="string" name="keyguard_accessibility_password_unlock" />

  <java-symbol type="dimen" name="status_bar_height_portrait" />
  <java-symbol type="dimen" name="status_bar_height_landscape" />

  <java-symbol type="string" name="global_action_logout" />
  <java-symbol type="string" name="config_mainBuiltInDisplayCutout" />
  <java-symbol type="string" name="config_mainBuiltInDisplayCutoutRectApproximation" />
  <java-symbol type="drawable" name="messaging_user" />
  <java-symbol type="bool" name="config_fillMainBuiltInDisplayCutout" />
  <java-symbol type="drawable" name="ic_logout" />

  <java-symbol type="array" name="config_autoBrightnessDisplayValuesNits" />
  <java-symbol type="array" name="config_screenBrightnessBacklight" />
  <java-symbol type="array" name="config_screenBrightnessNits" />

  <java-symbol type="string" name="shortcut_disabled_reason_unknown" />

  <java-symbol type="string" name="harmful_app_warning_uninstall" />
  <java-symbol type="string" name="harmful_app_warning_open_anyway" />
  <java-symbol type="string" name="harmful_app_warning_title" />
  <java-symbol type="layout" name="harmful_app_warning_dialog" />

  <java-symbol type="string" name="config_defaultAssistantAccessComponent" />

  <java-symbol type="bool" name="config_supportBluetoothPersistedState" />

  <java-symbol type="string" name="slices_permission_request" />

  <java-symbol type="string" name="screenshot_edit" />

  <java-symbol type="bool" name="config_keepRestrictedProfilesInBackground" />

  <java-symbol type="array" name="config_ringtoneEffectUris" />

  <!-- For Wear devices -->
  <java-symbol type="array" name="config_wearActivityModeRadios" />

  <java-symbol type="string" name="zen_upgrade_notification_title" />
  <java-symbol type="string" name="zen_upgrade_notification_content" />
  <java-symbol type="string" name="zen_upgrade_notification_visd_title" />
  <java-symbol type="string" name="zen_upgrade_notification_visd_content" />

  <java-symbol type="string" name="config_managed_provisioning_package" />

  <java-symbol type="string" name="notification_app_name_system" />
  <java-symbol type="string" name="notification_app_name_settings" />

  <java-symbol type="integer" name="config_lowBatteryAutoTriggerDefaultLevel" />
  <java-symbol type="bool" name="config_batterySaverStickyBehaviourDisabled" />
  <java-symbol type="integer" name="config_dynamicPowerSavingsDefaultDisableThreshold" />
  <java-symbol type="string" name="config_batterySaverScheduleProvider" />

  <!-- For car devices -->
  <java-symbol type="string" name="car_loading_profile" />
  <java-symbol type="color" name="car_body1_light" />
  <java-symbol type="color" name="car_user_switcher_user_image_bgcolor" />
  <java-symbol type="color" name="car_user_switcher_user_image_fgcolor" />
  <java-symbol type="color" name="car_card_dark" />
  <java-symbol type="dimen" name="car_body1_size" />
  <java-symbol type="dimen" name="car_padding_4" />
  <java-symbol type="dimen" name="car_fullscreen_user_pod_icon_text_size" />
  <java-symbol type="dimen" name="car_fullscreen_user_pod_image_avatar_height" />
  <java-symbol type="dimen" name="car_fullscreen_user_pod_image_avatar_width" />
  <java-symbol type="dimen" name="car_large_avatar_size" />
  <java-symbol type="layout" name="car_user_switching_dialog" />
  <java-symbol type="id" name="user_loading_avatar" />
  <java-symbol type="id" name="user_loading" />
  <java-symbol type="style" name="Theme.DeviceDefault.Light.Dialog.Alert.UserSwitchingDialog" />

  <java-symbol type="string" name="battery_saver_description_with_learn_more" />
  <java-symbol type="string" name="confirm_battery_saver" />

  <java-symbol type="attr" name="opticalInsetLeft" />
  <java-symbol type="attr" name="opticalInsetTop" />
  <java-symbol type="attr" name="opticalInsetRight" />
  <java-symbol type="attr" name="opticalInsetBottom" />

  <java-symbol type="drawable" name="ic_lock_lockdown" />
  <java-symbol type="drawable" name="ic_arrow_forward" />
  <java-symbol type="drawable" name="ic_permission" />

  <java-symbol type="integer" name="config_defaultHapticFeedbackIntensity" />
  <java-symbol type="integer" name="config_defaultNotificationVibrationIntensity" />
  <java-symbol type="integer" name="config_defaultRingVibrationIntensity" />

  <java-symbol type="bool" name="config_maskMainBuiltInDisplayCutout" />

  <!-- For Foldables -->
  <java-symbol type="bool" name="config_lidControlsDisplayFold" />
  <java-symbol type="string" name="config_foldedArea" />

  <java-symbol type="array" name="config_disableApksUnlessMatchedSku_apk_list" />
  <java-symbol type="array" name="config_disableApkUnlessMatchedSku_skus_list" />

  <java-symbol type="string" name="config_misprovisionedDeviceModel" />
  <java-symbol type="string" name="config_misprovisionedBrandValue" />

  <java-symbol type="integer" name="db_wal_truncate_size" />
  <java-symbol type="integer" name="config_wakeUpDelayDoze" />

  <!-- For Bluetooth AbsoluteVolume -->
  <java-symbol type="fraction" name="config_prescaleAbsoluteVolume_index1" />
  <java-symbol type="fraction" name="config_prescaleAbsoluteVolume_index2" />
  <java-symbol type="fraction" name="config_prescaleAbsoluteVolume_index3" />

  <java-symbol type="bool" name="config_useSmsAppService" />

  <java-symbol type="id" name="transition_overlay_view_tag" />
  <java-symbol type="id" name="notification_custom_view_index_tag" />

  <java-symbol type="dimen" name="rounded_corner_radius" />
  <java-symbol type="dimen" name="rounded_corner_radius_top" />
  <java-symbol type="dimen" name="rounded_corner_radius_bottom" />
  <java-symbol type="dimen" name="rounded_corner_radius_adjustment" />
  <java-symbol type="dimen" name="rounded_corner_radius_top_adjustment" />
  <java-symbol type="dimen" name="rounded_corner_radius_bottom_adjustment" />
  <java-symbol type="bool" name="config_supportsRoundedCornersOnWindows" />

  <java-symbol type="string" name="config_defaultModuleMetadataProvider" />

  <!-- For Secondary Launcher -->
  <java-symbol type="string" name="config_secondaryHomeComponent" />
  <java-symbol type="bool" name="config_useSystemProvidedLauncherForSecondary" />

  <java-symbol type="string" name="battery_saver_notification_channel_name" />
  <java-symbol type="string" name="battery_saver_sticky_disabled_notification_title" />
  <java-symbol type="string" name="battery_saver_sticky_disabled_notification_summary" />
  <java-symbol type="string" name="battery_saver_charged_notification_title" />
  <java-symbol type="string" name="battery_saver_off_notification_summary" />
  <java-symbol type="string" name="battery_saver_off_alternative_notification_summary" />
  <java-symbol type="string" name="dynamic_mode_notification_channel_name" />
  <java-symbol type="string" name="dynamic_mode_notification_title" />
  <java-symbol type="string" name="dynamic_mode_notification_summary" />
  <java-symbol type="drawable" name="ic_battery" />

  <java-symbol type="bool" name="config_skipSensorAvailable" />
  <java-symbol type="bool" name="config_silenceSensorAvailable" />

  <java-symbol type="bool" name="config_zramWriteback" />

  <!-- For CBRS -->
  <java-symbol type="bool" name="config_cbrs_supported" />

  <java-symbol type="bool" name="config_awareSettingAvailable" />

  <!-- For Attention Service -->
  <java-symbol type="integer" name="config_attentionMaximumExtension" />
  <java-symbol type="integer" name="config_attentionApiTimeout" />

  <java-symbol type="string" name="config_incidentReportApproverPackage" />
  <java-symbol type="array" name="config_restrictedImagesServices" />

  <!-- Display White-Balance -->
  <java-symbol type="integer" name="config_displayWhiteBalanceBrightnessSensorRate" />
  <java-symbol type="integer" name="config_displayWhiteBalanceBrightnessFilterHorizon" />
  <java-symbol type="dimen" name="config_displayWhiteBalanceBrightnessFilterIntercept" />
  <java-symbol type="string" name="config_displayWhiteBalanceColorTemperatureSensorName" />
  <java-symbol type="integer" name="config_displayWhiteBalanceColorTemperatureSensorRate" />
  <java-symbol type="integer" name="config_displayWhiteBalanceColorTemperatureFilterHorizon" />
  <java-symbol type="dimen" name="config_displayWhiteBalanceColorTemperatureFilterIntercept" />
  <java-symbol type="integer" name="config_displayWhiteBalanceIncreaseDebounce" />
  <java-symbol type="integer" name="config_displayWhiteBalanceDecreaseDebounce" />
  <java-symbol type="array" name="config_displayWhiteBalanceBaseThresholds" />
  <java-symbol type="array" name="config_displayWhiteBalanceIncreaseThresholds" />
  <java-symbol type="array" name="config_displayWhiteBalanceDecreaseThresholds" />
  <java-symbol type="array" name="config_displayWhiteBalanceLowLightAmbientBrightnesses" />
  <java-symbol type="array" name="config_displayWhiteBalanceLowLightAmbientBiases" />
  <java-symbol type="dimen" name="config_displayWhiteBalanceLowLightAmbientColorTemperature" />
  <java-symbol type="array" name="config_displayWhiteBalanceHighLightAmbientBrightnesses" />
  <java-symbol type="array" name="config_displayWhiteBalanceHighLightAmbientBiases" />
  <java-symbol type="dimen" name="config_displayWhiteBalanceHighLightAmbientColorTemperature" />
  <java-symbol type="array" name="config_displayWhiteBalanceAmbientColorTemperatures" />
  <java-symbol type="array" name="config_displayWhiteBalanceDisplayColorTemperatures" />
  <java-symbol type="drawable" name="ic_action_open" />
  <java-symbol type="drawable" name="ic_menu_copy_material" />

  <!-- MIME types -->
  <java-symbol type="string" name="mime_type_folder" />
  <java-symbol type="string" name="mime_type_apk" />
  <java-symbol type="string" name="mime_type_generic" />
  <java-symbol type="string" name="mime_type_generic_ext" />
  <java-symbol type="string" name="mime_type_audio" />
  <java-symbol type="string" name="mime_type_audio_ext" />
  <java-symbol type="string" name="mime_type_video" />
  <java-symbol type="string" name="mime_type_video_ext" />
  <java-symbol type="string" name="mime_type_image" />
  <java-symbol type="string" name="mime_type_image_ext" />
  <java-symbol type="string" name="mime_type_compressed" />
  <java-symbol type="string" name="mime_type_compressed_ext" />
  <java-symbol type="string" name="mime_type_document" />
  <java-symbol type="string" name="mime_type_document_ext" />
  <java-symbol type="string" name="mime_type_spreadsheet" />
  <java-symbol type="string" name="mime_type_spreadsheet_ext" />
  <java-symbol type="string" name="mime_type_presentation" />
  <java-symbol type="string" name="mime_type_presentation_ext" />

  <!-- For high refresh rate displays -->
  <java-symbol type="integer" name="config_defaultPeakRefreshRate" />
  <java-symbol type="array" name="config_brightnessThresholdsOfPeakRefreshRate" />
  <java-symbol type="array" name="config_ambientThresholdsOfPeakRefreshRate" />

  <!-- For Auto-Brightness -->
  <java-symbol type="string" name="config_displayLightSensorType" />

  <java-symbol type="drawable" name="iconfactory_adaptive_icon_drawable_wrapper"/>
  <java-symbol type="dimen" name="notification_min_height" />
  <java-symbol type="dimen" name="resolver_icon_size"/>
  <java-symbol type="dimen" name="resolver_badge_size"/>
  <java-symbol type="dimen" name="resolver_button_bar_spacing"/>

  <!-- For DropBox -->
  <java-symbol type="integer" name="config_dropboxLowPriorityBroadcastRateLimitPeriod" />
  <java-symbol type="array" name="config_dropboxLowPriorityTags" />

  <!-- For Privacy Type -->
  <java-symbol type="drawable" name="perm_group_camera" />
  <java-symbol type="drawable" name="perm_group_location" />
  <java-symbol type="drawable" name="perm_group_microphone" />

  <java-symbol type="drawable" name="chooser_direct_share_icon_placeholder" />
  <java-symbol type="color" name="chooser_gradient_background" />
  <java-symbol type="color" name="chooser_gradient_highlight" />
  <java-symbol type="drawable" name="chooser_direct_share_label_placeholder" />
  <java-symbol type="dimen" name="chooser_direct_share_label_placeholder_max_width" />
  <java-symbol type="dimen" name="seekbar_thumb_exclusion_max_size" />
  <java-symbol type="layout" name="chooser_az_label_row" />
  <java-symbol type="string" name="chooser_all_apps_button_label" />
  <java-symbol type="anim" name="resolver_launch_anim" />
  <java-symbol type="style" name="Animation.DeviceDefault.Activity.Resolver" />

  <java-symbol type="color" name="decor_view_status_guard_light" />

  <java-symbol type="string" name="config_defaultSupervisionProfileOwnerComponent" />
  <java-symbol type="bool" name="config_inflateSignalStrength" />
  <java-symbol type="array" name="config_restrictedPreinstalledCarrierApps" />

<<<<<<< HEAD
=======
  <java-symbol type="array" name="config_highRefreshRateBlacklist" />

>>>>>>> 2fc30b6e
  <java-symbol type="drawable" name="android_logotype" />
  <java-symbol type="layout" name="platlogo_layout" />

</resources><|MERGE_RESOLUTION|>--- conflicted
+++ resolved
@@ -3836,11 +3836,8 @@
   <java-symbol type="bool" name="config_inflateSignalStrength" />
   <java-symbol type="array" name="config_restrictedPreinstalledCarrierApps" />
 
-<<<<<<< HEAD
-=======
   <java-symbol type="array" name="config_highRefreshRateBlacklist" />
 
->>>>>>> 2fc30b6e
   <java-symbol type="drawable" name="android_logotype" />
   <java-symbol type="layout" name="platlogo_layout" />
 
