<?xml version="1.0" encoding="utf-8"?>
<!--
/*
** Copyright 2009, The Android Open Source Project
**
** Licensed under the Apache License, Version 2.0 (the "License"); 
** you may not use this file except in compliance with the License. 
** You may obtain a copy of the License at 
**
**     http://www.apache.org/licenses/LICENSE-2.0 
**
** Unless required by applicable law or agreed to in writing, software 
** distributed under the License is distributed on an "AS IS" BASIS, 
** WITHOUT WARRANTIES OR CONDITIONS OF ANY KIND, either express or implied. 
** See the License for the specific language governing permissions and 
** limitations under the License.
*/
-->

<!-- These resources are around just to allow their values to be customized
     for different hardware and product builds. -->
<resources xmlns:xliff="urn:oasis:names:tc:xliff:document:1.2">
    <bool name="config_statusBarCanHide">true</bool>

    <!-- Do not translate. Defines the slots for the right-hand side icons.  That is to say, the
         icons in the status bar that are not notifications. -->
    <string-array name="config_statusBarIcons">
       <item><xliff:g id="id">ime</xliff:g></item>
       <item><xliff:g id="id">sync_failing</xliff:g></item>
       <item><xliff:g id="id">sync_active</xliff:g></item>
       <item><xliff:g id="id">gps</xliff:g></item>
       <item><xliff:g id="id">bluetooth</xliff:g></item>
       <item><xliff:g id="id">nfc</xliff:g></item>
       <item><xliff:g id="id">tty</xliff:g></item>
       <item><xliff:g id="id">speakerphone</xliff:g></item>
       <item><xliff:g id="id">mute</xliff:g></item>
       <item><xliff:g id="id">volume</xliff:g></item>
       <item><xliff:g id="id">wifi</xliff:g></item>
       <item><xliff:g id="id">cdma_eri</xliff:g></item>
       <item><xliff:g id="id">data_connection</xliff:g></item>
       <item><xliff:g id="id">phone_evdo_signal</xliff:g></item>
       <item><xliff:g id="id">phone_signal</xliff:g></item>
       <item><xliff:g id="id">battery</xliff:g></item>
       <item><xliff:g id="id">alarm_clock</xliff:g></item>
       <item><xliff:g id="id">secure</xliff:g></item>
       <item><xliff:g id="id">clock</xliff:g></item>
    </string-array>

    <!-- Flag indicating whether the surface flinger has limited
         alpha compositing functionality in hardware.  If set, the window
         manager will disable alpha trasformation in animations where not
         strictly needed. -->
    <bool name="config_sf_limitedAlpha">false</bool>
    
    <!-- Flag indicating whether the surface flinger is inefficient
         at performing a blur.  Used by parts of the UI to turn off
         the blur effect where it isn't worth the performance hit. -->
    <bool name="config_sf_slowBlur">false</bool>
    
    <!-- The duration (in milliseconds) of a short animation. -->
    <integer name="config_shortAnimTime">200</integer>
    
    <!-- The duration (in milliseconds) of a medium-length animation. -->
    <integer name="config_mediumAnimTime">400</integer>
    
    <!-- The duration (in milliseconds) of a long animation. -->
    <integer name="config_longAnimTime">500</integer>

    <!-- The duration (in milliseconds) that the radio will scan for a signal
         when there's no network connection. If the scan doesn't timeout, use zero -->
    <integer name="config_radioScanningTimeout">0</integer>

    <!-- Set to true if the location returned Environment.getExternalStorageDirectory()
         is actually a subdirectory of the internal storage.
         If this is set then Environment.getExternalStorageState() will always return
         MEDIA_MOUNTED and Intent.ACTION_MEDIA_MOUNTED will be broadcast at boot time
         for backward compatibility with apps that require external storage. -->
    <bool name="config_emulateExternalStorage">false</bool>

    <!-- Set to true if external storage is case sensitive.
         Typically external storage is FAT, which is case insensitive. -->
    <bool name="config_caseSensitiveExternalStorage">false</bool>
    
    <!-- A product with no SD card == not removable. -->
    <bool name="config_externalStorageRemovable" product="nosdcard">false</bool>
    <!-- Configures whether the primary external storage device is
         removable.  For example, if external storage is on an SD card,
         it is removable; if it is built in to the device, it is not removable.
         The default product has external storage on an SD card, which is
         removable. -->
    <bool name="config_externalStorageRemovable" product="default">true</bool>

    <!-- XXXXX NOTE THE FOLLOWING RESOURCES USE THE WRONG NAMING CONVENTION.
         Please don't copy them, copy anything else. -->

    <!-- This string array should be overridden by the device to present a list of network
         attributes.  This is used by the connectivity manager to decide which networks can coexist
         based on the hardware -->
    <!-- An Array of "[Connection name],[ConnectivityManager connection type],
         [associated radio-type],[priority]  -->
    <string-array translatable="false" name="networkAttributes">
        <item>"wifi,1,1,1"</item>
        <item>"mobile,0,0,0"</item>
        <item>"mobile_mms,2,0,2"</item>
        <item>"mobile_supl,3,0,2"</item>
        <item>"mobile_hipri,5,0,3"</item>
    </string-array>

    <!-- This string array should be overridden by the device to present a list of radio
         attributes.  This is used by the connectivity manager to decide which networks can coexist
         based on the hardware -->
    <!-- An Array of "[ConnectivityManager connectionType],
                      [# simultaneous connection types]"  -->
    <string-array translatable="false" name="radioAttributes">
        <item>"1,1"</item>
        <item>"0,1"</item>
    </string-array>

    <!-- The maximum duration (in milliseconds) we expect a network transition to take -->
    <integer name="config_networkTransitionTimeout">60000</integer>

    <!-- List of regexpressions describing the interface (if any) that represent tetherable
         USB interfaces.  If the device doesn't want to support tething over USB this should
         be empty.  An example would be "usb.*" -->
    <string-array translatable="false" name="config_tether_usb_regexs">
    </string-array>

    <!-- List of regexpressions describing the interface (if any) that represent tetherable
         Wifi interfaces.  If the device doesn't want to support tethering over Wifi this
         should be empty.  An example would be "softap.*" -->
    <string-array translatable="false" name="config_tether_wifi_regexs">
    </string-array>

    <!-- List of regexpressions describing the interface (if any) that represent tetherable
         bluetooth interfaces.  If the device doesn't want to support tethering over bluetooth this
         should be empty. -->
    <string-array translatable="false" name="config_tether_bluetooth_regexs">
    </string-array>

    <!-- Max number of Bluetooth tethering connections allowed. If this is
         updated config_tether_dhcp_range has to be updated appropriately. -->
    <integer translateable="false" name="config_max_pan_devices">5</integer>

    <!-- Dhcp range (min, max) to use for tethering purposes -->
    <string-array translatable="false" name="config_tether_dhcp_range">
    </string-array>

    <!-- Regex array of allowable upstream ifaces for tethering - for example if you want
         tethering on a new interface called "foo2" add <item>"foo\\d"</item> to the array -->
    <string-array translatable="false" name="config_tether_upstream_regexs">
    </string-array>

    <!-- Boolean indicating if we require the use of DUN on mobile for tethering.
         Note that this defaults to false so that if you move to a carrier that
         hasn't configured anything tethering will still work.  If you'd rather
         make the device untetherable on unconfigured devices, set to true -->
    <bool translatable="false" name="config_tether_dun_required">false</bool>

    <!-- String containing the apn value for tethering.  May be overriden by secure settings
         TETHER_DUN_APN.  Value is a comma separated series of strings:
         "name,apn,proxy,port,username,password,server,mmsc,mmsproxy,mmsport,mcc,mnc,auth,type"
         note that empty fields can be ommitted: "name,apn,,,,,,,,,310,260,,DUN" -->
    <string translatable="false" name="config_tether_apndata"></string>


    <!-- Flag indicating whether the keyguard should be bypassed when
         the slider is open.  This can be set or unset depending how easily
         the slider can be opened (for example, in a pocket or purse). -->
    <bool name="config_bypass_keyguard_if_slider_open">true</bool>
    
    <!-- Flag indicating whether the we should enable the automatic brightness in Settings.
         Software implementation will be used if config_hardware_auto_brightness_available is not set -->
    <bool name="config_automatic_brightness_available">false</bool>

    <!-- Don't name config resources like this.  It should look like config_annoyDianne -->
    <bool name="config_annoy_dianne">true</bool>

    <!-- If this is true, the screen will come on when you unplug usb/power/whatever. -->
    <bool name="config_unplugTurnsOnScreen">false</bool>
    
    <!-- If this is true, the screen will fade off. -->
    <bool name="config_animateScreenLights">true</bool>
    
    <!-- XXXXXX END OF RESOURCES USING WRONG NAMING CONVENTION -->

    <!-- The number of degrees to rotate the display when the keyboard is open. -->
    <integer name="config_lidOpenRotation">90</integer>

    <!-- The number of degrees to rotate the display when the device is in a desk dock.
         A value of -1 means no change in orientation by default. -->
    <integer name="config_deskDockRotation">-1</integer>

    <!-- The number of degrees to rotate the display when the device is in a car dock.
         A value of -1 means no change in orientation by default. -->
    <integer name="config_carDockRotation">-1</integer>

    <!-- Control whether being in the desk dock (and powered) always
         keeps the screen on.  By default it stays on when plugged in to
         AC.  0 will not keep it on; or together 1 to stay on when plugged
         in to AC and 2 to stay on when plugged in to USB.  (So 3 for both.) -->
    <integer name="config_deskDockKeepsScreenOn">1</integer>

    <!-- Control whether being in the car dock (and powered) always
         keeps the screen on.  By default it stays on when plugged in to
         AC.  0 will not keep it on; or together 1 to stay on when plugged
         in to AC and 2 to stay on when plugged in to USB.  (So 3 for both.) -->
    <integer name="config_carDockKeepsScreenOn">1</integer>

    <!-- Control whether being in the desk dock should enable accelerometer
         based screen orientation.  Note this should probably default to true
         like car dock, but we haven't had a chance to test it. -->
    <bool name="config_deskDockEnablesAccelerometer">false</bool>

    <!-- Control whether being in the car dock should enable accelerometer based
         screen orientation.  This defaults to true because putting a device in
         a car dock make the accelerometer more a physical input (like a lid). -->
    <bool name="config_carDockEnablesAccelerometer">true</bool>

    <!-- Indicate whether the lid state impacts the accessibility of
         the physical keyboard.  0 means it doesn't, 1 means it is accessible
         when the lid is open, 2 means it is accessible when the lid is
         closed.  The default is 1. -->
    <integer name="config_lidKeyboardAccessibility">1</integer>

    <!-- Indicate whether the lid state impacts the accessibility of
         the physical keyboard.  0 means it doesn't, 1 means it is accessible
         when the lid is open, 2 means it is accessible when the lid is
         closed.  The default is 0. -->
    <integer name="config_lidNavigationAccessibility">0</integer>

    <!-- Control the behavior when the user long presses the power button.
            0 - Nothing
            1 - Global actions menu
            2 - Power off (with confirmation)
    -->
    <integer name="config_longPressOnPowerBehavior">1</integer>

    <!-- Indicate whether the SD card is accessible without removing the battery. -->
    <bool name="config_batterySdCardAccessibility">false</bool>

    <!-- Indicate whether the device has USB host support. -->
    <bool name="config_hasUsbHostSupport">false</bool>

    <!-- Vibrator pattern for feedback about a long screen/key press -->
    <integer-array name="config_longPressVibePattern">
        <item>0</item>
        <item>1</item>
        <item>20</item>
        <item>21</item>
    </integer-array>
    
    <!-- Vibrator pattern for feedback about touching a virtual key -->
    <integer-array name="config_virtualKeyVibePattern">
        <item>0</item>
        <item>10</item>
        <item>20</item>
        <item>30</item>
    </integer-array>

    <!-- Vibrator pattern for a very short but reliable vibration for soft keyboard tap -->
    <integer-array name="config_keyboardTapVibePattern">
        <item>40</item>
    </integer-array>

    <!-- Vibrator pattern for feedback about booting with safe mode disabled -->
    <integer-array name="config_safeModeDisabledVibePattern">
        <item>0</item>
        <item>1</item>
        <item>20</item>
        <item>21</item>
    </integer-array>

    <!-- Vibrator pattern for feedback about booting with safe mode disabled -->
    <integer-array name="config_safeModeEnabledVibePattern">
        <item>0</item>
        <item>1</item>
        <item>20</item>
        <item>21</item>
        <item>500</item>
        <item>600</item>
    </integer-array>

    <!-- Vibrator pattern for feedback about hitting a scroll barrier -->
    <integer-array name="config_scrollBarrierVibePattern">
        <item>0</item>
        <item>15</item>
        <item>10</item>
        <item>10</item>
    </integer-array>

    <bool name="config_use_strict_phone_number_comparation">false</bool>

    <!-- Display low battery warning when battery level dips to this value.
         Also, the battery stats are flushed to disk when we hit this level.  -->
    <integer name="config_criticalBatteryWarningLevel">4</integer>

    <!-- Display low battery warning when battery level dips to this value -->
    <!-- Display low battery warning when battery level dips to this value -->
    <integer name="config_lowBatteryWarningLevel">15</integer>

    <!-- Close low battery warning when battery level reaches this value -->
    <integer name="config_lowBatteryCloseWarningLevel">20</integer>

    <!-- Default color for notification LED. -->
    <color name="config_defaultNotificationColor">#ff00ff00</color>

    <!-- Default LED on time for notification LED in milliseconds. -->
    <integer name="config_defaultNotificationLedOn">500</integer>

    <!-- Default LED off time for notification LED in milliseconds. -->
    <integer name="config_defaultNotificationLedOff">2000</integer>

    <!-- Default value for led color when battery is low on charge -->
    <integer name="config_notificationsBatteryLowARGB">0xFFFF0000</integer>

    <!-- Default value for led color when battery is medium charged -->
    <integer name="config_notificationsBatteryMediumARGB">0xFFFFFF00</integer>

    <!-- Default value for led color when battery is fully charged -->
    <integer name="config_notificationsBatteryFullARGB">0xFF00FF00</integer>

    <!-- Default value for LED on time when the battery is low on charge in miliseconds -->
    <integer name="config_notificationsBatteryLedOn">125</integer>

    <!-- Default value for LED off time when the battery is low on charge in miliseconds -->
    <integer name="config_notificationsBatteryLedOff">2875</integer>

    <!-- Allow the menu hard key to be disabled in LockScreen on some devices -->
    <bool name="config_disableMenuKeyInLockScreen">false</bool>

    <!-- Show sliding tab before lockscreen -->
    <bool name="config_enableSlidingTabFirst">true</bool>

    <!-- Diable lockscreen rotation by default -->
    <bool name="config_enableLockScreenRotation">false</bool>

    <!-- Enable 3D RecentApplications view -->
    <bool name="config_enableRecentApps3D">false</bool>

    <!-- Array of light sensor LUX values to define our levels for auto backlight brightness support.
         The N entries of this array define N + 1 zones as follows:

         Zone 0:        0 <= LUX < array[0]
         Zone 1:        array[0] <= LUX < array[1]
         ...
         Zone N:        array[N - 1] <= LUX < array[N]
         Zone N + 1:    array[N] <= LUX < infinity

         Must be overridden in platform specific overlays -->
    <integer-array name="config_autoBrightnessLevels">
    </integer-array>

    <!-- Array of output values for LCD backlight corresponding to the LUX values
         in the config_autoBrightnessLevels array.  This array should have size one greater
         than the size of the config_autoBrightnessLevels array.
         This must be overridden in platform specific overlays -->
    <integer-array name="config_autoBrightnessLcdBacklightValues">
    </integer-array>

    <!-- Array of output values for button backlight corresponding to the LUX values
         in the config_autoBrightnessLevels array.  This array should have size one greater
         than the size of the config_autoBrightnessLevels array.
         This must be overridden in platform specific overlays -->
    <integer-array name="config_autoBrightnessButtonBacklightValues">
    </integer-array>

    <!-- Array of output values for keyboard backlight corresponding to the LUX values
         in the config_autoBrightnessLevels array.  This array should have size one greater
         than the size of the config_autoBrightnessLevels array.
         This must be overridden in platform specific overlays -->
    <integer-array name="config_autoBrightnessKeyboardBacklightValues">
    </integer-array>

    <!-- Amount of time it takes for the light sensor to warm up in milliseconds.
         For this time after the screen turns on, the Power Manager
         will not debounce light sensor readings -->
    <integer name="config_lightSensorWarmupTime">0</integer>

    <!-- Enables swipe versus poly-finger touch disambiguation in the KeyboardView -->
    <bool name="config_swipeDisambiguation">true</bool>

    <!-- Enables special filtering code in the framework for raw touch events
         from the touch driver.  This code exists for one particular device,
         and should not be enabled for any others.  Hopefully in the future
         it will be removed when the lower-level touch driver generates better
         data. -->
    <bool name="config_filterTouchEvents">false</bool>

    <!-- Enables special filtering code in the framework for raw touch events
         from the touch driver. This code exists for one particular device,
         and should not be enabled for any others. -->
    <bool name="config_filterJumpyTouchEvents">false</bool>
    
    <!-- Component name of the default wallpaper. This will be ImageWallpaper if not 
         specified -->
    <string name="default_wallpaper_component">@null</string>

    <!-- Component name of the service providing network location support. -->
    <string name="config_networkLocationProvider">@null</string>

    <!-- Component name of the service providing geocoder API support. -->
    <string name="config_geocodeProvider">@null</string>

    <!-- Boolean indicating if current platform supports bluetooth SCO for off call
    use cases -->
    <bool name="config_bluetooth_sco_off_call">true</bool>

    <!-- The default data-use polling period. -->
    <integer name="config_datause_polling_period_sec">600</integer>

    <!-- The default data-use threshold in bytes. 0 disables-->
    <integer name="config_datause_threshold_bytes">0</integer>

    <!-- The default reduced-datarate value in kilobits per sec -->
    <integer name="config_datause_throttle_kbitsps">300</integer>

    <!-- The default iface on which to monitor data use -->
    <string name="config_datause_iface">rmnet0</string>

    <!-- The default reduced-datarate notification mask -->
    <!-- 2 means give warning -->
    <integer name="config_datause_notification_type">2</integer>

    <!-- Flag indicating whether the current device is "voice capable".
         If true, this means that the device supports circuit-switched
         (i.e. voice) phone calls over the telephony network, and is
         allowed to display the in-call UI while a cellular voice call is
         active.  This can be overridden to false for "data only" devices
         which can't make voice calls and don't support any in-call UI.

         Note: this flag is subtly different from the
         PackageManager.FEATURE_TELEPHONY system feature, which is
         available on *any* device with a telephony radio, even if the
         device is data-only. -->
    <bool name="config_voice_capable">true</bool>

    <!-- IP address of the dns server to use if nobody else suggests one -->
    <string name="config_default_dns_server">8.8.8.8</string>

    <!-- The default character set for GsmAlphabet -->
    <!-- Empty string means MBCS is not considered -->
    <string name="gsm_alphabet_default_charset"></string>

    <!-- Enables SIP on WIFI only -->
    <bool name="config_sip_wifi_only">true</bool>

    <!-- Boolean indicating if restoring network selection should be skipped -->
    <!-- The restoring is handled by modem if it is true-->
    <bool translatable="false" name="skip_restoring_network_selection">false</bool>

<<<<<<< HEAD
    <!-- Number of database connections opened and managed by framework layer
         to handle queries on each database. -->
    <integer name="db_connection_pool_size">1</integer>
=======
    <!-- The URL that should be sent in an x-wap-profile header with an HTTP request,
         as defined in the Open Mobile Alliance User Agent Profile specification
         OMA-TS-UAProf-V2_0-20060206-A Section 8.1.1.1. If the URL contains a '%s'
         format string then that substring will be replaced with the value of
         Build.MODEL. The format string shall not be escaped. -->
    <string name="config_useragentprofile_url"></string>

>>>>>>> c3b112ba
</resources><|MERGE_RESOLUTION|>--- conflicted
+++ resolved
@@ -448,11 +448,10 @@
     <!-- The restoring is handled by modem if it is true-->
     <bool translatable="false" name="skip_restoring_network_selection">false</bool>
 
-<<<<<<< HEAD
     <!-- Number of database connections opened and managed by framework layer
          to handle queries on each database. -->
     <integer name="db_connection_pool_size">1</integer>
-=======
+
     <!-- The URL that should be sent in an x-wap-profile header with an HTTP request,
          as defined in the Open Mobile Alliance User Agent Profile specification
          OMA-TS-UAProf-V2_0-20060206-A Section 8.1.1.1. If the URL contains a '%s'
@@ -460,5 +459,4 @@
          Build.MODEL. The format string shall not be escaped. -->
     <string name="config_useragentprofile_url"></string>
 
->>>>>>> c3b112ba
 </resources>