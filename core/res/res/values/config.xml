--- conflicted
+++ resolved
@@ -504,11 +504,7 @@
 
          When true, overrides the config_tether_upstream_types setting above.
     -->
-<<<<<<< HEAD
     <bool translatable="false" name="config_tether_upstream_automatic">true</bool>
-=======
-    <bool translatable="false" name="config_tether_upstream_automatic">false</bool>
->>>>>>> 7409b862
 
     <!-- If the DUN connection for this CDMA device supports more than just DUN -->
     <!-- traffic you should list them here. -->
@@ -663,13 +659,10 @@
     <!-- Boolean indicating whether framework needs to set the tx power limit for meeting SAR requirements -->
     <bool translatable="false" name="config_wifi_framework_enable_sar_tx_power_limit">false</bool>
 
-<<<<<<< HEAD
-=======
     <!-- Boolean indicating whether framework should use detection of softAP mode to set the tx
          power limit for meeting SAR requirements -->
     <bool translatable="false" name="config_wifi_framework_enable_soft_ap_sar_tx_power_limit">false</bool>
 
->>>>>>> 7409b862
     <!-- Boolean indicating whether framework needs to use body proximity to set the tx power limit
          for meeting SAR requirements -->
     <bool translatable="false" name="config_wifi_framework_enable_body_proximity_sar_tx_power_limit">false</bool>
@@ -3510,26 +3503,23 @@
     <!-- Whether or not we should show the option to show battery percentage -->
     <bool name="config_battery_percentage_setting_available">true</bool>
 
-<<<<<<< HEAD
-    <!-- Pre-scale volume at volume step 1 for Absolute Volume -->
-    <fraction name="config_prescaleAbsoluteVolume_index1">50%</fraction>
-
-    <!-- Pre-scale volume at volume step 2 for Absolute Volume -->
-    <fraction name="config_prescaleAbsoluteVolume_index2">70%</fraction>
-
-    <!-- Pre-scale volume at volume step 3 for Absolute Volume -->
-    <fraction name="config_prescaleAbsoluteVolume_index3">85%</fraction>
-</resources>
-=======
     <!-- Model of potentially misprovisioned devices. If none is specified in an overlay, an
          empty string is passed in. -->
     <string name="config_misprovisionedDeviceModel" translatable="false"></string>
 
     <!-- Brand value for attestation of misprovisioned device. -->
     <string name="config_misprovisionedBrandValue" translatable="false"></string>
-  
+
+    <!-- Pre-scale volume at volume step 1 for Absolute Volume -->
+    <fraction name="config_prescaleAbsoluteVolume_index1">50%</fraction>
+
+    <!-- Pre-scale volume at volume step 2 for Absolute Volume -->
+    <fraction name="config_prescaleAbsoluteVolume_index2">70%</fraction>
+
+    <!-- Pre-scale volume at volume step 3 for Absolute Volume -->
+    <fraction name="config_prescaleAbsoluteVolume_index3">85%</fraction>
+
     <!-- Component name for default assistant on this device -->
     <string name="config_defaultAssistantComponentName"></string>
 
-  </resources>
->>>>>>> 7409b862
+</resources>