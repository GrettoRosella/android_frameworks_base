<?xml version="1.0" encoding="utf-8"?>
<!--
/*
** Copyright 2009, The Android Open Source Project
**
** Licensed under the Apache License, Version 2.0 (the "License");
** you may not use this file except in compliance with the License.
** You may obtain a copy of the License at
**
**     http://www.apache.org/licenses/LICENSE-2.0
**
** Unless required by applicable law or agreed to in writing, software
** distributed under the License is distributed on an "AS IS" BASIS,
** WITHOUT WARRANTIES OR CONDITIONS OF ANY KIND, either express or implied.
** See the License for the specific language governing permissions and
** limitations under the License.
*/
-->

<!-- These resources are around just to allow their values to be customized
     for different hardware and product builds.  Do not translate.

     NOTE: The naming convention is "config_camelCaseValue". Some legacy
     entries do not follow the convention, but all new entries should. -->

<resources xmlns:xliff="urn:oasis:names:tc:xliff:document:1.2">
    <!-- Do not translate. Defines the slots for the right-hand side icons.  That is to say, the
         icons in the status bar that are not notifications. -->
    <string-array name="config_statusBarIcons">
        <item><xliff:g id="id">@string/status_bar_alarm_clock</xliff:g></item>
        <item><xliff:g id="id">@string/status_bar_rotate</xliff:g></item>
        <item><xliff:g id="id">@string/status_bar_headset</xliff:g></item>
        <item><xliff:g id="id">@string/status_bar_data_saver</xliff:g></item>
        <item><xliff:g id="id">@string/status_bar_ime</xliff:g></item>
        <item><xliff:g id="id">@string/status_bar_sync_failing</xliff:g></item>
        <item><xliff:g id="id">@string/status_bar_sync_active</xliff:g></item>
        <item><xliff:g id="id">@string/status_bar_nfc</xliff:g></item>
        <item><xliff:g id="id">@string/status_bar_tty</xliff:g></item>
        <item><xliff:g id="id">@string/status_bar_speakerphone</xliff:g></item>
        <item><xliff:g id="id">@string/status_bar_cdma_eri</xliff:g></item>
        <item><xliff:g id="id">@string/status_bar_data_connection</xliff:g></item>
        <item><xliff:g id="id">@string/status_bar_phone_evdo_signal</xliff:g></item>
        <item><xliff:g id="id">@string/status_bar_phone_signal</xliff:g></item>
        <item><xliff:g id="id">@string/status_bar_secure</xliff:g></item>
        <item><xliff:g id="id">@string/status_bar_managed_profile</xliff:g></item>
        <item><xliff:g id="id">@string/status_bar_cast</xliff:g></item>
        <item><xliff:g id="id">@string/status_bar_screen_record</xliff:g></item>
        <item><xliff:g id="id">@string/status_bar_vpn</xliff:g></item>
        <item><xliff:g id="id">@string/status_bar_bluetooth</xliff:g></item>
        <item><xliff:g id="id">@string/status_bar_camera</xliff:g></item>
        <item><xliff:g id="id">@string/status_bar_microphone</xliff:g></item>
        <item><xliff:g id="id">@string/status_bar_location</xliff:g></item>
        <item><xliff:g id="id">@string/status_bar_mute</xliff:g></item>
        <item><xliff:g id="id">@string/status_bar_volume</xliff:g></item>
        <item><xliff:g id="id">@string/status_bar_zen</xliff:g></item>
        <item><xliff:g id="id">@string/status_bar_ethernet</xliff:g></item>
        <item><xliff:g id="id">@string/status_bar_wifi</xliff:g></item>
        <item><xliff:g id="id">@string/status_bar_hotspot</xliff:g></item>
        <item><xliff:g id="id">@string/status_bar_mobile</xliff:g></item>
        <item><xliff:g id="id">@string/status_bar_airplane</xliff:g></item>
        <item><xliff:g id="id">@string/status_bar_battery</xliff:g></item>
        <item><xliff:g id="id">@string/status_bar_sensors_off</xliff:g></item>
    </string-array>

    <string translatable="false" name="status_bar_rotate">rotate</string>
    <string translatable="false" name="status_bar_headset">headset</string>
    <string translatable="false" name="status_bar_data_saver">data_saver</string>
    <string translatable="false" name="status_bar_managed_profile">managed_profile</string>
    <string translatable="false" name="status_bar_ime">ime</string>
    <string translatable="false" name="status_bar_sync_failing">sync_failing</string>
    <string translatable="false" name="status_bar_sync_active">sync_active</string>
    <string translatable="false" name="status_bar_cast">cast</string>
    <string translatable="false" name="status_bar_hotspot">hotspot</string>
    <string translatable="false" name="status_bar_location">location</string>
    <string translatable="false" name="status_bar_bluetooth">bluetooth</string>
    <string translatable="false" name="status_bar_nfc">nfc</string>
    <string translatable="false" name="status_bar_tty">tty</string>
    <string translatable="false" name="status_bar_speakerphone">speakerphone</string>
    <string translatable="false" name="status_bar_zen">zen</string>
    <string translatable="false" name="status_bar_mute">mute</string>
    <string translatable="false" name="status_bar_volume">volume</string>
    <string translatable="false" name="status_bar_wifi">wifi</string>
    <string translatable="false" name="status_bar_cdma_eri">cdma_eri</string>
    <string translatable="false" name="status_bar_data_connection">data_connection</string>
    <string translatable="false" name="status_bar_phone_evdo_signal">phone_evdo_signal</string>
    <string translatable="false" name="status_bar_phone_signal">phone_signal</string>
    <string translatable="false" name="status_bar_battery">battery</string>
    <string translatable="false" name="status_bar_alarm_clock">alarm_clock</string>
    <string translatable="false" name="status_bar_secure">secure</string>
    <string translatable="false" name="status_bar_clock">clock</string>
    <string translatable="false" name="status_bar_mobile">mobile</string>
    <string translatable="false" name="status_bar_vpn">vpn</string>
    <string translatable="false" name="status_bar_ethernet">ethernet</string>
    <string translatable="false" name="status_bar_microphone">microphone</string>
    <string translatable="false" name="status_bar_camera">camera</string>
    <string translatable="false" name="status_bar_airplane">airplane</string>
    <string translatable="false" name="status_bar_sensors_off">sensors_off</string>
    <string translatable="false" name="status_bar_screen_record">screen_record</string>

    <!-- Flag indicating whether the surface flinger has limited
         alpha compositing functionality in hardware.  If set, the window
         manager will disable alpha trasformation in animations where not
         strictly needed. -->
    <bool name="config_sf_limitedAlpha">false</bool>

    <!-- Default value used to block data calls if ims is not
         connected.  If you use the ims apn DCT will block
         any other apn from connecting until ims apn is connected-->
    <bool name="ImsConnectedDefaultValue">false</bool>

    <!-- Flag indicating whether the surface flinger is inefficient
         at performing a blur.  Used by parts of the UI to turn off
         the blur effect where it isn't worth the performance hit.
         As of Honeycomb, blurring is not supported anymore. -->
    <bool name="config_sf_slowBlur">true</bool>

    <!-- Flag indicating that the media framework should support playing of sounds on volume
         key usage.  This adds noticeable additional overhead to volume key processing, so
         is disableable for products for which it is irrelevant. -->
    <bool name="config_useVolumeKeySounds">true</bool>

    <!-- The attenuation in dB applied to the sound effects played
         through AudioManager.playSoundEffect() when no volume is specified. -->
    <integer name="config_soundEffectVolumeDb">-6</integer>

    <!-- The attenuation in dB applied to the lock/unlock sounds. -->
    <integer name="config_lockSoundVolumeDb">-6</integer>

    <!-- Flag indicating whether the AUDIO_BECOMING_NOISY notification should
         be sent during a change to the audio output device. -->
    <bool name="config_sendAudioBecomingNoisy">true</bool>

    <!-- Whether Hearing Aid profile is supported -->
    <bool name="config_hearing_aid_profile_supported">false</bool>

    <!-- Flag to disable all transition animations -->
    <bool name="config_disableTransitionAnimation">false</bool>

    <!-- The duration (in milliseconds) of a short animation. -->
    <integer name="config_shortAnimTime">100</integer>

    <!-- The duration (in milliseconds) of a medium-length animation. -->
    <integer name="config_mediumAnimTime">200</integer>

    <!-- The duration (in milliseconds) of a long animation. -->
    <integer name="config_longAnimTime">250</integer>

    <!-- The duration (in milliseconds) of the activity open/close and fragment open/close animations. -->
    <integer name="config_activityShortDur">75</integer>
    <integer name="config_activityDefaultDur">110</integer>

    <!-- Fade out time for screen rotation -->
    <integer name="config_screen_rotation_fade_out">116</integer>

    <!-- Fade in time for screen rotation -->
    <integer name="config_screen_rotation_fade_in">233</integer>

    <!-- Fade in delay time for screen rotation -->
    <integer name="config_screen_rotation_fade_in_delay">100</integer>

    <!-- Total time for 90 degree screen rotation animations -->
    <integer name="config_screen_rotation_total_90">333</integer>

    <!-- Total time for 180 degree screen rotation animation -->
    <integer name="config_screen_rotation_total_180">433</integer>

    <!-- Total time for the rotation background color transition -->
    <integer name="config_screen_rotation_color_transition">200</integer>

    <!-- The duration (in milliseconds) of the tooltip show/hide animations. -->
    <integer name="config_tooltipAnimTime">150</integer>

    <!-- Duration for the dim animation behind a dialog.  This may be either
         a percentage, which is relative to the duration of the enter/open
         animation of the window being shown that is dimming behind, or it may
         be an integer for a constant duration. -->
    <fraction name="config_dimBehindFadeDuration">100%</fraction>

    <!-- The maximum width we would prefer dialogs to be.  0 if there is no
         maximum (let them grow as large as the screen).  Actual values are
         specified for -large and -xlarge configurations. -->
    <dimen name="config_prefDialogWidth">320dp</dimen>

    <!-- Enables or disables fading edges when marquee is enabled in TextView.
         Off by default, since the framebuffer readback used to implement the
         fading edges is prohibitively expensive on most GPUs. -->
    <bool name="config_ui_enableFadingMarquee">false</bool>

    <!-- Enables or disables haptic effect when the text insertion/selection handle is moved
         manually by the user. Off by default, since the expected haptic feedback may not be
         available on some devices. -->
    <bool name="config_enableHapticTextHandle">false</bool>

    <!-- Whether dialogs should close automatically when the user touches outside
         of them.  This should not normally be modified. -->
    <bool name="config_closeDialogWhenTouchOutside">true</bool>

    <!-- Device configuration indicating whether we should avoid using accelerated graphics
         in certain places to reduce RAM footprint.  This is ignored if ro.config.low_ram
         is true (in that case this is assumed true as well).  It can allow you to tune down
         your device's memory use without going to the point of causing applications to turn
         off features. -->
    <bool name="config_avoidGfxAccel">false</bool>

    <!-- Device configuration setting the minfree tunable in the lowmemorykiller in the kernel.
         A high value will cause the lowmemorykiller to fire earlier, keeping more memory
         in the file cache and preventing I/O thrashing, but allowing fewer processes to
         stay in memory.  A low value will keep more processes in memory but may cause
         thrashing if set too low.  Overrides the default value chosen by ActivityManager
         based on screen size and total memory for the largest lowmemorykiller bucket, and
         scaled proportionally to the smaller buckets.  -1 keeps the default. -->
    <integer name="config_lowMemoryKillerMinFreeKbytesAbsolute">-1</integer>

    <!-- Device configuration adjusting the minfree tunable in the lowmemorykiller in the
         kernel.  A high value will cause the lowmemorykiller to fire earlier, keeping more
         memory in the file cache and preventing I/O thrashing, but allowing fewer processes
         to stay in memory.  A low value will keep more processes in memory but may cause
         thrashing if set too low.  Directly added to the default value chosen by
         ActivityManager based on screen size and total memory for the largest lowmemorykiller
         bucket, and scaled proportionally to the smaller buckets. 0 keeps the default. -->
    <integer name="config_lowMemoryKillerMinFreeKbytesAdjust">0</integer>

    <!-- Device configuration setting the /proc/sys/vm/extra_free_kbytes tunable in the kernel
         (if it exists).  A high value will increase the amount of memory that the kernel
         tries to keep free, reducing allocation time and causing the lowmemorykiller to kill
         earlier.  A low value allows more memory to be used by processes but may cause more
         allocations to block waiting on disk I/O or lowmemorykiller.  Overrides the default
         value chosen by ActivityManager based on screen size.  0 prevents keeping any extra
         memory over what the kernel keeps by default.  -1 keeps the default. -->
    <integer name="config_extraFreeKbytesAbsolute">-1</integer>

    <!-- Device configuration adjusting the /proc/sys/vm/extra_free_kbytes tunable in the kernel
         (if it exists).  0 uses the default value chosen by ActivityManager.  A positive value
         will increase the amount of memory that the kernel tries to keep free, reducing
         allocation time and causing the lowmemorykiller to kill earlier.  A negative value
         allows more memory to be used by processes but may cause more allocations to block
         waiting on disk I/O or lowmemorykiller.  Directly added to the default value chosen by
         ActivityManager based on screen size. -->
    <integer name="config_extraFreeKbytesAdjust">0</integer>

    <!-- Set this to true to enable the platform's auto-power-save modes like doze and
         app standby.  These are not enabled by default because they require a standard
         cloud-to-device messaging service for apps to interact correctly with the modes
         (such as to be able to deliver an instant message to the device even when it is
         dozing).  This should be enabled if you have such services and expect apps to
         correctly use them when installed on your device.  Otherwise, keep this disabled
         so that applications can still use their own mechanisms. -->
    <bool name="config_enableAutoPowerModes">false</bool>

    <!-- Whether (if true) this is a kind of device that can be moved around (eg. phone/laptop),
         or (if false) something for which movement is either not measurable or should not count
         toward power states (eg. tv/soundbar). -->
    <bool name="config_autoPowerModeUseMotionSensor">true</bool>

    <!-- The threshold angle for any motion detection in auto-power save modes.
         In hundreths of a degree. -->
    <integer name="config_autoPowerModeThresholdAngle">200</integer>

    <!-- The sensor id of an "any motion" sensor used in auto-power save modes.
         0 indicates this sensor is not available. -->
    <integer name="config_autoPowerModeAnyMotionSensor">0</integer>

    <!-- If an any motion sensor is not available, prefer the wrist tilt detector over the
         SMD. -->
    <bool name="config_autoPowerModePreferWristTilt">false</bool>

    <!-- If a location should be pre-fetched when going into device idle. -->
    <bool name="config_autoPowerModePrefetchLocation">true</bool>

    <!-- The duration (in milliseconds) that the radio will scan for a signal
         when there's no network connection. If the scan doesn't timeout, use zero -->
    <integer name="config_radioScanningTimeout">0</integer>

    <!-- When true, Android uses the PAC implementation included in WebView to handle
         networks with PAC scripts.
         When false, Android's own implementation of libpac is used.-->
    <bool name ="config_useWebViewPacProcessor">true</bool>

    <!-- XXXXX NOTE THE FOLLOWING RESOURCES USE THE WRONG NAMING CONVENTION.
         Please don't copy them, copy anything else. -->

    <!-- This string array should be overridden by the device to present a list of network
         attributes.  This is used by the connectivity manager to decide which networks can coexist
         based on the hardware -->
    <!-- An Array of "[Connection name],[ConnectivityManager.TYPE_xxxx],
         [associated radio-type],[priority],[restoral-timer(ms)],[dependencyMet]  -->
    <!-- the 5th element "resore-time" indicates the number of milliseconds to delay
         before automatically restore the default connection.  Set -1 if the connection
         does not require auto-restore. -->
    <!-- the 6th element indicates boot-time dependency-met value. -->
    <!-- NOTE: The telephony module is no longer reading the configuration below for available
         APN types.  The set of APN types and relevant settings are specified within the telephony
         module and are non-configurable.  Whether or not data connectivity over a cellular network
         is available at all is controlled by the flag: config_moble_data_capable. -->
    <string-array translatable="false" name="networkAttributes">
        <item>"wifi,1,1,1,-1,true"</item>
        <item>"mobile,0,0,0,-1,true"</item>
        <item>"mobile_mms,2,0,2,60000,true"</item>
        <item>"mobile_supl,3,0,2,60000,true"</item>
        <item>"mobile_dun,4,0,2,60000,true"</item>
        <item>"mobile_hipri,5,0,3,60000,true"</item>
        <item>"mobile_fota,10,0,2,60000,true"</item>
        <item>"mobile_ims,11,0,2,60000,true"</item>
        <item>"mobile_cbs,12,0,2,60000,true"</item>
        <item>"wifi_p2p,13,1,0,-1,true"</item>
        <item>"mobile_ia,14,0,2,-1,true"</item>
        <item>"mobile_emergency,15,0,2,-1,true"</item>
    </string-array>

    <!-- Array of ConnectivityManager.TYPE_xxxx constants for networks that may only
         be controlled by systemOrSignature apps.  -->
    <integer-array translatable="false" name="config_protectedNetworks">
        <item>10</item>
        <item>11</item>
        <item>12</item>
        <item>14</item>
        <item>15</item>
    </integer-array>

    <!-- This string array should be overridden by the device to present a list of radio
         attributes.  This is used by the connectivity manager to decide which networks can coexist
         based on the hardware -->
    <!-- An Array of "[ConnectivityManager connectionType],
                      [# simultaneous connection types]"  -->
    <string-array translatable="false" name="radioAttributes">
        <item>"1,1"</item>
        <item>"0,1"</item>
    </string-array>

    <!-- The maximum duration (in milliseconds) we expect a network transition to take -->
    <integer name="config_networkTransitionTimeout">60000</integer>

    <!-- Whether/how to notify the user on network switches. See LingerMonitor.java. -->
    <integer translatable="false" name="config_networkNotifySwitchType">0</integer>

    <!-- What types of network switches to notify. See LingerMonitor.java. -->
    <string-array translatable="false" name="config_networkNotifySwitches">
    </string-array>

    <!-- Whether the device should automatically switch away from Wi-Fi networks that lose
         Internet access. Actual device behaviour is controlled by
         Settings.Global.NETWORK_AVOID_BAD_WIFI. This is the default value of that setting. -->
    <integer translatable="false" name="config_networkAvoidBadWifi">1</integer>

    <!-- Configuration hook for the URL returned by ConnectivityManager#getCaptivePortalServerUrl.
         If empty, the returned value is controlled by Settings.Global.CAPTIVE_PORTAL_HTTP_URL,
         and if that value is empty, the framework will use a hard-coded default.
         This is *NOT* a URL that will always be used by the system network validation to detect
         captive portals: NetworkMonitor may use different strategies and will not necessarily use
         this URL. NetworkMonitor behaviour should be configured with NetworkStack resource overlays
         instead. -->
    <!--suppress CheckTagEmptyBody -->
    <string translatable="false" name="config_networkCaptivePortalServerUrl"></string>

    <!-- If the hardware supports specially marking packets that caused a wakeup of the
         main CPU, set this value to the mark used. -->
    <integer name="config_networkWakeupPacketMark">0</integer>

    <!-- Mask to use when checking skb mark defined in config_networkWakeupPacketMark above. -->
    <integer name="config_networkWakeupPacketMask">0</integer>

    <!-- Whether the APF Filter in the device should filter out IEEE 802.3 Frames
         Those frames are identified by the field Eth-type having values
         less than 0x600 -->
    <bool translatable="false" name="config_apfDrop802_3Frames">true</bool>

    <!-- An array of Black listed EtherType, packets with EtherTypes within this array
         will be dropped
         TODO: need to put proper values, these are for testing purposes only -->
    <integer-array translatable="false" name="config_apfEthTypeBlackList">
        <item>0x88A2</item>
        <item>0x88A4</item>
        <item>0x88B8</item>
        <item>0x88CD</item>
        <item>0x88E3</item>
    </integer-array>

    <!-- Default value for ConnectivityManager.getMultipathPreference() on metered networks. Actual
         device behaviour is controlled by Settings.Global.NETWORK_METERED_MULTIPATH_PREFERENCE.
         This is the default value of that setting. -->
    <integer translatable="false" name="config_networkMeteredMultipathPreference">0</integer>

    <!-- Default daily multipath budget used by ConnectivityManager.getMultipathPreference()
         on metered networks. This default quota only used if quota could not be determined from
         data plan or data limit/warning set by the user. The value that is actually used is
         controlled by Settings.Global.NETWORK_DEFAULT_DAILY_MULTIPATH_QUOTA_BYTES. This is the
         default value of that setting. -->
    <integer translatable="false" name="config_networkDefaultDailyMultipathQuotaBytes">2500000</integer>

    <!-- Default supported concurrent socket keepalive slots per transport type, used by
         ConnectivityManager.createSocketKeepalive() for calculating the number of keepalive
         offload slots that should be reserved for privileged access. This string array should be
         overridden by the device to present the capability of creating socket keepalives. -->
    <!-- An Array of "[NetworkCapabilities.TRANSPORT_*],[supported keepalives] -->
    <string-array translatable="false" name="config_networkSupportedKeepaliveCount">
        <item>0,1</item>
        <item>1,3</item>
    </string-array>

    <!-- Reserved privileged keepalive slots per transport. -->
    <integer translatable="false" name="config_reservedPrivilegedKeepaliveSlots">2</integer>

    <!-- Allowed unprivileged keepalive slots per uid. -->
    <integer translatable="false" name="config_allowedUnprivilegedKeepalivePerUid">2</integer>

    <!-- This setting is deprecated, please use
         com.android.networkstack.tethering.R.array.config_tether_usb_regexs instead. -->
    <string-array translatable="false" name="config_tether_usb_regexs">
    </string-array>

    <!-- This setting is deprecated, please use
         com.android.networkstack.tethering.R.array.config_tether_wifi_regexs instead. -->
    <string-array translatable="false" name="config_tether_wifi_regexs">
    </string-array>

    <!-- This setting is deprecated, please use
         com.android.networkstack.tethering.R.array.config_tether_bluetooth_regexs instead. -->
    <string-array translatable="false" name="config_tether_bluetooth_regexs">
    </string-array>

    <!-- Max number of Bluetooth tethering connections allowed. If this is
         updated config_tether_dhcp_range has to be updated appropriately. -->
    <integer translatable="false" name="config_max_pan_devices">5</integer>

    <!-- This setting is deprecated, please use
         com.android.networkstack.tethering.R.array.config_dhcp_range instead. -->
    <string-array translatable="false" name="config_tether_dhcp_range">
    </string-array>

    <!-- Regex of wired ethernet ifaces -->
    <string translatable="false" name="config_ethernet_iface_regex">eth\\d</string>

    <!-- Configuration of Ethernet interfaces in the following format:
         <interface name|mac address>;[Network Capabilities];[IP config];[Override Transport]
         Where
               [Network Capabilities] Optional. A comma seprated list of network capabilities.
                   Values must be from NetworkCapabilities#NET_CAPABILITY_* constants.
                   The NOT_ROAMING, NOT_CONGESTED and NOT_SUSPENDED capabilities are always
                   added automatically because this configuration provides no way to update
                   them dynamically.
               [IP config] Optional. If empty or not specified - DHCP will be used, otherwise
                   use the following format to specify static IP configuration:
                       ip=<ip-address/mask> gateway=<ip-address> dns=<comma-sep-ip-addresses>
                       domains=<comma-sep-domains>
               [Override Transport] Optional. An override network transport type to allow
                    the propagation of an interface type on the other end of a local Ethernet
                    interface. Value must be from NetworkCapabilities#TRANSPORT_* constants. If
                    left out, this will default to TRANSPORT_ETHERNET.
         -->
    <string-array translatable="false" name="config_ethernet_interfaces">
        <!--
        <item>eth1;12,13,14,15;ip=192.168.0.10/24 gateway=192.168.0.1 dns=4.4.4.4,8.8.8.8</item>
        <item>eth2;;ip=192.168.0.11/24</item>
        <item>eth3;12,13,14,15;ip=192.168.0.12/24;1</item>
        -->
    </string-array>

    <!-- Configuration of network interfaces that support WakeOnLAN -->
    <string-array translatable="false" name="config_wakeonlan_supported_interfaces">
        <!--
        <item>wlan0</item>
        <item>eth0</item>
        -->
    </string-array>

    <!-- This setting is deprecated, please use
         com.android.networkstack.tethering.R.array.config_mobile_hotspot_provision_app instead. -->
    <string-array translatable="false" name="config_mobile_hotspot_provision_app">
    <!--
        <item>com.example.provisioning</item>
        <item>com.example.provisioning.Activity</item>
    -->
    </string-array>

    <!-- This setting is deprecated, please use
         com.android.networkstack.tethering.R.string.config_mobile_hotspot_provision_app_no_ui
         instead. -->
    <string translatable="false" name="config_mobile_hotspot_provision_app_no_ui"></string>

    <!-- This setting is deprecated, please use
         com.android.networkstack.tethering.R.string.config_mobile_hotspot_provision_response
         instead. -->
    <string translatable="false" name="config_mobile_hotspot_provision_response"></string>

    <!-- This setting is deprecated, please use
         com.android.networkstack.tethering.R.integer.config_mobile_hotspot_provision_check_period
         instead. -->
    <integer translatable="false" name="config_mobile_hotspot_provision_check_period">24</integer>

    <!-- This setting is deprecated, please use
         com.android.networkstack.tethering.R.string.config_wifi_tether_enable instead. -->
    <string translatable="false" name="config_wifi_tether_enable">com.android.settings/.wifi.tether.TetherService</string>

    <!-- This setting is deprecated, please use
         com.android.networkstack.tethering.R.array.config_tether_upstream_types. -->
    <integer-array translatable="false" name="config_tether_upstream_types">
        <item>1</item>
        <item>7</item>
        <item>0</item>
    </integer-array>

    <!-- If the DUN connection for this CDMA device supports more than just DUN -->
    <!-- traffic you should list them here. -->
    <!-- If this device is not CDMA this is ignored.  If this list is empty on -->
    <!-- a DUN-requiring CDMA device, the DUN APN will just support just DUN. -->
    <string-array translatable="false" name="config_cdma_dun_supported_types">
    </string-array>

    <!-- Flag indicating whether we should enable the automatic brightness.
         Software implementation will be used if config_hardware_auto_brightness_available is not set -->
    <bool name="config_automatic_brightness_available">false</bool>

    <!-- Flag indicating whether we should enable the adaptive sleep.-->
    <bool name="config_adaptive_sleep_available">false</bool>

    <!-- Flag indicating whether we should enable smart battery. -->
    <bool name="config_smart_battery_available">false</bool>

    <!-- Fast brightness animation ramp rate in brightness units per second-->
    <integer translatable="false" name="config_brightness_ramp_rate_fast">180</integer>

    <!-- Slow brightness animation ramp rate in brightness units per second-->
    <integer translatable="false" name="config_brightness_ramp_rate_slow">60</integer>

    <!-- Don't name config resources like this.  It should look like config_annoyDianne -->
    <bool name="config_annoy_dianne">true</bool>

    <!-- XXXXXX END OF RESOURCES USING WRONG NAMING CONVENTION -->

    <!-- If this is true, notification effects will be played by the notification server.
         When false, car notification effects will be handled elsewhere. -->
    <bool name="config_enableServerNotificationEffectsForAutomotive">false</bool>

    <!-- If this is true, the screen will come on when you unplug usb/power/whatever. -->
    <bool name="config_unplugTurnsOnScreen">false</bool>

    <!-- If this is true, the message that USB is only being used for charging will be shown. -->
    <bool name="config_usbChargingMessage">true</bool>

    <!-- Set this true only if the device has separate attention and notification lights. -->
    <bool name="config_useAttentionLight">false</bool>

    <!-- If this is true, the screen will fade off. -->
    <bool name="config_animateScreenLights">false</bool>

    <!-- If this is true, key chords can be used to take a screenshot on the device. -->
    <bool name="config_enableScreenshotChord">true</bool>

    <!-- If this is true, allow wake from theater mode when plugged in or unplugged. -->
    <bool name="config_allowTheaterModeWakeFromUnplug">false</bool>
    <!-- If this is true, allow wake from theater mode from gesture. -->
    <bool name="config_allowTheaterModeWakeFromGesture">false</bool>
    <!-- If this is true, allow wake from theater mode from camera lens cover is switched. -->
    <bool name="config_allowTheaterModeWakeFromCameraLens">false</bool>
    <!-- If this is true, allow wake from theater mode from power key press. -->
    <bool name="config_allowTheaterModeWakeFromPowerKey">true</bool>
    <!-- If this is true, allow wake from theater mode from regular key press. Setting this value to
         true implies config_allowTheaterModeWakeFromPowerKey is also true-->
    <bool name="config_allowTheaterModeWakeFromKey">false</bool>
    <!-- If this is true, allow wake from theater mode from motion. -->
    <bool name="config_allowTheaterModeWakeFromMotion">false</bool>
    <!-- If this is true, allow wake from theater mode from motion. -->
    <bool name="config_allowTheaterModeWakeFromMotionWhenNotDreaming">false</bool>
    <!-- If this is true, allow wake from theater mode from lid switch. -->
    <bool name="config_allowTheaterModeWakeFromLidSwitch">false</bool>
    <!-- If this is true, allow wake from theater mode when docked. -->
    <bool name="config_allowTheaterModeWakeFromDock">false</bool>
    <!-- If this is true, allow wake from theater mode from window layout flag. -->
    <bool name="config_allowTheaterModeWakeFromWindowLayout">false</bool>
    <!-- If this is true, go to sleep when theater mode is enabled from button press -->
    <bool name="config_goToSleepOnButtonPressTheaterMode">true</bool>
    <!-- If this is true, long press on power button will be available from the non-interactive state -->
    <bool name="config_supportLongPressPowerWhenNonInteractive">false</bool>

    <!-- Auto-rotation behavior -->

    <!-- If true, enables auto-rotation features using the accelerometer.
         Otherwise, auto-rotation is disabled.  Applications may still request
         to use specific orientations but the sensor is ignored and sensor-based
         orientations are not available.  Furthermore, all auto-rotation related
         settings are omitted from the system UI.  In certain situations we may
         still use the accelerometer to determine the orientation, such as when
         docked if the dock is configured to enable the accelerometer. -->
    <bool name="config_supportAutoRotation">true</bool>

    <!-- If true, the screen can be rotated via the accelerometer in all 4
         rotations as the default behavior. -->
    <bool name="config_allowAllRotations">false</bool>

    <!-- If true, the direction rotation is applied to get to an application's requested
         orientation is reversed.  Normally, the model is that landscape is
         clockwise from portrait; thus on a portrait device an app requesting
         landscape will cause a clockwise rotation, and on a landscape device an
         app requesting portrait will cause a counter-clockwise rotation.  Setting
         true here reverses that logic. -->
    <bool name="config_reverseDefaultRotation">false</bool>

    <!-- Sets the minimum and maximum tilt tolerance for each possible rotation.
         This array consists of 4 pairs of values which specify the minimum and maximum
         tilt angle at which the device will transition into each rotation.

         The tilt angle represents the direction in which the plane of the screen is facing;
         it is also known as the angle of elevation.

           -90 degree tilt means that the screen is facing straight down
                           (the device is being held overhead upside-down)
             0 degree tilt means that the screen is facing outwards
                           (the device is being held vertically)
            90 degree tilt means that the screen is facing straight up
                           (the device is resting on a flat table)

        The default tolerances are set conservatively such that the device is more
        likely to remain in its natural orientation than rotate into a counterclockwise,
        clockwise, or reversed posture (with an especially strong bias against the latter)
        to prevent accidental rotation while carrying the device in hand.

        These thresholds may need to be tuned when the device is intended to be
        mounted into a dock with a particularly shallow profile wherein rotation
        would ordinarily have been suppressed.

        It is helpful to consider the desired behavior both when the device is being
        held at a positive tilt (typical case) vs. a negative tilt (reading overhead in
        bed) since they are quite different.  In the overhead case, we typically want
        the device to more strongly prefer to retain its current configuration (in absence
        of a clear indication that a rotation is desired) since the user's head and neck may
        be held at an unusual angle.
    -->
    <integer-array name="config_autoRotationTiltTolerance">
        <!-- rotation:   0 (natural)    --> <item>-25</item> <item>70</item>
        <!-- rotation:  90 (rotate CCW) --> <item>-25</item> <item>65</item>
        <!-- rotation: 180 (reverse)    --> <item>-25</item> <item>60</item>
        <!-- rotation: 270 (rotate CW)  --> <item>-25</item> <item>65</item>
    </integer-array>

    <!-- Lid switch behavior -->

    <!-- The number of degrees to rotate the display when the keyboard is open.
         A value of -1 means no change in orientation by default. -->
    <integer name="config_lidOpenRotation">-1</integer>

    <!-- Indicate whether the lid state impacts the accessibility of
         the physical keyboard.  0 means it doesn't, 1 means it is accessible
         when the lid is open, 2 means it is accessible when the lid is
         closed.  The default is 0. -->
    <integer name="config_lidKeyboardAccessibility">0</integer>

    <!-- Indicate whether the lid state impacts the accessibility of
         the navigation buttons.  0 means it doesn't, 1 means it is accessible
         when the lid is open, 2 means it is accessible when the lid is
         closed.  The default is 0. -->
    <integer name="config_lidNavigationAccessibility">0</integer>

    <!-- Indicate whether closing the lid causes the lockscreen to appear.
         The default is false. -->
    <bool name="config_lidControlsScreenLock">false</bool>

    <!-- Indicate whether closing the lid causes the device to go to sleep and opening
         it causes the device to wake up.
         The default is false. -->
    <bool name="config_lidControlsSleep">false</bool>

    <!-- Indicate whether closing the lid causes the device to enter the folded state which means
         to get a smaller screen and opening the lid causes the device to enter the unfolded state
         which means to get a larger screen. -->
    <bool name="config_lidControlsDisplayFold">false</bool>

    <!-- Indicate the display area rect for foldable devices in folded state. -->
    <string name="config_foldedArea"></string>

    <!-- Desk dock behavior -->

    <!-- The number of degrees to rotate the display when the device is in a desk dock.
         A value of -1 means no change in orientation by default. -->
    <integer name="config_deskDockRotation">-1</integer>

    <!-- Control whether being in the desk dock (and powered) always
         keeps the screen on.  By default it stays on when plugged in to
         AC.  0 will not keep it on; or together 1 to stay on when plugged
         in to AC and 2 to stay on when plugged in to USB.  (So 3 for both.) -->
    <integer name="config_deskDockKeepsScreenOn">1</integer>

    <!-- Control whether being in the desk dock should enable accelerometer
         based screen orientation.  This defaults to true because it is
         common for desk docks to be sold in a variety of form factors
         with different orientations.  Since we cannot always tell these docks
         apart and the docks cannot report their true orientation on their own,
         we rely on gravity to determine the effective orientation. -->
    <bool name="config_deskDockEnablesAccelerometer">true</bool>

    <!-- Car dock behavior -->

    <!-- The number of degrees to rotate the display when the device is in a car dock.
         A value of -1 means no change in orientation by default. -->
    <integer name="config_carDockRotation">-1</integer>

    <!-- Control whether being in the car dock (and powered) always
         keeps the screen on.  By default it stays on when plugged in to
         AC.  0 will not keep it on; or together 1 to stay on when plugged
         in to AC and 2 to stay on when plugged in to USB.  (So 3 for both.) -->
    <integer name="config_carDockKeepsScreenOn">1</integer>

    <!-- Control whether being in the car dock should enable accelerometer based
         screen orientation.  This defaults to true because putting a device in
         a car dock make the accelerometer more a physical input (like a lid). -->

    <bool name="config_carDockEnablesAccelerometer">true</bool>

    <!--  Control whether to launch Car dock home app when user presses home button or when
          car dock intent is fired.
          In mobile device, usually separate home app is expected in car mode, and this should be
          enabled. But in environments like real car, default home app may be enough, and in that
          case, this can be disabled (set to false). -->
    <bool name="config_enableCarDockHomeLaunch">true</bool>

    <!-- Control whether to force the display of System UI Bars at all times regardless of
         System Ui Flags. This can be useful in the Automotive case if there's a requirement for
         a UI element to be on screen at all times. -->
    <bool name="config_forceShowSystemBars">false</bool>

    <!-- HDMI behavior -->

    <!-- The number of degrees to rotate the display when the device has HDMI connected
         but is not in a dock.  A value of -1 means no change in orientation by default.
         Use -1 except on older devices whose Hardware Composer HAL does not
         provide full support for multiple displays.  -->
    <integer name="config_undockedHdmiRotation">-1</integer>

    <!-- Control the default UI mode type to use when there is no other type override
         happening.  One of the following values (See Configuration.java):
             1  UI_MODE_TYPE_NORMAL
             4  UI_MODE_TYPE_TELEVISION
             5  UI_MODE_TYPE_APPLIANCE
             6  UI_MODE_TYPE_WATCH
             7  UI_MODE_TYPE_VR_HEADSET
         Any other values will have surprising consequences. -->
    <integer name="config_defaultUiModeType">1</integer>

    <!--  Control whether to lock UI mode to what is selected from config_defaultUiModeType.
          Once UI mode is locked, applications cannot change it anymore. -->
    <bool name="config_lockUiMode">false</bool>

    <!--  Control whether to lock day/night mode change from normal application. When it is
          true, day / night mode change is only allowed to apps with MODIFY_DAY_NIGHT_MODE
          permission. -->
    <bool name="config_lockDayNightMode">true</bool>

    <!-- Control the default night mode to use when there is no other mode override set.
         One of the following values (see UiModeManager.java):
             0 - MODE_NIGHT_AUTO
             1 - MODE_NIGHT_NO
             2 - MODE_NIGHT_YES
    -->
    <integer name="config_defaultNightMode">1</integer>

    <!-- Boolean indicating whether the HWC setColorTransform function can be performed efficiently
         in hardware. -->
    <bool name="config_setColorTransformAccelerated">false</bool>

    <!-- Boolean indicating whether the HWC setColorTransform function can be performed efficiently
         in hardware for individual layers. -->
    <bool name="config_setColorTransformAcceleratedPerLayer">false</bool>

    <!-- Control whether Night display is available. This should only be enabled on devices
         that have a HWC implementation that can apply the matrix passed to setColorTransform
         without impacting power, performance, and app compatibility (e.g. protected content). -->
    <bool name="config_nightDisplayAvailable">@bool/config_setColorTransformAccelerated</bool>

    <!-- Default mode to control how Night display is automatically activated.
         One of the following values (see ColorDisplayManager.java):
             0 - AUTO_MODE_DISABLED
             1 - AUTO_MODE_CUSTOM_TIME
             2 - AUTO_MODE_TWILIGHT
    -->
    <integer name="config_defaultNightDisplayAutoMode">0</integer>

    <!-- Default time when Night display is automatically activated.
         Represented as milliseconds from midnight (e.g. 79200000 == 10pm). -->
    <integer name="config_defaultNightDisplayCustomStartTime">79200000</integer>

    <!-- Default time when Night display is automatically deactivated.
         Represented as milliseconds from midnight (e.g. 21600000 == 6am). -->
    <integer name="config_defaultNightDisplayCustomEndTime">21600000</integer>

    <!-- Minimum color temperature, in Kelvin, supported by Night display. -->
    <integer name="config_nightDisplayColorTemperatureMin">1600</integer>

    <!-- Default color temperature, in Kelvin, to tint the screen when Night display is
         activated. -->
    <integer name="config_nightDisplayColorTemperatureDefault">2650</integer>

    <!-- Maximum color temperature, in Kelvin, supported by Night display. -->
    <integer name="config_nightDisplayColorTemperatureMax">4082</integer>

    <string-array name="config_nightDisplayColorTemperatureCoefficientsNative">
        <!-- R a-coefficient --> <item>0.0</item>
        <!-- R b-coefficient --> <item>0.0</item>
        <!-- R y-intercept --> <item>1.0</item>
        <!-- G a-coefficient --> <item>-0.00000000962353339</item>
        <!-- G b-coefficient --> <item>0.000153045476</item>
        <!-- G y-intercept --> <item>0.390782778</item>
        <!-- B a-coefficient --> <item>-0.0000000189359041</item>
        <!-- B b-coefficient --> <item>0.000302412211</item>
        <!-- B y-intercept --> <item>-0.198650895</item>
    </string-array>

    <string-array name="config_nightDisplayColorTemperatureCoefficients">
        <!-- R a-coefficient --> <item>0.0</item>
        <!-- R b-coefficient --> <item>0.0</item>
        <!-- R y-intercept --> <item>1.0</item>
        <!-- G a-coefficient --> <item>-0.00000000962353339</item>
        <!-- G b-coefficient --> <item>0.000153045476</item>
        <!-- G y-intercept --> <item>0.390782778</item>
        <!-- B a-coefficient --> <item>-0.0000000189359041</item>
        <!-- B b-coefficient --> <item>0.000302412211</item>
        <!-- B y-intercept --> <item>-0.198650895</item>
    </string-array>

    <!-- Boolean indicating whether display white balance is supported. -->
    <bool name="config_displayWhiteBalanceAvailable">false</bool>

    <!-- Boolean indicating whether display white balance should be enabled by default. -->
    <bool name="config_displayWhiteBalanceEnabledDefault">false</bool>

    <!-- Minimum color temperature, in Kelvin, supported by display white balance. -->
    <integer name="config_displayWhiteBalanceColorTemperatureMin">4000</integer>

    <!-- Maximum color temperature, in Kelvin, supported by display white balance. -->
    <integer name="config_displayWhiteBalanceColorTemperatureMax">8000</integer>

    <!-- Default color temperature, in Kelvin, used by display white balance. -->
    <integer name="config_displayWhiteBalanceColorTemperatureDefault">6500</integer>

    <!-- The display primaries, in CIE1931 XYZ color space, for display
         white balance to use in its calculations. The array must include a total of 12 float
         values: 3 values per color (X, Y, Z) and 4 colors (R, G, B, W) -->
    <string-array name="config_displayWhiteBalanceDisplayPrimaries">
        <!-- Red X -->   <item>0.412315</item>
        <!-- Red Y -->   <item>0.212600</item>
        <!-- Red Z -->   <item>0.019327</item>
        <!-- Green X --> <item>0.357600</item>
        <!-- Green Y --> <item>0.715200</item>
        <!-- Green Z --> <item>0.119200</item>
        <!-- Blue X -->  <item>0.180500</item>
        <!-- Blue Y -->  <item>0.072200</item>
        <!-- Blue Z -->  <item>0.950633</item>
        <!-- White X --> <item>0.950456</item>
        <!-- White Y --> <item>1.000000</item>
        <!-- White Z --> <item>1.089058</item>
    </string-array>

    <!-- The nominal white coordinates, in CIE1931 XYZ color space, for Display White Balance to
         use in its calculations. AWB will adapt this white point to the target ambient white
         point. The array must include a total of 3 float values (X, Y, Z) -->
    <string-array name="config_displayWhiteBalanceDisplayNominalWhite">
        <!-- Nominal White X --> <item>0.950456</item>
        <!-- Nominal White Y --> <item>1.000000</item>
        <!-- Nominal White Z --> <item>1.089058</item>
    </string-array>


    <!-- Indicate available ColorDisplayManager.COLOR_MODE_xxx. -->
    <integer-array name="config_availableColorModes">
        <!-- Example:
        <item>0</item>
        <item>1</item>
        <item>2</item>
        -->
    </integer-array>

    <!-- Color mode to use when accessibility transforms are enabled. This color mode must be
         supported by the device, but not necessarily appear in config_availableColorModes. The
         regularly selected color mode will be used if this value is negative. -->
    <integer name="config_accessibilityColorMode">-1</integer>

    <!-- The following two arrays specify which color space to use for display composition when a
         certain color mode is active.
         Composition color spaces are defined in android.view.Display.COLOR_MODE_xxx, and color
         modes are defined in ColorDisplayManager.COLOR_MODE_xxx and
         ColorDisplayManager.VENDOR_COLOR_MODE_xxx.
         The color space COLOR_MODE_DEFAULT (0) lets the system select the most appropriate
         composition color space for currently displayed content. Other values (e.g.,
         COLOR_MODE_SRGB) override system selection; these other color spaces must be supported by
         the device for for display composition.
         If a color mode does not have a corresponding color space specified in this array, the
         currently set composition color space will not be modified.-->
    <integer-array name="config_displayCompositionColorModes">
    </integer-array>
    <integer-array name="config_displayCompositionColorSpaces">
    </integer-array>

    <!-- Indicate whether to allow the device to suspend when the screen is off
         due to the proximity sensor.  This resource should only be set to true
         if the sensor HAL correctly handles the proximity sensor as a wake-up source.
         Otherwise, the device may fail to wake out of suspend reliably.
         The default is false. -->
    <bool name="config_suspendWhenScreenOffDueToProximity">false</bool>

    <!-- The time in milliseconds of prolonged user inactivity after which device goes to sleep,
         even if wakelocks are held. -->
    <integer name="config_attentiveTimeout">-1</integer>

    <!-- How long to show a warning message to user before the device goes to sleep after prolonged
         user inactivity. -->
    <integer name="config_attentiveWarningDuration">30000</integer>

    <!-- Control the behavior when the user long presses the power button.
            0 - Nothing
            1 - Global actions menu
            2 - Power off (with confirmation)
            3 - Power off (without confirmation)
            4 - Go to voice assist
            5 - Go to assistant (Settings.Secure.ASSISTANT)
    -->
    <integer name="config_longPressOnPowerBehavior">1</integer>

    <!-- Control the behavior when the user long presses the power button for a long time.
            0 - Nothing
            1 - Global actions menu
    -->
    <integer name="config_veryLongPressOnPowerBehavior">0</integer>

    <!-- Control the behavior when the user long presses the back button.  Non-zero values are only
         valid for watches as part of CDD/CTS.
            0 - Nothing
            1 - Go to voice assist
    -->
    <integer name="config_longPressOnBackBehavior">0</integer>

    <!-- Allows activities to be launched on a long press on power during device setup. -->
    <bool name="config_allowStartActivityForLongPressOnPowerInSetup">false</bool>

    <!-- Control the behavior when the user short presses the power button.
            0 - Nothing
            1 - Go to sleep (doze)
            2 - Really go to sleep (don't doze)
            3 - Really go to sleep and go home (don't doze)
            4 - Go to home
            5 - Dismiss IME if shown. Otherwise go to home
    -->
    <integer name="config_shortPressOnPowerBehavior">1</integer>

    <!-- Control the behavior when the user double presses the power button.
            0 - Nothing
            1 - Toggle theater mode setting
            2 - Brightness boost
    -->
    <integer name="config_doublePressOnPowerBehavior">0</integer>

    <!-- Control the behavior when the user triple presses the power button.
            0 - Nothing
            1 - Toggle theater mode setting
            2 - Brightness boost
    -->
    <integer name="config_triplePressOnPowerBehavior">0</integer>

    <!-- Control the behavior when the user presses the sleep button.
            0 - Go to sleep (doze)
            1 - Go to sleep (doze) and go home
    -->
    <integer name="config_shortPressOnSleepBehavior">0</integer>

    <!-- Time to wait while a button is pressed before triggering a very long press. -->
    <integer name="config_veryLongPressTimeout">3500</integer>

    <!-- Package name for default keyguard appwidget [DO NOT TRANSLATE] -->
    <string name="widget_default_package_name" translatable="false"></string>

    <!-- Class name for default keyguard appwidget [DO NOT TRANSLATE] -->
    <string name="widget_default_class_name" translatable="false"></string>

    <!-- Indicate whether the SD card is accessible without removing the battery. -->
    <bool name="config_batterySdCardAccessibility">false</bool>

    <!-- List of file paths for USB host busses to exclude from USB host support.
         For example, if the first USB bus on the device is used to communicate
         with the modem or some other restricted hardware, add "/dev/bus/usb/001/"
         to this list.  If this is empty, no parts of the host USB bus will be excluded.
    -->
    <string-array name="config_usbHostBlacklist" translatable="false">
    </string-array>

    <!-- List of paths to serial ports that are available to the serial manager.
         for example, /dev/ttyUSB0
    -->
    <string-array translatable="false" name="config_serialPorts">
    </string-array>

    <!-- Vibrator pattern for feedback about a long screen/key press -->
    <integer-array name="config_longPressVibePattern">
        <item>0</item>
        <item>1</item>
        <item>20</item>
        <item>21</item>
    </integer-array>

    <!-- Vibrator pattern for feedback about touching a virtual key -->
    <integer-array name="config_virtualKeyVibePattern">
        <item>0</item>
        <item>10</item>
        <item>20</item>
        <item>30</item>
    </integer-array>

    <!-- Vibrator pattern for a very short but reliable vibration for soft keyboard tap -->
    <integer-array name="config_keyboardTapVibePattern">
        <item>40</item>
    </integer-array>

    <!-- Vibrator pattern for feedback when selecting an hour/minute tick of a Clock -->
    <integer-array name="config_clockTickVibePattern">
        <item>125</item>
        <item>30</item>
    </integer-array>

    <!-- Vibrator pattern for feedback when selecting a day/month/year date of a Calendar -->
    <integer-array name="config_calendarDateVibePattern">
        <item>125</item>
        <item>30</item>
    </integer-array>

    <!-- Vibrator pattern for feedback about booting with safe mode enabled -->
    <integer-array name="config_safeModeEnabledVibePattern">
        <item>0</item>
        <item>1</item>
        <item>20</item>
        <item>21</item>
        <item>500</item>
        <item>600</item>
    </integer-array>

    <!-- Vibrator pattern for feedback about hitting a scroll barrier -->
    <integer-array name="config_scrollBarrierVibePattern">
        <item>0</item>
        <item>15</item>
        <item>10</item>
        <item>10</item>
    </integer-array>

    <!-- The URI to associate with each ringtone effect constant, intended to be used with the
         android.os.VibrationEffect#get(Uri, Context) API.
         The position of the string in the string-array determines which ringtone effect is chosen.
         For example, if the URI passed into get match the third string in the string-array, then
         RINGTONE_3 will be the returned effect -->
    <string-array translatable="false" name="config_ringtoneEffectUris">
    </string-array>

    <!-- The default intensity level for haptic feedback. See
         Settings.System.HAPTIC_FEEDBACK_INTENSITY more details on the constant values and
         meanings. -->
    <integer name="config_defaultHapticFeedbackIntensity">2</integer>
    <!-- The default intensity level for notification vibrations. See
         Settings.System.NOTIFICATION_VIBRATION_INTENSITY more details on the constant values and
         meanings. -->
    <integer name="config_defaultNotificationVibrationIntensity">2</integer>
    <!-- The default intensity level for ring vibrations. See
         Settings.System.RING_VIBRATION_INTENSITY more details on the constant values and
         meanings. -->
    <integer name="config_defaultRingVibrationIntensity">2</integer>

    <!-- Whether to use the strict phone number matcher by default. -->
    <bool name="config_use_strict_phone_number_comparation">false</bool>

    <!-- Whether to use the strict phone number matcher in Russia. -->
    <bool name="config_use_strict_phone_number_comparation_for_russia">true</bool>

    <!-- Whether to use the strict phone number matcher in Kazakhstan. -->
    <bool name="config_use_strict_phone_number_comparation_for_kazakhstan">true</bool>

    <!-- The character count of the minimum match for comparison phone numbers -->
    <integer name="config_phonenumber_compare_min_match">7</integer>

    <!-- Display low battery warning when battery level dips to this value.
         Also, the battery stats are flushed to disk when we hit this level.  -->
    <integer name="config_criticalBatteryWarningLevel">5</integer>

    <!-- Shutdown if the battery temperature exceeds (this value * 0.1) Celsius. -->
    <integer name="config_shutdownBatteryTemperature">680</integer>

    <!-- Display low battery warning when battery level dips to this value -->
    <integer name="config_lowBatteryWarningLevel">15</integer>

    <!-- The default suggested battery % at which we enable battery saver automatically.  -->
    <integer name="config_lowBatteryAutoTriggerDefaultLevel">15</integer>

    <!-- The app which will handle routine based automatic battery saver, if empty the UI for
         routine based battery saver will be hidden -->
    <string name="config_batterySaverScheduleProvider"></string>

    <!-- Close low battery warning when battery level reaches the lowBatteryWarningLevel
         plus this -->
    <integer name="config_lowBatteryCloseWarningBump">5</integer>

    <!-- Default color for notification LED. -->
    <color name="config_defaultNotificationColor">#ffffffff</color>

    <!-- Default LED on time for notification LED in milliseconds. -->
    <integer name="config_defaultNotificationLedOn">500</integer>

    <!-- Default LED off time for notification LED in milliseconds. -->
    <integer name="config_defaultNotificationLedOff">2000</integer>

    <!-- Default value for led color when battery is low on charge -->
    <integer name="config_notificationsBatteryLowARGB">0xFFFF0000</integer>

    <!-- Default value for led color when battery is medium charged -->
    <integer name="config_notificationsBatteryMediumARGB">0xFFFFFF00</integer>

    <!-- Default value for led color when battery is fully charged -->
    <integer name="config_notificationsBatteryFullARGB">0xFF00FF00</integer>

    <!-- Default value for LED on time when the battery is low on charge in miliseconds -->
    <integer name="config_notificationsBatteryLedOn">125</integer>

    <!-- Is the notification LED intrusive? Used to decide if there should be a disable option -->
    <bool name="config_intrusiveNotificationLed">false</bool>

    <!-- De we do icon badges? Used to decide if there should be a disable option-->
    <bool name="config_notificationBadging">true</bool>

    <!-- Default value for LED off time when the battery is low on charge in miliseconds -->
    <integer name="config_notificationsBatteryLedOff">2875</integer>

    <!-- Number of notifications to keep in the notification service historical archive -->
    <integer name="config_notificationServiceArchiveSize">100</integer>

    <!-- Allow the menu hard key to be disabled in LockScreen on some devices -->
    <bool name="config_disableMenuKeyInLockScreen">false</bool>

    <!-- Don't show lock screen before unlock screen (PIN/pattern/password) -->
    <bool name="config_enableLockBeforeUnlockScreen">false</bool>

    <!-- Disable lockscreen rotation by default -->
    <bool name="config_enableLockScreenRotation">false</bool>

    <!-- Is the device capable of hot swapping an UICC Card -->
    <bool name="config_hotswapCapable">false</bool>

    <!-- Component name of the ICC hotswap prompt for restart dialog -->
    <string name="config_iccHotswapPromptForRestartDialogComponent" translatable="false">@null</string>

    <!-- Enable puk unlockscreen by default.
         If unlock screen is disabled, the puk should be unlocked through Emergency Dialer -->
    <bool name="config_enable_puk_unlock_screen">true</bool>

    <!-- Enable emergency call when sim is locked or puk locked. Some countries/carriers do not
         allow emergency calls to be placed without the IMSI, which is locked in the SIM.
         If so, this should be set to 'false' in an overlay. -->
    <bool name="config_enable_emergency_call_while_sim_locked">true</bool>

    <!-- Is the lock-screen disabled for new users by default -->
    <bool name="config_disableLockscreenByDefault">false</bool>

    <!-- If true, enables verification of the lockscreen credential in the factory reset protection
        flow. This should be true if gatekeeper / weaver credentials can still be checked after a
        factory reset. -->
    <bool name="config_enableCredentialFactoryResetProtection">true</bool>

    <!-- Control the behavior when the user long presses the home button.
            0 - Nothing
            1 - Launch all apps intent
            2 - Launch assist intent
         This needs to match the constants in
         policy/src/com/android/internal/policy/impl/PhoneWindowManager.java
    -->
    <integer name="config_longPressOnHomeBehavior">0</integer>

    <!-- Control the behavior when the user double-taps the home button.
            0 - Nothing
            1 - Recent apps view in SystemUI
         This needs to match the constants in
         policy/src/com/android/internal/policy/impl/PhoneWindowManager.java
    -->
    <integer name="config_doubleTapOnHomeBehavior">0</integer>

    <!-- Note: This setting is deprecated, please use
    config_screenBrightnessSettingMinimumFloat instead -->
    <integer name="config_screenBrightnessSettingMinimum">10</integer>

    <!-- Note: This setting is deprecated, please use
    config_screenBrightnessSettingMaximumFloat instead -->
    <integer name="config_screenBrightnessSettingMaximum">255</integer>

    <!-- Note: This setting is deprecated, please use
    config_screenBrightnessSettingDefaultFloat instead -->
    <integer name="config_screenBrightnessSettingDefault">102</integer>

    <!-- Minimum screen brightness setting allowed by power manager.
         -2 is invalid so setting will resort to int value specified above.
         Set this to 0.0 to allow screen to go to minimal brightness.
         The user is forbidden from setting the brightness below this level. -->
    <item name="config_screenBrightnessSettingMinimumFloat" format="float" type="dimen">-2</item>

    <!-- Maximum screen brightness allowed by the power manager.
         -2 is invalid so setting will resort to int value specified above.
         Set this to 1.0 for maximum brightness range.
         The user is forbidden from setting the brightness above this level. -->
    <item name="config_screenBrightnessSettingMaximumFloat" format="float" type="dimen">-2</item>

    <!-- Default screen brightness setting set.
         -2 is invalid so setting will resort to int value specified above.
         Must be in the range specified by minimum and maximum. -->
    <item name="config_screenBrightnessSettingDefaultFloat" format="float" type="dimen">-2</item>

    <!-- Note: This setting is deprecated, please use
    config_screenBrightnessSettingForVrDefaultFloat instead -->
    <integer name="config_screenBrightnessForVrSettingDefault">86</integer>

    <!-- Note: This setting is deprecated, please use
    config_screenBrightnessSettingForVrMinimumFloat instead -->
    <integer name="config_screenBrightnessForVrSettingMinimum">79</integer>

    <!-- Note: This setting is deprecated, please use
    config_screenBrightnessSettingForVrMaximumFloat instead -->
    <integer name="config_screenBrightnessForVrSettingMaximum">255</integer>

    <!-- Default screen brightness for VR setting as a float.
    Equivalent to 86/255-->
    <item name="config_screenBrightnessSettingForVrDefaultFloat" format="float" type="dimen">0.33464</item>

    <!-- Minimum screen brightness setting allowed for VR. Device panels start increasing pulse
     width as brightness decreases below this threshold as float.
     Equivalent to 79/255 -->
    <item name="config_screenBrightnessSettingForVrMinimumFloat" format="float" type="dimen">0.307087</item>

    <!-- Maximum screen brightness setting allowed for VR as float. -->
    <item name="config_screenBrightnessSettingForVrMaximumFloat" format="float" type="dimen">1.0</item>

    <!-- Screen brightness used to dim the screen while dozing in a very low power state.
         May be less than the minimum allowed brightness setting
         that can be set by the user. -->
    <integer name="config_screenBrightnessDoze">1</integer>
    <item name="config_screenBrightnessDozeFloat" format="float" type="dimen">0.0</item>

    <!-- Delay that allows some content to arrive at the display before switching
         from DOZE to ON. -->
    <integer name="config_wakeUpDelayDoze">0</integer>

    <!-- Whether or not to skip the initial brightness ramps when the display transitions to
         STATE_ON. Setting this to true will skip the brightness ramp to the last stored active
         brightness value and will repeat for the following ramp if autobrightness is enabled. -->
    <bool name="config_skipScreenOnBrightnessRamp">false</bool>

    <!-- Allow automatic adjusting of the screen brightness while dozing in low power state. -->
    <bool name="config_allowAutoBrightnessWhileDozing">false</bool>

    <!-- Stability requirements in milliseconds for accepting a new brightness level.  This is used
         for debouncing the light sensor.  Different constants are used to debounce the light sensor
         when adapting to brighter or darker environments.  This parameter controls how quickly
         brightness changes occur in response to an observed change in light level that exceeds the
         hysteresis threshold. -->
    <integer name="config_autoBrightnessBrighteningLightDebounce">4000</integer>
    <integer name="config_autoBrightnessDarkeningLightDebounce">8000</integer>

    <!-- Initial light sensor event rate in milliseconds for automatic brightness control. This is
         used for obtaining the first light sample when the device stops dozing.

         Set this to -1 to disable this feature. -->
    <integer name="config_autoBrightnessInitialLightSensorRate">-1</integer>

    <!-- Light sensor event rate in milliseconds for automatic brightness control. -->
    <integer name="config_autoBrightnessLightSensorRate">250</integer>

    <!-- The maximum range of gamma adjustment possible using the screen
         auto-brightness adjustment setting. -->
    <fraction name="config_autoBrightnessAdjustmentMaxGamma">300%</fraction>

    <!-- If we allow automatic adjustment of screen brightness while dozing, how many times we want
         to reduce it to preserve the battery. Value of 100% means no scaling. -->
    <fraction name="config_screenAutoBrightnessDozeScaleFactor">100%</fraction>

    <!-- When the screen is turned on, the previous estimate of the ambient light level at the time
         the screen was turned off is restored and is used to determine the initial screen
         brightness.

         If this flag is true, then the ambient light level estimate will be promptly recomputed
         after the warm-up interface and the screen brightness will be adjusted immediately.

         If this flag is false, then the ambient light level estimate will be adjusted more
         gradually in the same manner that normally happens when the screen is on according to the
         brightening or dimming debounce thresholds.  As a result, it may take somewhat longer to
         adapt to the environment.  This mode may be better suited for watches. -->
    <bool name="config_autoBrightnessResetAmbientLuxAfterWarmUp">true</bool>

    <!-- Screen brightness used to dim the screen when the user activity
         timeout expires.  May be less than the minimum allowed brightness setting
         that can be set by the user. -->
    <integer name="config_screenBrightnessDim">10</integer>
    <item name="config_screenBrightnessDimFloat" format="float" type="dimen">0.05</item>

    <!-- Minimum allowable screen brightness to use in a very dark room.
         This value sets the floor for the darkest possible auto-brightness
         adjustment.  It is expected to be somewhat less than the first entry in
         config_autoBrightnessLcdBacklightValues so as to allow the user to have
         some range of adjustment to dim the screen further than usual in very
         dark rooms. The contents of the screen must still be clearly visible
         in darkness (although they may not be visible in a bright room). -->
    <integer name="config_screenBrightnessDark">1</integer>

    <!-- Array of lux values to define the minimum brightness curve, which guarantees that any
         brightness curve that dips below it is rejected by the system.
         This prevents auto-brightness from setting the screen so dark as to prevent the user from
         resetting or disabling it.

         The values must be non-negative and strictly increasing, and correspond to the values in
         the config_minimumBrightnessCurveNits array. -->
    <array name="config_minimumBrightnessCurveLux">
        <item>0.0</item>
        <item>2000.0</item>
        <item>4000.0</item>
    </array>

    <!-- Array of nits values to define the minimum brightness curve, which guarantees that any
         brightness curve that dips below it is rejected by the system.
         This should map lux to the absolute minimum nits that are still readable in that ambient
         brightness.

         The values must be non-negative and non-decreasing, and correspond to the values in the
         config_minimumBrightnessCurveLux array. -->
    <array name="config_minimumBrightnessCurveNits">
        <item>0.0</item>
        <item>50.0</item>
        <item>90.0</item>
    </array>

    <!-- Array of light sensor lux values to define our levels for auto backlight brightness support.
         The N entries of this array define N + 1 control points as follows:
         (1-based arrays)

         Point 1:            (0, value[1]):             lux <= 0
         Point 2:     (level[1], value[2]):  0        < lux <= level[1]
         Point 3:     (level[2], value[3]):  level[2] < lux <= level[3]
         ...
         Point N+1: (level[N], value[N+1]):  level[N] < lux

         The control points must be strictly increasing.  Each control point
         corresponds to an entry in the brightness backlight values arrays.
         For example, if lux == level[1] (first element of the levels array)
         then the brightness will be determined by value[2] (second element
         of the brightness values array).

         Spline interpolation is used to determine the auto-brightness
         backlight values for lux levels between these control points.

         Must be overridden in platform specific overlays -->
    <integer-array name="config_autoBrightnessLevels">
    </integer-array>

    <!-- Timeout (in milliseconds) after which we remove the effects any user interactions might've
         had on the brightness mapping. This timeout doesn't start until we transition to a
         non-interactive display policy so that we don't reset while users are using their devices,
         but also so that we don't erroneously keep the short-term model if the device is dozing
         but the display is fully on. -->
    <integer name="config_autoBrightnessShortTermModelTimeout">300000</integer>

    <!-- Array of output values for LCD backlight corresponding to the lux values
         in the config_autoBrightnessLevels array.  This array should have size one greater
         than the size of the config_autoBrightnessLevels array.
         The brightness values must be between 0 and 255 and be non-decreasing.
         This must be overridden in platform specific overlays -->
    <integer-array name="config_autoBrightnessLcdBacklightValues">
    </integer-array>

    <!-- Array of desired screen brightness in nits corresponding to the lux values
         in the config_autoBrightnessLevels array. As with config_screenBrightnessMinimumNits and
         config_screenBrightnessMaximumNits, the display brightness is defined as the measured
         brightness of an all-white image.

         If this is defined then:
            - config_autoBrightnessLcdBacklightValues should not be defined
            - config_screenBrightnessNits must be defined
            - config_screenBrightnessBacklight must be defined

         This array should have size one greater than the size of the config_autoBrightnessLevels
         array. The brightness values must be non-negative and non-decreasing. This must be
         overridden in platform specific overlays -->
    <array name="config_autoBrightnessDisplayValuesNits">
    </array>

    <!-- Array of output values for button backlight corresponding to the luX values
         in the config_autoBrightnessLevels array.  This array should have size one greater
         than the size of the config_autoBrightnessLevels array.
         The brightness values must be between 0 and 255 and be non-decreasing.
         This must be overridden in platform specific overlays -->
    <integer-array name="config_autoBrightnessButtonBacklightValues">
    </integer-array>

    <!-- Array of output values for keyboard backlight corresponding to the lux values
         in the config_autoBrightnessLevels array.  This array should have size one greater
         than the size of the config_autoBrightnessLevels array.
         The brightness values must be between 0 and 255 and be non-decreasing.
         This must be overridden in platform specific overlays -->
    <integer-array name="config_autoBrightnessKeyboardBacklightValues">
    </integer-array>

    <!-- An array describing the screen's backlight values corresponding to the brightness
         values in the config_screenBrightnessNits array.

         This array should be equal in size to config_screenBrightnessBacklight. -->
    <integer-array name="config_screenBrightnessBacklight">
    </integer-array>

    <!-- An array of floats describing the screen brightness in nits corresponding to the backlight
         values in the config_screenBrightnessBacklight array.  On OLED displays these  values
         should be measured with an all white image while the display is in the fully on state.
         Note that this value should *not* reflect the maximum brightness value for any high
         brightness modes but only the maximum brightness value obtainable in a sustainable manner.

         This array should be equal in size to config_screenBrightnessBacklight -->
    <array name="config_screenBrightnessNits">
    </array>

    <!-- Array of ambient lux threshold values. This is used for determining hysteresis constraint
         values by calculating the index to use for lookup and then setting the constraint value
         to the corresponding value of the array. The new brightening hysteresis constraint value
         is the n-th element of config_ambientBrighteningThresholds, and the new darkening
         hysteresis constraint value is the n-th element of config_ambientDarkeningThresholds.

         The (zero-based) index is calculated as follows: (MAX is the largest index of the array)
         condition                       calculated index
         value < level[0]                0
         level[n] <= value < level[n+1]  n+1
         level[MAX] <= value             MAX+1 -->
    <integer-array name="config_ambientThresholdLevels">
    </integer-array>

    <!-- Array of hysteresis constraint values for brightening, represented as tenths of a
         percent. The length of this array is assumed to be one greater than
         config_ambientThresholdLevels. The brightening threshold is calculated as
         lux * (1.0f + CONSTRAINT_VALUE). When the current lux is higher than this threshold,
         the screen brightness is recalculated. See the config_ambientThresholdLevels
         description for how the constraint value is chosen. -->
    <integer-array name="config_ambientBrighteningThresholds">
        <item>100</item>
    </integer-array>

    <!-- Array of hysteresis constraint values for darkening, represented as tenths of a
         percent. The length of this array is assumed to be one greater than
         config_ambientThresholdLevels. The darkening threshold is calculated as
         lux * (1.0f - CONSTRAINT_VALUE). When the current lux is lower than this threshold,
         the screen brightness is recalculated. See the config_ambientThresholdLevels
         description for how the constraint value is chosen. -->
    <integer-array name="config_ambientDarkeningThresholds">
        <item>200</item>
    </integer-array>

    <!-- Array of screen brightness threshold values. This is used for determining hysteresis
         constraint values by calculating the index to use for lookup and then setting the
         constraint value to the corresponding value of the array. The new brightening hysteresis
         constraint value is the n-th element of config_screenBrighteningThresholds, and the new
         darkening hysteresis constraint value is the n-th element of
         config_screenDarkeningThresholds.

         The (zero-based) index is calculated as follows: (MAX is the largest index of the array)
         condition                       calculated index
         value < level[0]                0
         level[n] <= value < level[n+1]  n+1
         level[MAX] <= value             MAX+1 -->
    <integer-array name="config_screenThresholdLevels">
    </integer-array>

    <!-- Array of hysteresis constraint values for brightening, represented as tenths of a
         percent. The length of this array is assumed to be one greater than
         config_screenThresholdLevels. The brightening threshold is calculated as
         screenBrightness * (1.0f + CONSTRAINT_VALUE). When the new screen brightness is higher
         than this threshold, it is applied. See the config_screenThresholdLevels description for
         how the constraint value is chosen. -->
    <integer-array name="config_screenBrighteningThresholds">
        <item>100</item>
    </integer-array>

    <!-- Array of hysteresis constraint values for darkening, represented as tenths of a
         percent. The length of this array is assumed to be one greater than
         config_screenThresholdLevels. The darkening threshold is calculated as
         screenBrightness * (1.0f - CONSTRAINT_VALUE). When the new screen brightness is lower than
         this threshold, it is applied. See the config_screenThresholdLevels description for how
         the constraint value is chosen. -->
    <integer-array name="config_screenDarkeningThresholds">
        <item>200</item>
    </integer-array>

    <!-- Amount of time it takes for the light sensor to warm up in milliseconds.
         For this time after the screen turns on, the Power Manager
         will not debounce light sensor readings -->
    <integer name="config_lightSensorWarmupTime">0</integer>

    <!-- Enables swipe versus poly-finger touch disambiguation in the KeyboardView -->
    <bool name="config_swipeDisambiguation">true</bool>

    <!-- Specifies the amount of time to disable virtual keys after the screen is touched
         in order to filter out accidental virtual key presses due to swiping gestures
         or taps near the edge of the display.  May be 0 to disable the feature.
         It is recommended that this value be no more than 250 ms.
         This feature should be disabled for most devices. -->
    <integer name="config_virtualKeyQuietTimeMillis">0</integer>

    <!-- A list of potential packages, in priority order, that may contain an
         ephemeral resolver. Each package will be be queried for a component
         that has been granted the PACKAGE_EPHEMERAL_AGENT permission.
         This may be empty if ephemeral apps are not supported. -->
    <string-array name="config_ephemeralResolverPackage" translatable="false">
        <!-- Add packages here -->
    </string-array>

    <!-- The set of system packages on device that are queryable by any app regardless of the
         contents of its manifest. -->
    <string-array name="config_forceQueryablePackages" translatable="false">
        <item>com.android.settings</item>
        <item>com.android.providers.settings</item>
        <!-- Add packages here -->
    </string-array>

    <!-- If true, will force all packages on any system partition as queryable by any app regardless
         of the contents of its manifest. -->
    <bool name="config_forceSystemPackagesQueryable">false</bool>

    <!-- Component name of the default wallpaper. This will be ImageWallpaper if not
         specified -->
    <string name="default_wallpaper_component" translatable="false">@null</string>

    <!-- By default a product has no distinct default lock wallpaper -->
    <item name="default_lock_wallpaper" type="drawable">@null</item>

    <!-- Component name of the built in wallpaper used to display bitmap wallpapers. This must not be null. -->
    <string name="image_wallpaper_component" translatable="false">com.android.systemui/com.android.systemui.ImageWallpaper</string>

    <!-- True if WallpaperService is enabled -->
    <bool name="config_enableWallpaperService">true</bool>

    <!-- True if the device should block turning display on at boot until wallpaper is ready -->
    <bool name="config_checkWallpaperAtBoot">true</bool>

    <!-- Class name of WallpaperManagerService. -->
    <string name="config_wallpaperManagerServiceName" translatable="false">com.android.server.wallpaper.WallpaperManagerService</string>

    <!-- Enables the TimeZoneRuleManager service. This is the master switch for the updateable time
         zone update mechanism. -->
    <bool name="config_enableUpdateableTimeZoneRules">false</bool>

    <!-- Enables APK-based time zone update triggering. Set this to false when updates are triggered
         via external events and not by APK updates. For example, if an updater checks with a server
         on a regular schedule.
         [This is only used if config_enableUpdateableTimeZoneRules is true.] -->
    <bool name="config_timeZoneRulesUpdateTrackingEnabled">false</bool>

    <!-- The package of the time zone rules updater application. Expected to be the same
         for all Android devices that support APK-based time zone rule updates.
         A package-targeted com.android.intent.action.timezone.TRIGGER_RULES_UPDATE_CHECK intent
         will be sent to the updater app if the system server detects an update to the updater or
         data app packages.
         The package referenced here must have the android.permission.UPDATE_TIME_ZONE_RULES
         permission.
         [This is only used if config_enableUpdateableTimeZoneRules and
         config_timeZoneRulesUpdateTrackingEnabled are true.] -->
    <string name="config_timeZoneRulesUpdaterPackage" translatable="false">com.android.timezone.updater</string>

    <!-- The package of the time zone rules data application. Expected to be configured
         by OEMs to reference their own priv-app APK package.
         A package-targeted com.android.intent.action.timezone.TRIGGER_RULES_UPDATE_CHECK intent
         will be sent to the updater app if the system server detects an update to the updater or
         data app packages.
         [This is only used if config_enableUpdateableTimeZoneRules and
         config_timeZoneRulesUpdateTrackingEnabled are true.] -->
    <string name="config_timeZoneRulesDataPackage" translatable="false"></string>

    <!-- The allowed time in milliseconds between an update check intent being broadcast and the
         response being considered overdue. Reliability triggers will not fire in this time.
         [This is only used if config_enableUpdateableTimeZoneRules and
         config_timeZoneRulesUpdateTrackingEnabled are true.] -->
    <!-- 5 minutes -->
    <integer name="config_timeZoneRulesCheckTimeMillisAllowed">300000</integer>

    <!-- The number of times a time zone update check is allowed to fail before the system will stop
         reacting to reliability triggers.
         [This is only used if config_enableUpdateableTimeZoneRules and
         config_timeZoneRulesUpdateTrackingEnabled are true.] -->
    <integer name="config_timeZoneRulesCheckRetryCount">5</integer>

    <!-- Whether to enable network location overlay which allows network location provider to be
         replaced by an app at run-time. When disabled, only the
         config_networkLocationProviderPackageName package will be searched for network location
         provider, otherwise any system package is eligible. Anyone who wants to disable the overlay
         mechanism can set it to false. -->
    <bool name="config_enableNetworkLocationOverlay" translatable="false">true</bool>
    <!-- Package name providing network location support. Used only when
         config_enableNetworkLocationOverlay is false. -->
    <string name="config_networkLocationProviderPackageName" translatable="false">@null</string>

    <!-- Whether to enable fused location provider overlay which allows fused location provider to
         be replaced by an app at run-time. When disabled, only the
         config_fusedLocationProviderPackageName package will be searched for fused location
         provider, otherwise any system package is eligible. Anyone who wants to disable the overlay
         mechanism can set it to false. -->
    <bool name="config_enableFusedLocationOverlay" translatable="false">true</bool>
    <!-- Package name providing fused location support. Used only when
         config_enableFusedLocationOverlay is false. -->
    <string name="config_fusedLocationProviderPackageName" translatable="false">com.android.location.fused</string>

    <string-array name="config_locationExtraPackageNames" translatable="false"></string-array>

    <!-- The package name of the default network recommendation app.
         A network recommendation provider must:
             * Be granted the SCORE_NETWORKS permission.
             * Be granted the ACCESS_COARSE_LOCATION permission.
             * Include a Service for the android.net.scoring.RECOMMEND_NETWORKS action
               protected by the BIND_NETWORK_RECOMMENDATION_SERVICE permission.

         This must be set to a valid network recommendation app or empty.
     -->
    <string name="config_defaultNetworkRecommendationProviderPackage" translatable="false"></string>

    <!-- Whether to enable geocoder overlay which allows geocoder to be replaced
         by an app at run-time. When disabled, only the
         config_geocoderProviderPackageName package will be searched for
         geocoder, otherwise any system package is eligible. Anyone who wants to
         disable the overlay mechanism can set it to false.
         -->
    <bool name="config_enableGeocoderOverlay" translatable="false">true</bool>
    <!-- Package name providing geocoder API support. Used only when
         config_enableGeocoderOverlay is false. -->
    <string name="config_geocoderProviderPackageName" translatable="false">@null</string>

    <!-- Whether to enable geofence overlay which allows geofence to be replaced
         by an app at run-time. When disabled, only the
         config_geofenceProviderPackageName package will be searched for
         geofence implementation, otherwise any system package is eligible. Anyone who
         wants to disable the overlay mechanism can set it to false.
         -->
    <bool name="config_enableGeofenceOverlay" translatable="false">true</bool>
    <!-- Package name providing geofence API support. Used only when
         config_enableGeofenceOverlay is false. -->
    <string name="config_geofenceProviderPackageName" translatable="false">@null</string>

    <!-- Whether to enable Hardware Activity-Recognition overlay which allows Hardware
         Activity-Recognition to be replaced by an app at run-time. When disabled, only the
         config_activityRecognitionHardwarePackageName package will be searched for
         its implementation, otherwise any system package is eligible. Anyone who
         wants to disable the overlay mechanism can set it to false.
         -->
    <bool name="config_enableActivityRecognitionHardwareOverlay" translatable="false">true</bool>
    <!-- Package name providing Hardware Activity-Recognition API support. Used only when
         config_enableActivityRecognitionHardwareOverlay is false. -->
    <string name="config_activityRecognitionHardwarePackageName" translatable="false">@null</string>

    <!-- Package name(s) containing location provider support. These packages will be auto-granted
         several permissions by the system, and should be system packages. -->
    <string-array name="config_locationProviderPackageNames" translatable="false">
        <!-- The standard AOSP fused location provider -->
        <item>com.android.location.fused</item>
    </string-array>

    <!-- This string array can be overriden to enable test location providers initially. -->
    <!-- Array of "[locationProviderName],[requiresNetwork],
         [requiresSatellite],[requiresCell],[hasMonetaryCost],
         [supportAltitute],[supportsSpeed],[supportsBearing],
         [powerRequirement],[accuracy]" -->
    <!-- powerRequirement is defined in android.location.Criteria
         0 = NO_REQUIREMENT / 1 = POWER_LOW / 2 = POWER_MEDIUM / 3 = POWER_HIGH -->
    <!-- accuracy is defined in anroid.location.Criteria
         1 = ACCURACY_FINE / 2 = ACCURACY_COARSE -->
    <string-array name="config_testLocationProviders" translatable="false">
        <!-- Example test network location provider
        <item>network,false,false,false,false,true,true,true,1,2</item>
        -->
    </string-array>

    <!-- Boolean indicating if current platform supports bluetooth SCO for off call
    use cases -->
    <bool name="config_bluetooth_sco_off_call">true</bool>

    <!-- Boolean indicating if current platform supports bluetooth wide band
         speech -->
    <bool name="config_bluetooth_wide_band_speech">true</bool>

    <!-- Boolean indicating if current platform need do one-time bluetooth address
         re-validation -->
    <bool name="config_bluetooth_address_validation">false</bool>

    <!-- Boolean indicating if current platform supports BLE peripheral mode -->
    <bool name="config_bluetooth_le_peripheral_mode_supported">false</bool>

    <!-- Boolean indicating if current platform supports HFP inband ringing -->
    <bool name="config_bluetooth_hfp_inband_ringing_support">false</bool>

    <!-- Max number of scan filters supported by blutooth controller. 0 if the
         device does not support hardware scan filters-->
    <integer translatable="false" name="config_bluetooth_max_scan_filters">0</integer>

    <!-- Max number of advertisers supported by bluetooth controller. 0 if the
         device does not support multiple advertisement-->
    <integer translatable="false" name="config_bluetooth_max_advertisers">0</integer>

    <!-- Idle current for bluetooth controller. 0 by default-->
    <integer translatable="false" name="config_bluetooth_idle_cur_ma">0</integer>

    <!-- Rx current for bluetooth controller. 0 by default-->
    <integer translatable="false" name="config_bluetooth_rx_cur_ma">0</integer>

    <!-- Tx current for bluetooth controller. 0 by default-->
    <integer translatable="false" name="config_bluetooth_tx_cur_ma">0</integer>

    <!-- Operating volatage for bluetooth controller. 0 by default-->
    <integer translatable="false" name="config_bluetooth_operating_voltage_mv">0</integer>

    <!-- Max number of connected audio devices supported by Bluetooth stack -->
    <integer name="config_bluetooth_max_connected_audio_devices">5</integer>

    <!-- Whether supported profiles should be reloaded upon enabling bluetooth -->
    <bool name="config_bluetooth_reload_supported_profiles_when_enabled">false</bool>

    <!-- Enabling autoconnect over pan -->
    <bool name="config_bluetooth_pan_enable_autoconnect">false</bool>

    <!-- The default data-use polling period. -->
    <integer name="config_datause_polling_period_sec">600</integer>

    <!-- The default data-use threshold in bytes. 0 disables-->
    <integer name="config_datause_threshold_bytes">0</integer>

    <!-- The default reduced-datarate value in kilobits per sec -->
    <integer name="config_datause_throttle_kbitsps">300</integer>

    <!-- The default iface on which to monitor data use -->
    <string name="config_datause_iface" translatable="false">rmnet0</string>

    <!-- The default reduced-datarate notification mask -->
    <!-- 2 means give warning -->
    <integer name="config_datause_notification_type">2</integer>

    <!-- If Voice Radio Technology is RIL_RADIO_TECHNOLOGY_LTE:14 or
         RIL_RADIO_TECHNOLOGY_UNKNOWN:0 this is the value that should be used instead.
         A configuration value of RIL_RADIO_TECHNOLOGY_UNKNOWN:0 means
         there is no replacement value and that the default assumption
         for phone type (GSM) should be used. -->
    <integer name="config_volte_replacement_rat">0</integer>

    <!-- Flag indicating whether the current device is "voice capable".
         If true, this means that the device supports circuit-switched
         (i.e. voice) phone calls over the telephony network, and is
         allowed to display the in-call UI while a cellular voice call is
         active.  This can be overridden to false for "data only" devices
         which can't make voice calls and don't support any in-call UI.

         Note: this flag is subtly different from the
         PackageManager.FEATURE_TELEPHONY system feature, which is
         available on *any* device with a telephony radio, even if the
         device is data-only. -->
    <bool name="config_voice_capable">true</bool>

    <!-- Flag indicating whether all audio streams should be mapped to
         one single stream. If true, all audio streams are mapped to
         STREAM_MUSIC as if it's on TV platform. -->
    <bool name="config_single_volume">false</bool>

    <!-- Flag indicating that an outbound call must have a call capable phone account
         that has declared it can process the call's handle. -->
    <bool name="config_requireCallCapableAccountForHandle">false</bool>

    <!-- Flag indicating if the user is notified when the mobile network access is restricted -->
    <bool name="config_user_notification_of_restrictied_mobile_access">true</bool>

    <!-- Flag indicating whether the current device allows sms service.
         If true, this means that the device supports both sending and
         receiving sms via the telephony network.
         This can be overridden to false for "data only" devices
         which can't send and receive sms message.

         Note: Disable SMS also disable voicemail waiting sms,
               cell broadcasting sms, and MMS. -->
    <bool name="config_sms_capable">true</bool>

    <!-- Default SMS Application. This will be the default SMS application when
         the phone first boots. The user can then change the default app to one
         of their choosing.
         This can be overridden for devices where a different default SMS
         application is desired.

         If this string is empty or the specified package does not exist, then
         the platform will search for an SMS app and use that (if there is one)

         Note: This config is deprecated, please use config_defaultSms instead. -->
    <string name="default_sms_application" translatable="false">com.android.messaging</string>

    <!-- Flag indicating whether the current device allows data.
         If true, this means that the device supports data connectivity through
         the telephony network.
         This can be overridden to false for devices that support voice and/or sms . -->
    <bool name="config_mobile_data_capable">true</bool>

    <!-- Default web browser.  This is the package name of the application that will
         be the default browser when the device first boots.  Afterwards the user
         can select whatever browser app they wish to use as the default.

         If this string is empty or the specified package does not exist, then
         the behavior will be as though no app was named as an explicit default.

         Note: This config is deprecated, please use config_defaultBrowser instead. -->
    <string name="default_browser" translatable="false"></string>

    <!-- The name of the package that will hold the assistant role by default. -->
    <string name="config_defaultAssistant" translatable="false" />
    <!-- Whether the default assistant settings should be shown. -->
    <bool name="config_showDefaultAssistant">true</bool>
    <!-- The name of the package that will hold the browser role by default. -->
    <string name="config_defaultBrowser" translatable="false">@string/default_browser</string>
    <!-- The name of the package that will hold the dialer role by default. -->
    <string name="config_defaultDialer" translatable="false">com.android.dialer</string>
    <!-- The name of the package that will hold the SMS role by default. -->
    <string name="config_defaultSms" translatable="false">@string/default_sms_application</string>
    <!-- Whether the default emergency settings should be shown. -->
    <bool name="config_showDefaultEmergency">false</bool>
    <!-- Whether the default home settings should be shown. -->
    <bool name="config_showDefaultHome">true</bool>
    <!-- The name of the package that will hold the call redirection role by default. -->
    <string name="config_defaultCallRedirection" translatable="false"></string>
    <!-- The name of the package that will hold the call screening role by default. -->
    <string name="config_defaultCallScreening" translatable="false"></string>
    <!-- The name of the package that will hold the system gallery role. -->
    <string name="config_systemGallery" translatable="false">com.android.gallery3d</string>

    <!-- The name of the package that will be allowed to change its components' label/icon. -->
    <string name="config_overrideComponentUiPackage" translatable="false"></string>

    <!-- Enable/disable default bluetooth profiles:
        HSP_AG, ObexObjectPush, Audio, NAP -->
    <bool name="config_bluetooth_default_profiles">true</bool>

    <!-- IP address of the dns server to use if nobody else suggests one -->
    <string name="config_default_dns_server" translatable="false">8.8.8.8</string>

    <!-- The default mobile provisioning apn. Empty by default, maybe overridden by
         an mcc/mnc specific config.xml -->
    <string name="mobile_provisioning_apn" translatable="false"></string>

    <!-- The default mobile provisioning url. Empty by default, maybe overridden by
         an mcc/mnc specific config.xml -->
    <string name="mobile_provisioning_url" translatable="false"></string>

    <!-- The default character set for GsmAlphabet -->
    <!-- Empty string means MBCS is not considered -->
    <string name="gsm_alphabet_default_charset" translatable="false"></string>

    <!-- Enables SIP on WIFI only -->
    <bool name="config_sip_wifi_only">false</bool>

    <!-- Enables built-in SIP phone capability -->
    <bool name="config_built_in_sip_phone">true</bool>

    <!-- Boolean indicating if restoring network selection should be skipped -->
    <!-- The restoring is handled by modem if it is true-->
    <bool translatable="false" name="skip_restoring_network_selection">false</bool>

    <!-- Maximum number of database connections opened and managed by framework layer
         to handle queries on each database when using Write-Ahead Logging. -->
    <integer name="db_connection_pool_size">4</integer>

    <!-- The default journal mode to use use when Write-Ahead Logging is not active.
         Choices are: OFF, DELETE, TRUNCATE, PERSIST and MEMORY.
         PERSIST may improve performance by reducing how often journal blocks are
         reallocated (compared to truncation) resulting in better data block locality
         and less churn of the storage media.

         The PERSIST mode results in data persisting in the journal beyond the life of
         a transaction, so it interacts poorly with SECURE_DELETE. -->
    <string name="db_default_journal_mode" translatable="false">TRUNCATE</string>

    <!-- Maximum size of the persistent journal file in bytes.
         If the journal file grows to be larger than this amount then SQLite will
         truncate it after committing the transaction. -->
    <integer name="db_journal_size_limit">524288</integer>

    <!-- When opening a database with WAL enabled and if the wal file already exists and larger
         than this size in bytes, we'll truncate it. -->
    <integer name="db_wal_truncate_size">1048576</integer>

    <!-- The database synchronization mode when using the default journal mode.
         FULL is safest and preserves durability at the cost of extra fsyncs.
         NORMAL also preserves durability in non-WAL modes and uses checksums to ensure
         integrity although there is a small chance that an error might go unnoticed.
         Choices are: FULL, NORMAL, OFF. -->
    <string name="db_default_sync_mode" translatable="false">FULL</string>

    <!-- The database synchronization mode when using Write-Ahead Logging.
         From https://www.sqlite.org/pragma.html#pragma_synchronous:
         WAL mode is safe from corruption with synchronous=NORMAL, and probably DELETE mode is safe
         too on modern filesystems. WAL mode is always consistent with synchronous=NORMAL, but WAL
         mode does lose durability. A transaction committed in WAL mode with
         synchronous=NORMAL might roll back following a power loss or system crash.
         Transactions are durable across application crashes regardless of the synchronous setting
         or journal mode. The synchronous=NORMAL setting is a good choice for most applications
         running in WAL mode.
         Choices are: FULL, NORMAL, OFF. -->
    <string name="db_wal_sync_mode" translatable="false">NORMAL</string>

    <!-- The Write-Ahead Log auto-checkpoint interval in database pages (typically 1 to 4KB).
         The log is checkpointed automatically whenever it exceeds this many pages.
         When a database is reopened, its journal mode is set back to the default
         journal mode, which may cause a checkpoint operation to occur.  Checkpoints
         can also happen at other times when transactions are committed.
         The bigger the WAL file, the longer a checkpoint operation takes, so we try
         to keep the WAL file relatively small to avoid long delays.
         The size of the WAL file is also constrained by 'db_journal_size_limit'. -->
    <integer name="db_wal_autocheckpoint">100</integer>

    <!-- The number of milliseconds that SQLite connection is allowed to be idle before it
         is closed and removed from the pool -->
    <integer name="db_default_idle_connection_timeout">30000</integer>

    <!-- Max space (in MB) allocated to DownloadManager to store the downloaded
         files if they are to be stored in DownloadManager's data dir,
         which typically is /data/data/com.android.providers.downloads/files -->
    <integer name="config_downloadDataDirSize">200</integer>

    <!-- Max number of downloads allowed to proceed concurrently -->
    <integer name="config_MaxConcurrentDownloadsAllowed">5</integer>

    <!-- When the free space available in DownloadManager's data dir falls
         below the percentage value specified by this param, DownloadManager
         starts removing files to try to make percentage of available
         free space above this threshold value. -->
    <integer name="config_downloadDataDirLowSpaceThreshold">10</integer>

    <!-- The URL that should be sent in an x-wap-profile header with an HTTP request,
         as defined in the Open Mobile Alliance User Agent Profile specification
         OMA-TS-UAProf-V2_0-20060206-A Section 8.1.1.1. If the URL contains a '%s'
         format string then that substring will be replaced with the value of
         Build.MODEL. The format string shall not be escaped. -->
    <string name="config_useragentprofile_url" translatable="false"></string>

    <!-- When a database query is executed, the results returned are paginated
         in pages of size (in KB) indicated by this value -->
    <integer name="config_cursorWindowSize">2048</integer>

    <!-- Sets whether menu shortcuts should be displayed on panel menus when
         a keyboard is present. -->
    <bool name="config_showMenuShortcutsWhenKeyboardPresent">false</bool>

    <!-- Do not translate. Defines the slots is Two Digit Number for dialing normally not USSD.

         Note: This config is deprecated, please use carrier config which is
               CarrierConfigManager.KEY_MMI_TWO_DIGIT_NUMBER_PATTERN_STRING_ARRAY instead. -->
    <string-array name="config_twoDigitNumberPattern" translatable="false">
    </string-array>

    <!-- If this value is true, Sms encoded as octet is decoded by utf8 decoder.
         If false, decoded by Latin decoder. -->
    <bool name="config_sms_utf8_support">false</bool>

    <!-- If this value is true, The mms content-disposition field is supported correctly.
         If false, Content-disposition fragments are ignored -->
    <bool name="config_mms_content_disposition_support">true</bool>

    <!-- MMS user agent string -->
    <string name="config_mms_user_agent" translatable="false"></string>

    <!-- MMS user agent prolfile url -->
    <string name="config_mms_user_agent_profile_url" translatable="false"></string>

    <!-- National Language Identifier codes for the following two config items.
         (from 3GPP TS 23.038 V9.1.1 Table 6.2.1.2.4.1):
          0  - reserved
          1  - Turkish
          2  - Spanish (single shift table only)
          3  - Portuguese
          4  - Bengali
          5  - Gujarati
          6  - Hindi
          7  - Kannada
          8  - Malayalam
          9  - Oriya
         10  - Punjabi
         11  - Tamil
         12  - Telugu
         13  - Urdu
         14+ - reserved -->

    <!-- National language single shift tables to enable for SMS encoding.
         Decoding is always enabled. 3GPP TS 23.038 states that this feature
         should not be enabled until a formal request is issued by the relevant
         national regulatory body. Array elements are codes from the table above.
         Example 1: devices sold in Turkey must include table 1 to conform with
           By-Law Number 27230. (http://www.btk.gov.tr/eng/pdf/2009/BY-LAW_SMS.pdf)
         Example 2: devices sold in India should include tables 4 through 13
           to enable use of the new Release 9 tables for Indic languages. -->
    <integer-array name="config_sms_enabled_single_shift_tables"></integer-array>

    <!-- National language locking shift tables to enable for SMS encoding.
         Decoding is always enabled. 3GPP TS 23.038 states that this feature
         should not be enabled until a formal request is issued by the relevant
         national regulatory body. Array elements are codes from the table above.
         Example 1: devices sold in Turkey must include table 1 after the
           Turkish Telecommunication Authority requires locking shift encoding
           to be enabled (est. July 2012). (http://www.btk.gov.tr/eng/pdf/2009/BY-LAW_SMS.pdf)
           See also: http://www.mobitech.com.tr/tr/ersanozturkblog_en/index.php?entry=entry090223-160014
         Example 2: devices sold in India should include tables 4 through 13
         to enable use of the new Release 9 tables for Indic languages. -->
    <integer-array name="config_sms_enabled_locking_shift_tables"></integer-array>

    <!-- Set to true if the RSSI should always display CDMA signal strength even on EVDO -->
    <bool name="config_alwaysUseCdmaRssi">false</bool>


    <!-- If this value is true, duplicate Source/Destination port fields
         in WDP header of some carriers OMADM wap push are supported.
         ex: MSGTYPE-TotalSegments-CurrentSegment
             -SourcePortDestPort-SourcePortDestPort-OMADM PDU
         If false, not supported. -->
    <bool name="config_duplicate_port_omadm_wappush">false</bool>

    <!-- Maximum numerical value that will be shown in a status bar
         notification icon or in the notification itself. Will be replaced
         with @string/status_bar_notification_info_overflow when shown in the
         UI. -->
    <integer name="status_bar_notification_info_maxnum">999</integer>

    <!-- Path to an ISO image to be shared with via USB mass storage.
         This is intended to allow packaging drivers or tools for installation on a PC. -->
    <string translatable="false" name="config_isoImagePath"></string>

    <!-- Whether the system enables per-display focus. If the system has the input method for each
         display, this value should be true. -->
    <bool name="config_perDisplayFocusEnabled">false</bool>

    <!-- Whether a software navigation bar should be shown. NOTE: in the future this may be
         autodetected from the Configuration. -->
    <bool name="config_showNavigationBar">false</bool>

    <!-- Whether action menu items should be displayed in ALLCAPS or not.
         Defaults to true. If this is not appropriate for specific locales
         it should be disabled in that locale's resources. -->
    <bool name="config_actionMenuItemAllCaps">true</bool>

    <!-- Remote server that can provide NTP responses. -->
    <string translatable="false" name="config_ntpServer">time.android.com</string>
    <!-- Normal polling frequency in milliseconds -->
    <integer name="config_ntpPollingInterval">86400000</integer>
    <!-- Try-again polling interval in milliseconds, in case the network request failed -->
    <integer name="config_ntpPollingIntervalShorter">60000</integer>
    <!-- Number of times to try again with the shorter interval, before backing
         off until the normal polling interval. A value < 0 indicates infinite. -->
    <integer name="config_ntpRetry">3</integer>
    <!-- Timeout to wait for NTP server response in milliseconds. -->
    <integer name="config_ntpTimeout">5000</integer>

    <!-- Default network policy warning threshold, in megabytes. -->
    <integer name="config_networkPolicyDefaultWarning">2048</integer>

    <!-- Set and Unsets WiMAX -->
    <bool name="config_wimaxEnabled">false</bool>
    <!-- Location of the wimax framwork jar location -->
    <string name="config_wimaxServiceJarLocation" translatable="false"></string>
    <!-- Location of the wimax native library locaiton -->
    <string name="config_wimaxNativeLibLocation" translatable="false"></string>
    <!-- Name of the wimax manager class -->
    <string name="config_wimaxManagerClassname" translatable="false"></string>
    <!-- Name of the wimax service class -->
    <string name="config_wimaxServiceClassname" translatable="false"></string>
    <!-- Name of the wimax state tracker clas -->
    <string name="config_wimaxStateTrackerClassname" translatable="false"></string>

    <!-- Specifies whether the dreams feature should be supported.
         When true, the system will allow the user to configure dreams (screensavers)
         to launch when a user activity timeout occurs or the system is told to nap.
         When false, the dreams feature will be disabled (this does not affect dozing).

         Consider setting this resource to false or disabling dreams by default when a
         doze component is specified below since dreaming will supercede dozing and
         will prevent the system from entering a low power state until the dream ends. -->
    <bool name="config_dreamsSupported">true</bool>

    <!-- If supported, are dreams enabled? (by default) -->
    <bool name="config_dreamsEnabledByDefault">true</bool>
    <!-- If supported and enabled, are dreams activated when docked? (by default) -->
    <bool name="config_dreamsActivatedOnDockByDefault">true</bool>
    <!-- If supported and enabled, are dreams activated when asleep and charging? (by default) -->
    <bool name="config_dreamsActivatedOnSleepByDefault">false</bool>
    <!-- ComponentName of the default dream (Settings.Secure.DEFAULT_SCREENSAVER_COMPONENT) -->
    <string name="config_dreamsDefaultComponent" translatable="false">com.google.android.deskclock/com.android.deskclock.Screensaver</string>

    <!-- Are we allowed to dream while not plugged in? -->
    <bool name="config_dreamsEnabledOnBattery">false</bool>
    <!-- Minimum battery level to allow dreaming when powered.
         Use -1 to disable this safety feature. -->
    <integer name="config_dreamsBatteryLevelMinimumWhenPowered">-1</integer>
    <!-- Minimum battery level to allow dreaming when not powered.
         Use -1 to disable this safety feature. -->
    <integer name="config_dreamsBatteryLevelMinimumWhenNotPowered">15</integer>
    <!-- If the battery level drops by this percentage and the user activity timeout
         has expired, then assume the device is receiving insufficient current to charge
         effectively and terminate the dream.  Use -1 to disable this safety feature.  -->
    <integer name="config_dreamsBatteryLevelDrainCutoff">5</integer>
    <!-- Limit of how long the device can remain unlocked due to attention checking.  -->
    <integer name="config_attentionMaximumExtension">900000</integer> <!-- 15 minutes.  -->

    <!-- ComponentName of a dream to show whenever the system would otherwise have
         gone to sleep.  When the PowerManager is asked to go to sleep, it will instead
         try to start this dream if possible.  The dream should typically call startDozing()
         to put the display into a low power state and allow the application processor
         to be suspended.  When the dream ends, the system will go to sleep as usual.
         Specify the component name or an empty string if none.

         Note that doze dreams are not subject to the same start conditions as ordinary dreams.
         Doze dreams will run whenever the power manager is in a dozing state. -->
    <string name="config_dozeComponent" translatable="false"></string>

    <!-- If true, the doze component is not started until after the screen has been
         turned off and the screen off animation has been performed. -->
    <bool name="config_dozeAfterScreenOffByDefault">false</bool>

    <!-- Doze: should the TYPE_PICK_UP_GESTURE sensor be used as a pulse signal. -->
    <bool name="config_dozePulsePickup">false</bool>

    <!-- Type of the double tap sensor. Empty if double tap is not supported. -->
    <string name="config_dozeDoubleTapSensorType" translatable="false"></string>

    <!-- Type of the tap sensor. Empty if tap is not supported. -->
    <string name="config_dozeTapSensorType" translatable="false"></string>

    <!-- Type of the long press sensor. Empty if long press is not supported. -->
    <string name="config_dozeLongPressSensorType" translatable="false"></string>

    <!-- If the sensor that wakes up the lock screen is available or not. -->
    <bool name="config_dozeWakeLockScreenSensorAvailable">false</bool>
    <integer name="config_dozeWakeLockScreenDebounce">300</integer>

    <!-- Control whether the always on display mode is available. This should only be enabled on
         devices where the display has been tuned to be power efficient in DOZE and/or DOZE_SUSPEND
         states. -->
    <bool name="config_dozeAlwaysOnDisplayAvailable">false</bool>

    <!-- Control whether the always on display mode is enabled by default. This value will be used
         during initialization when the setting is still null. -->
    <bool name="config_dozeAlwaysOnEnabled">true</bool>

    <!-- If AOD can show an ambient version of the wallpaper -->
    <bool name="config_dozeSupportsAodWallpaper">true</bool>

    <!-- Whether the display blanks itself when transitioning from a doze to a non-doze state -->
    <bool name="config_displayBlanksAfterDoze">false</bool>

    <!-- True if the display hardware only has brightness buckets rather than a full range of
         backlight values -->
    <bool name="config_displayBrightnessBucketsInDoze">false</bool>

    <!-- Power Management: Specifies whether to decouple the auto-suspend state of the
         device from the display on/off state.

         When false, autosuspend_disable() will be called before the display is turned on
         and autosuspend_enable() will be called after the display is turned off.
         This mode provides best compatibility for devices using legacy power management
         features such as early suspend / late resume.

         When true, autosuspend_display() and autosuspend_enable() will be called
         independently of whether the display is being turned on or off.  This mode
         enables the power manager to suspend the application processor while the
         display is on.

         This resource should be set to "true" when a doze component has been specified
         to maximize power savings but not all devices support it.

         Refer to autosuspend.h for details.
    -->
    <bool name="config_powerDecoupleAutoSuspendModeFromDisplay">false</bool>

    <!-- Power Management: Specifies whether to decouple the interactive state of the
         device from the display on/off state.

         When false, setInteractive(..., true) will be called before the display is turned on
         and setInteractive(..., false) will be called after the display is turned off.
         This mode provides best compatibility for devices that expect the interactive
         state to be tied to the display state.

         When true, setInteractive(...) will be called independently of whether the display
         is being turned on or off.  This mode enables the power manager to reduce
         clocks and disable the touch controller while the display is on.

         This resource should be set to "true" when a doze component has been specified
         to maximize power savings but not all devices support it.

         Refer to power.h for details.
    -->
    <bool name="config_powerDecoupleInteractiveModeFromDisplay">false</bool>

    <!-- User activity timeout: Minimum screen off timeout in milliseconds.

         Sets a lower bound for the {@link Settings.System#SCREEN_OFF_TIMEOUT} setting
         which determines how soon the device will go to sleep when there is no
         user activity.

         This value must be greater than zero, otherwise the device will immediately
         fall asleep again as soon as it is awoken.
    -->
    <integer name="config_minimumScreenOffTimeout">10000</integer>

    <!-- User activity timeout: Maximum screen dim duration in milliseconds.

         Sets an upper bound for how long the screen will dim before the device goes
         to sleep when there is no user activity.  The dim duration is subtracted from
         the overall screen off timeout to determine the screen dim timeout.
         When the screen dim timeout expires, the screen will dim, shortly thereafter
         the device will go to sleep.

         If the screen off timeout is very short, the dim duration may be reduced
         proportionally.  See config_maximumScreenDimRatio.

         This value may be zero in which case the screen will not dim before the
         device goes to sleep.
    -->
    <integer name="config_maximumScreenDimDuration">7000</integer>

    <!-- User activity timeout: Maximum screen dim duration as a percentage of screen off timeout.

         This resource is similar to config_maximumScreenDimDuration but the maximum
         screen dim duration is defined as a ratio of the overall screen off timeout
         instead of as an absolute value in milliseconds.  This is useful for reducing
         the dim duration when the screen off timeout is very short.

         When computing the screen dim duration, the power manager uses the lesser
         of the effective durations expressed by config_maximumScreenDimDuration and
         config_maximumScreenDimRatio.

         This value must be between 0% and 100%.  If the value is zero, the screen will not
         dim before the device goes to sleep.
    -->
    <fraction name="config_maximumScreenDimRatio">20%</fraction>

    <!-- Minimum size of the scrollbar thumb's touch target. -->
    <dimen name="config_minScrollbarTouchTarget">48dp</dimen>

    <!-- Base "touch slop" value used by ViewConfiguration as a
         movement threshold where scrolling should begin. -->
    <dimen name="config_viewConfigurationTouchSlop">8dp</dimen>

    <!-- Base "hover slop" value used by ViewConfiguration as a
         movement threshold under which hover is considered "stationary". -->
    <dimen name="config_viewConfigurationHoverSlop">4dp</dimen>

    <!-- Multiplier for gesture thresholds when a MotionEvent classification is ambiguous. -->
    <item name="config_ambiguousGestureMultiplier" format="float" type="dimen">2.0</item>

    <!-- Minimum velocity to initiate a fling, as measured in dips per second. -->
    <dimen name="config_viewMinFlingVelocity">50dp</dimen>

    <!-- Maximum velocity to initiate a fling, as measured in dips per second. -->
    <dimen name="config_viewMaxFlingVelocity">8000dp</dimen>

    <!-- Amount of time in ms the user needs to press the relevant key to bring up the
         global actions dialog -->
    <integer name="config_globalActionsKeyTimeout">500</integer>

    <!-- Amount of time in ms the user needs to press the relevant keys to trigger the
         screenshot chord -->
    <integer name="config_screenshotChordKeyTimeout">500</integer>

    <!-- Default width of a vertical scrollbar and height of a horizontal scrollbar.
         Takes effect only if the scrollbar drawables have no intrinsic size. -->
    <dimen name="config_scrollbarSize">4dp</dimen>

    <!-- Distance that should be scrolled, per axis value, in response to a horizontal
         {@link MotionEvent#ACTION_SCROLL} event. -->
    <dimen name="config_horizontalScrollFactor">64dp</dimen>

    <!-- Distance that should be scrolled, per axis value, in response to a vertical
         {@link MotionEvent#ACTION_SCROLL} event. -->
    <dimen name="config_verticalScrollFactor">64dp</dimen>

    <!-- Obsolete. Distance that should be scrolled, per axis value, in response to a
         {@link MotionEvent#ACTION_SCROLL} event. -->
    <dimen name="config_scrollFactor">64dp</dimen>

    <!-- Maximum number of grid columns permitted in the ResolverActivity
         used for picking activities to handle an intent. -->
    <integer name="config_maxResolverActivityColumns">3</integer>

    <!-- Array of OEM specific USB mode override config.
         OEM can override a certain USB mode depending on ro.bootmode.
         Specify an array of below items to set override rule.
         [bootmode]:[original USB mode]:[USB mode used]-->
    <integer-array translatable="false" name="config_oemUsbModeOverride">
    </integer-array>

    <!-- Set to true to add links to Cell Broadcast app from Settings and MMS app. -->
    <bool name="config_cellBroadcastAppLinks">false</bool>

    <!-- The default value if the SyncStorageEngine should sync automatically or not -->
    <bool name="config_syncstorageengine_masterSyncAutomatically">true</bool>

    <!--  Maximum number of supported users -->
    <integer name="config_multiuserMaximumUsers">1</integer>

    <!-- Maximum number of users we allow to be running at a time -->
    <integer name="config_multiuserMaxRunningUsers">3</integer>

    <!-- Whether to delay user data locking for background user.
         If false, user switched-out from user switching will still be in running state until
         config_multiuserMaxRunningUsers is reached. Once config_multiuserMaxRunningUsers is
         reached, user will be stopped and user data is locked.
         If true, user switched out from user switching will always be stopped but its user data
         is not locked. Total number of unlocked users will be limited by
         config_multiuserMaxRunningUsers. Once that limit is reached, least recently stopped user
         will be locked. -->
    <bool name="config_multiuserDelayUserDataLocking">false</bool>

    <!-- Whether to only install system packages on a user if they're whitelisted for that user
         type. These are flags and can be freely combined.
         0  - disable whitelist (install all system packages; no logging)
         1  - enforce (only install system packages if they are whitelisted)
         2  - log (log non-whitelisted packages)
         4  - any package not mentioned in the whitelist file is implicitly whitelisted on all users
         8  - same as 4, but just for the SYSTEM user
         16 - ignore OTAs (don't install system packages during OTAs)
         Common scenarios:
          - to enable feature (fully enforced) for a complete whitelist: 1
          - to enable feature for an incomplete whitelist (so use implicit whitelist mode): 5
          - to enable feature but implicitly whitelist for SYSTEM user to ease local development: 9
          - to disable feature completely if it had never been enabled: 16
          - to henceforth disable feature and try to undo its previous effects: 0
        Note: This list must be kept current with PACKAGE_WHITELIST_MODE_PROP in
        frameworks/base/services/core/java/com/android/server/pm/UserSystemPackageInstaller.java -->
    <integer name="config_userTypePackageWhitelistMode">13</integer> <!-- 1+4+8 -->

    <!-- Whether UI for multi user should be shown -->
    <bool name="config_enableMultiUserUI">false</bool>

    <!-- Whether the new Auto Selection Network UI should be shown -->
    <bool name="config_enableNewAutoSelectNetworkUI">false</bool>

    <!-- If true, then we do not ask user for permission for apps to connect to USB devices.
         Do not set this to true for production devices. Doing so will cause you to fail CTS. -->
    <bool name="config_disableUsbPermissionDialogs">false</bool>

    <!-- Activity to handle Usb Device connection in USB Host side. Keeping it to null value will
         lead into handling it inside system using Intent resolution. Non-null contents will have
         format of package-name/ActivityClassName. -->
    <string name="config_UsbDeviceConnectionHandling_component" translatable="false">@null</string>

    <!-- Minimum span needed to begin a touch scaling gesture.
         If the span is equal to or greater than this size, a scaling gesture
         will begin, where supported. (See android.view.ScaleGestureDetector)

         This also takes into account the size of any active touch points.
         Devices with screens that deviate too far from their assigned density
         bucket should consider tuning this value in a device-specific overlay.
         For best results, care should be taken such that this value remains
         larger than the minimum reported touchMajor/touchMinor values
         reported by the hardware. -->
    <dimen name="config_minScalingSpan">27mm</dimen>

    <!-- Minimum accepted value for touchMajor while scaling. This may be tuned
         per-device in overlays. -->
    <dimen name="config_minScalingTouchMajor">48dp</dimen>

    <!-- Safe headphone volume index. When music stream volume is below this index
    the SPL on headphone output is compliant to EN 60950 requirements for portable music
    players. -->
    <integer name="config_safe_media_volume_index">10</integer>

    <!-- Safe USB headset gain. This value is used to ensure that the SPL on the USB
    headset output is compliant to EN 60950 requirements for portable music players. -->
    <integer name="config_safe_media_volume_usb_mB">-3700</integer>

    <!-- Configure mobile network MTU. The standard default is set here but each carrier
         may have a specific value set in an overlay config.xml file. -->
    <integer name="config_mobile_mtu">1500</integer>

    <!-- Configure mobile tcp buffer sizes in the form:
         rat-name:rmem_min,rmem_def,rmem_max,wmem_min,wmem_def,wmem_max
         If no value is found for the rat-name in use, the system default will be applied.
    -->
    <string-array name="config_mobile_tcp_buffers">
    </string-array>

    <!-- Configure ethernet tcp buffersizes in the form:
         rmem_min,rmem_def,rmem_max,wmem_min,wmem_def,wmem_max -->
    <string name="config_ethernet_tcp_buffers" translatable="false">524288,1048576,3145728,524288,1048576,2097152</string>

    <!-- What source to use to estimate link upstream and downstream bandwidth capacities.
         Default is carrier_config, but it should be set to modem if the modem is returning
         predictive (instead of instantaneous) bandwidth estimate.
         Values are carrier_config and modem. -->
    <string name="config_bandwidthEstimateSource">carrier_config</string>

    <!-- Whether WiFi display is supported by this device.
         There are many prerequisites for this feature to work correctly.
         Here are a few of them:
         * The WiFi radio must support WiFi P2P.
         * The WiFi radio must support concurrent connections to the WiFi display and
           to an access point.
         * The Audio Server audio_policy_configuration.xml file must specify a rule for
           the "r_submix" remote submix module.  This module is used to record and stream system
           audio output to the WiFi display encoder in the media server.
         * The remote submix module "audio.r_submix.default" must be installed on the device.
         * The device must be provisioned with HDCP keys (for protected content).
    -->
    <bool name="config_enableWifiDisplay">false</bool>

    <!-- When true, local displays that do not contain any of their own content will automatically
         mirror the content of the default display. -->
    <bool name="config_localDisplaysMirrorContent">true</bool>

    <!-- Controls if local secondary displays should be private or not. Value specified in the array
         represents physical port address of each display and display in this list will be marked
         as private. {@see android.view.Display#FLAG_PRIVATE} -->
    <integer-array translatable="false" name="config_localPrivateDisplayPorts"></integer-array>

    <!-- The default mode for the default display. One of the following values (See Display.java):
             0 - COLOR_MODE_DEFAULT
             7 - COLOR_MODE_SRGB
    -->
    <integer name="config_defaultDisplayDefaultColorMode">0</integer>

    <!-- When true use the linux /dev/input/event subsystem to detect the switch changes
         on the headphone/microphone jack. When false use the older uevent framework. -->
    <bool name="config_useDevInputEventForAudioJack">false</bool>

    <!-- Whether safe headphone volume is enabled or not (country specific). -->
    <bool name="config_safe_media_volume_enabled">false</bool>

    <!-- Whether safe headphone volume warning dialog is disabled on Vol+ (operator specific). -->
    <bool name="config_safe_media_disable_on_volume_up">true</bool>

    <!-- Set to true if the wifi display supports compositing content stored
         in gralloc protected buffers.  For this to be true, there must exist
         a protected hardware path for surface flinger to composite and send
         protected buffers to the wifi display video encoder.

         If this flag is false, we advise applications not to use protected
         buffers (if possible) when presenting content to a wifi display because
         the content may be blanked.

         This flag controls whether the {@link Display#FLAG_SUPPORTS_PROTECTED_BUFFERS}
         flag is set for wifi displays.
    -->
    <bool name="config_wifiDisplaySupportsProtectedBuffers">false</bool>

    <!-- Whether camera shutter sound is forced or not  (country specific). -->
    <bool name="config_camera_sound_forced">false</bool>

    <!-- Set to true if we need to not prefer an APN.
         This is being added to enable a simple scenario of pre-paid
         provisioning on some carriers, working around a bug (7305641)
         where if the preferred is used we don't try the others. -->
    <bool name="config_dontPreferApn">false</bool>

    <!-- Set to true if after a provisioning apn the radio should be restarted -->
    <bool name="config_restartRadioAfterProvisioning">false</bool>

    <!-- Boolean indicating if RADIO POWER OFF is required on receiving SIM REFRESH with RESET.
         This will be handled by modem if it is false. -->
    <bool name="config_requireRadioPowerOffOnSimRefreshReset">false</bool>

    <!-- Vibrator pattern to be used as the default for notifications
         that specify DEFAULT_VIBRATE.
     -->
    <integer-array name="config_defaultNotificationVibePattern">
        <item>0</item>
        <item>350</item>
        <item>250</item>
        <item>350</item>
    </integer-array>

    <!-- Vibrator pattern to be used as the default for notifications
         that do not specify vibration but vibrate anyway because the device
         is in vibrate mode.
     -->
    <integer-array name="config_notificationFallbackVibePattern">
        <item>0</item>
        <item>100</item>
        <item>150</item>
        <item>100</item>
    </integer-array>

    <!-- Flag indicating if the speed up audio on mt call code should be executed -->
    <bool name="config_speed_up_audio_on_mt_calls">false</bool>

    <!-- Class name of the framework account picker activity.
         Can be customized for other product types -->
    <string name="config_chooseAccountActivity" translatable="false"
            >android/android.accounts.ChooseAccountActivity</string>
    <!-- Class name of the account type and account picker activity.
         Can be customized for other product types -->
    <string name="config_chooseTypeAndAccountActivity" translatable="false"
            >android/android.accounts.ChooseTypeAndAccountActivity</string>
    <!-- Name of the activity that will handle requests to the system to choose an activity for
         the purposes of resolving an intent. -->
    <string name="config_chooserActivity" translatable="false"
            >com.android.systemui/com.android.systemui.chooser.ChooserActivity</string>
    <!-- Component name of a custom ResolverActivity (Intent resolver) to be used instead of
         the default framework version. If left empty, then the framework version will be used.
         Example: com.google.android.myapp/.resolver.MyResolverActivity  -->
    <string name="config_customResolverActivity" translatable="false"></string>

    <!-- Name of the activity or service that prompts the user to reject, accept, or whitelist
         an adb host's public key, when an unwhitelisted host connects to the local adbd.
         Can be customized for other product types -->
    <string name="config_customAdbPublicKeyConfirmationComponent"
            >com.android.systemui/com.android.systemui.usb.UsbDebuggingActivity</string>

    <!-- Name of the activity that prompts the secondary user to acknowledge she/he needs to
         switch to the primary user to enable USB debugging.
         Can be customized for other product types -->
    <string name="config_customAdbPublicKeyConfirmationSecondaryUserComponent"
            >com.android.systemui/com.android.systemui.usb.UsbDebuggingSecondaryUserActivity</string>

    <!-- Name of the activity or service that prompts the user to reject, accept, or whitelist
         a wireless network for wireless debugging.
         Can be customized for other product types -->
    <string name="config_customAdbWifiNetworkConfirmationComponent"
            >com.android.systemui/com.android.systemui.wifi.WifiDebuggingActivity</string>

    <!-- Name of the activity that prompts the secondary user to acknowledge she/he needs to
         switch to the primary user to enable wireless debugging.
         Can be customized for other product types -->
    <string name="config_customAdbWifiNetworkConfirmationSecondaryUserComponent"
            >com.android.systemui/com.android.systemui.wifi.WifiDebuggingSecondaryUserActivity</string>

    <!-- Component name of the activity that shows the usb containment status. -->
    <string name="config_usbContaminantActivity" translatable="false"
            >com.android.systemui/com.android.systemui.usb.UsbContaminantActivity</string>

    <!-- Component name of the activity that shows the request for access to a usb device. -->
    <string name="config_usbPermissionActivity" translatable="false"
            >com.android.systemui/com.android.systemui.usb.UsbPermissionActivity</string>

    <!-- Component name of the activity that shows more information about a usb accessory. -->
    <string name="config_usbAccessoryUriActivity" translatable="false"
            >com.android.systemui/com.android.systemui.usb.UsbAccessoryUriActivity</string>

    <!-- Component name of the activity that confirms the activity to start when a usb device is
         plugged in. -->
    <string name="config_usbConfirmActivity" translatable="false"
            >com.android.systemui/com.android.systemui.usb.UsbConfirmActivity</string>

    <!-- Component name of the activity to select the activity to start when a usb device is plugged
         in. -->
    <string name="config_usbResolverActivity" translatable="false"
            >com.android.systemui/com.android.systemui.usb.UsbResolverActivity</string>

    <!-- Name of the dialog that is used to request the user's consent for a Platform VPN -->
    <string name="config_platformVpnConfirmDialogComponent" translatable="false"
            >com.android.vpndialogs/com.android.vpndialogs.PlatformVpnConfirmDialog</string>

    <!-- Name of the dialog that is used to request the user's consent for a VpnService VPN -->
    <string name="config_customVpnConfirmDialogComponent" translatable="false"
            >com.android.vpndialogs/com.android.vpndialogs.ConfirmDialog</string>

    <!-- Name of the dialog that is used to inform the user that always-on VPN is disconnected -->
    <string name="config_customVpnAlwaysOnDisconnectedDialogComponent" translatable="false"
            >com.android.vpndialogs/com.android.vpndialogs.AlwaysOnDisconnectedDialog</string>

    <!-- Name of the dialog that is used to install the carrier app when the SIM is inserted -->
    <string name="config_carrierAppInstallDialogComponent" translatable="false"
            >com.android.simappdialog/com.android.simappdialog.InstallCarrierAppActivity</string>

    <!-- Apps that are authorized to access shared accounts, overridden by product overlays -->
    <string name="config_appsAuthorizedForSharedAccounts" translatable="false">;com.android.settings;</string>

    <!-- Flag indicating that the media framework should not allow changes or mute on any
         stream or master volumes. -->
    <bool name="config_useFixedVolume">false</bool>

    <!-- The list of IMEs which should be disabled until used.
         This function suppresses update notifications for these pre-installed apps.
         We need to set this configuration carefully that they should not have functionarities
         other than "IME" or "Spell Checker". In InputMethodManagerService,
         the listed IMEs are disabled until used when all of the following conditions are met.
         1. Not selected as an enabled IME in the Settings
         2. Not selected as a spell checker in the Settings
         3. Installed
         4. A pre-installed IME
         5. Not enabled
         And the disabled_until_used state for an IME is released by InputMethodManagerService
         when the IME is selected as an enabled IME. -->
    <string-array name="config_disabledUntilUsedPreinstalledImes" translatable="false">
        <item>com.android.inputmethod.latin</item>
    </string-array>

    <!-- The list of classes that should be added to the notification ranking pipeline.
     See {@link com.android.server.notification.NotificationSignalExtractor}
      If you add a new extractor to this list make sure to update
      NotificationManagerService.handleRankingSort()-->
    <string-array name="config_notificationSignalExtractors">
        <!-- many of the following extractors depend on the notification channel, so this
        extractor must come first -->
        <item>com.android.server.notification.NotificationChannelExtractor</item>
        <item>com.android.server.notification.NotificationAdjustmentExtractor</item>
        <item>com.android.server.notification.BubbleExtractor</item>
        <!-- depends on AdjustmentExtractor-->
        <item>com.android.server.notification.ValidateNotificationPeople</item>
        <item>com.android.server.notification.PriorityExtractor</item>
        <!-- depends on PriorityExtractor -->
        <item>com.android.server.notification.ZenModeExtractor</item>
        <item>com.android.server.notification.ImportanceExtractor</item>
        <!-- depends on ImportanceExtractor-->
        <item>com.android.server.notification.NotificationIntrusivenessExtractor</item>
        <item>com.android.server.notification.VisibilityExtractor</item>
        <!-- Depends on ZenModeExtractor -->
        <item>com.android.server.notification.BadgeExtractor</item>
        <item>com.android.server.notification.CriticalNotificationExtractor</item>

    </string-array>

    <!-- Default Gravity setting for the system Toast view. Equivalent to: Gravity.CENTER_HORIZONTAL | Gravity.BOTTOM -->
    <integer name="config_toastDefaultGravity">0x00000051</integer>

    <!-- set to false if we need to show user confirmation
         when alpha identifier is not provided by the UICC -->
    <bool name="config_stkNoAlphaUsrCnf">true</bool>

    <!-- Threshold (in ms) under which a screen off / screen on will be considered a reset of the
         immersive mode confirmation prompt.-->
    <integer name="config_immersive_mode_confirmation_panic">5000</integer>

    <!-- For some operators, PDU has garbages. To fix it, need to use valid index -->
    <integer name="config_valid_wappush_index">-1</integer>

    <!-- call barring MMI code from TS 22.030 Annex B -->
    <string-array translatable="false" name="config_callBarringMMI">
        <item>33</item>
        <item>331</item>
        <item>332</item>
        <item>35</item>
        <item>351</item>
        <item>330</item>
        <item>333</item>
        <item>353</item>
    </string-array>

    <!-- Ims supported call barring MMI code -->
    <string-array translatable="false" name="config_callBarringMMI_for_ims">
        <item>33</item>
        <item>331</item>
        <item>332</item>
        <item>35</item>
        <item>351</item>
        <item>330</item>
        <item>333</item>
        <item>353</item>
    </string-array>

    <!-- Override the default detection behavior for the framework method
         android.view.ViewConfiguration#hasPermanentMenuKey().
         Valid settings are:
         0 - No change. Use the default autodetection behavior.
         1 - The device DOES have a permanent menu key; ignore autodetection.
         2 - The device DOES NOT have a permanent menu key; ignore autodetection. -->
    <integer name="config_overrideHasPermanentMenuKey">0</integer>

    <!-- Override the DPad detection behavior for configuration purposes -->
    <bool name="config_hasPermanentDpad">false</bool>

    <!-- default window inset isRound property -->
    <bool name="config_windowIsRound">false</bool>

    <!-- Override this value if the device has a chin, i.e. area that is not actual part of the
         screen but you would like to be treated as a real display. The value is the height of the
         chin. -->
    <integer name="config_windowOutsetBottom">0</integer>

    <!-- Package name for default network scorer app; overridden by product overlays. -->
    <string name="config_defaultNetworkScorerPackageName"></string>

    <!-- The amount to scale fullscreen snapshots for Overview and snapshot starting windows. -->
    <item name="config_highResTaskSnapshotScale" format="float" type="dimen">1.0</item>

    <!-- The amount to scale reduced scale snapshots for Overview and snapshot starting windows.
         Reduced scale snapshots are loaded before full screen snapshots to improve load times and
         minimize the chance the user will see an empty task card. If set to 0, reduced scale
         snapshots are disabled, and snapshots will only be stored at config_highResTaskSnapshotScale
         -->
    <item name="config_lowResTaskSnapshotScale" format="float" type="dimen">0.5</item>

    <!-- Feature flag to store TaskSnapshot in 16 bit pixel format to save memory. -->
    <bool name="config_use16BitTaskSnapshotPixelFormat">false</bool>

    <!-- Determines whether recent tasks are provided to the user. Default device has recents
         property. If this is false, then the following recents config flags are ignored. -->
    <bool name="config_hasRecents">true</bool>

    <!-- Component name for the activity that will be presenting the Recents UI, which will receive
         special permissions for API related to fetching and presenting recent tasks. The default
         configuration uses Launcehr3QuickStep as default launcher and points to the corresponding
         recents component. When using a different default launcher, change this appropriately or
         use the default systemui implementation: com.android.systemui/.recents.RecentsActivity -->
    <string name="config_recentsComponentName" translatable="false"
            >com.android.launcher3/com.android.quickstep.RecentsActivity</string>

    <!-- SystemUi service component -->
    <string name="config_systemUIServiceComponent" translatable="false"
            >com.android.systemui/com.android.systemui.SystemUIService</string>

    <!-- Package handling Quick controls -->
    <string name="config_controlsPackage" translatable="false"
            >com.android.systemui</string>

    <!-- Keyguard component -->
    <string name="config_keyguardComponent" translatable="false"
            >com.android.systemui/com.android.systemui.keyguard.KeyguardService</string>

    <!-- Screen record dialog component -->
    <string name="config_screenRecorderComponent" translatable="false"
            >com.android.systemui/com.android.systemui.screenrecord.ScreenRecordDialog</string>

    <!-- The component name of a special dock app that merely launches a dream.
         We don't want to launch this app when docked because it causes an unnecessary
         activity transition.  We just want to start the dream. -->
    <string name="config_somnambulatorComponent" translatable="false"
            >com.android.systemui/com.android.systemui.Somnambulator</string>

    <!-- The component name of a special dock app that merely launches a dream.
         We don't want to launch this app when docked because it causes an unnecessary
         activity transition.  We just want to start the dream.. -->
    <string name="config_screenshotServiceComponent" translatable="false"
            >com.android.systemui/com.android.systemui.screenshot.TakeScreenshotService</string>

    <!-- The component notified when there is an error while taking a screenshot. -->
    <string name="config_screenshotErrorReceiverComponent" translatable="false"
            >com.android.systemui/com.android.systemui.screenshot.ScreenshotServiceErrorReceiver</string>

    <!-- The component for the activity shown to grant permissions for a slice. -->
    <string name="config_slicePermissionComponent" translatable="false"
            >com.android.systemui/com.android.systemui.SlicePermissionActivity</string>

    <!-- The minimum number of visible recent tasks to be presented to the user through the
         SystemUI. Can be -1 if there is no minimum limit. -->
    <integer name="config_minNumVisibleRecentTasks_grid">-1</integer>

    <!-- The maximum number of visible recent tasks to be presented to the user through the
         SystemUI. Can be -1 if there is no maximum limit. -->
    <integer name="config_maxNumVisibleRecentTasks_grid">9</integer>

    <!-- The minimum number of visible recent tasks to be presented to the user through the
         SystemUI. Can be -1 if there is no minimum limit. -->
    <integer name="config_minNumVisibleRecentTasks_lowRam">-1</integer>

    <!-- The maximum number of visible recent tasks to be presented to the user through the
         SystemUI. Can be -1 if there is no maximum limit. -->
    <integer name="config_maxNumVisibleRecentTasks_lowRam">9</integer>

    <!-- The minimum number of visible recent tasks to be presented to the user through the
         SystemUI. Can be -1 if there is no minimum limit. -->
    <integer name="config_minNumVisibleRecentTasks">5</integer>

    <!-- The maximum number of visible recent tasks to be presented to the user through the
         SystemUI. Can be -1 if there is no maximum limit. -->
    <integer name="config_maxNumVisibleRecentTasks">-1</integer>

    <!-- The duration in which a recent task is considered in session and should be visible. -->
    <integer name="config_activeTaskDurationHours">12</integer>

    <!-- default window ShowCircularMask property -->
    <bool name="config_windowShowCircularMask">false</bool>

    <!-- default value for whether circular emulators (ro.emulator.circular)
         should show a display overlay on the screen -->
    <bool name="config_windowEnableCircularEmulatorDisplayOverlay">false</bool>

    <!-- Defines the default set of global actions. Actions may still be disabled or hidden based
         on the current state of the device.
         Each item must be one of the following strings:
         "power" = Power off
         "settings" = An action to launch settings
         "airplane" = Airplane mode toggle
         "bugreport" = Take bug report, if available
         "silent" = silent mode
         "users" = list of users
         "restart" = restart device
         "emergency" = Launch emergency dialer
         "lockdown" = Lock down device until the user authenticates
         "logout" =  Logout the current user
         -->
    <string-array translatable="false" name="config_globalActionsList">
        <item>power</item>
        <item>restart</item>
<<<<<<< HEAD
        <item>screenshot</item>
        <item>screenrecord</item>
        <item>airplane</item>
        <item>settings</item>
        <item>lockdown</item>
        <item>flashlight</item>
        <item>users</item>
        <item>silent</item>
        <item>emergency</item>
=======
        <item>logout</item>
        <item>screenshot</item>
        <item>bugreport</item>
>>>>>>> 91bc108d
    </string-array>

    <!-- Number of milliseconds to hold a wake lock to ensure that drawing is fully
         flushed to the display while dozing.  This value needs to be large enough
         to account for processing and rendering time plus a frame or two of latency
         in the display pipeline plus some slack just to be sure. -->
    <integer name="config_drawLockTimeoutMillis">120</integer>

    <!-- An array of device capabilities defined by GSMA SGP.22 v2.0.
         The first item is the capability name that the device supports. The second item is the
         major version. The minor and revision versions are default to 0s.
         The device capabilities and their definition in the spec are:
             gsm : gsmSupportedRelease
             utran : utranSupportedRelease
             cdma1x : cdma2000onexSupportedRelease
             hrpd : cdma2000hrpdSupportedRelease
             ehrpd : cdma2000ehrpdSupportedRelease
             eutran : eutranSupportedRelease
             nfc : contactlessSupportedRelease
             crl : rspCrlSupportedVersion
    -->
    <string-array translatable="false" name="config_telephonyEuiccDeviceCapabilities">
        <!-- Example:
        <item>"gsm,11"</item>
        <item>"utran,11"</item>
        <item>"cdma1x,1"</item>
        <item>"hrpd,3"</item>
        <item>"ehrpd,12"</item>
        <item>"eutran,11"</item>
        <item>"nfc,1"</item>
        <item>"crl,1"</item>
        -->
    </string-array>

    <!-- default telephony hardware configuration for this platform.
    -->
    <!-- this string array should be overridden by the device to present a list
         telephony hardware resource.  this is used by the telephony device controller
         (TDC) to offer the basic capabilities of the hardware to the telephony
         framework
    -->
    <!-- an array of "[hardware type],[hardware-uuid],[state],[[hardware-type specific]]"
         with, [[hardware-type specific]] in:
            - "[[ril-model],[rat],[max-active-voice],[max-active-data],[max-active-standby]]"
              for 'modem' hardware
            - "[[associated-modem-uuid]]"
              for 'sim' hardware.
         refer to HardwareConfig in com.android.internal.telephony for specific details/values
         those elements can carry.
    -->
    <string-array translatable="false" name="config_telephonyHardware">
        <!-- modem -->
        <item>0,modem,0,0,0,1,1,1</item>
        <!-- sim -->
        <item>1,sim,0,modem</item>
    </string-array>

    <!-- This string array can be overriden to add an additional DRM support for WebView EME. -->
    <!-- Array of "[keySystemName],[UuidOfMediaDrm]" -->
    <string-array name="config_keySystemUuidMapping" translatable="false">
        <!-- Example:
        <item>"x-com.microsoft.playready,9A04F079-9840-4286-AB92-E65BE0885F95"</item>
        -->
    </string-array>

    <!-- Flag indicating which package name can access the persistent data partition -->
    <string name="config_persistentDataPackageName" translatable="false">com.google.android.gms</string>

    <!-- Flag indicating which package name can access DeviceConfig table -->
    <string name="config_deviceConfiguratorPackageName" translatable="false"></string>

    <!-- Flag indicating apps will skip sending hold request before merge. In this case
        IMS service implementation will do both.i.e.hold followed by merge. -->
    <bool name="skipHoldBeforeMerge">true</bool>

    <!-- Flag indicating whether the IMS service can be turned off. If false then
        the service will not be turned-off completely (the ImsManager.turnOffIms() will
        be disabled) but individual Features can be disabled using ImsConfig.setFeatureValue() -->
    <bool name="imsServiceAllowTurnOff">true</bool>

    <!-- Flag specifying whether VoLTE is available on device -->
    <bool name="config_device_volte_available">false</bool>

    <!-- Flag specifying whether VoLTE should be available for carrier: independent of
         carrier provisioning. If false: hard disabled. If true: then depends on carrier
         provisioning, availability etc -->
    <bool name="config_carrier_volte_available">false</bool>

    <!-- Flag specifying whether VoLTE TTY is supported -->
    <bool name="config_carrier_volte_tty_supported">true</bool>

    <!-- Flag specifying whether VT is available on device -->
    <bool name="config_device_vt_available">false</bool>

    <!-- Flag specifying whether the device will use the "allow_hold_in_ims_call" carrier config
         option.  When false, the device will support holding of IMS calls, regardless of the
         carrier config setting. -->
    <bool name="config_device_respects_hold_carrier_config">true</bool>

    <!-- Flag specifying whether VT should be available for carrier: independent of
         carrier provisioning. If false: hard disabled. If true: then depends on carrier
         provisioning, availability etc -->
    <bool name="config_carrier_vt_available">false</bool>

    <!-- Flag specifying whether WFC over IMS is available on device -->
        <bool name="config_device_wfc_ims_available">false</bool>

    <!-- Flag specifying whether WFC over IMS should be available for carrier: independent of
         carrier provisioning. If false: hard disabled. If true: then depends on carrier
         provisioning, availability etc -->
    <bool name="config_carrier_wfc_ims_available">false</bool>

    <!-- Whether to use voip audio mode for ims call -->
    <bool name="config_use_voip_mode_for_ims">false</bool>

    <!-- Boolean indicating USSD over IMS is allowed.
     If it is not supported due to modem limitations, USSD send over the CS pipe instead.-->
    <bool name="config_allow_ussd_over_ims">false</bool>

    <!-- String array containing numbers that shouldn't be logged. Country-specific. -->
    <string-array name="unloggable_phone_numbers" />

    <!-- Cellular data service package name to bind to by default. If none is specified in an overlay, an
         empty string is passed in -->
    <string name="config_wwan_data_service_package" translatable="false">com.android.phone</string>

    <!-- IWLAN data service package name to bind to by default. If none is specified in an overlay, an
         empty string is passed in -->
    <string name="config_wlan_data_service_package" translatable="false"></string>

    <!-- Cellular data service class name to bind to by default. If none is specified in an overlay, an
         empty string is passed in -->
    <string name="config_wwan_data_service_class" translatable="false"></string>

    <!-- IWLAN data service class name to bind to by default. If none is specified in an overlay, an
         empty string is passed in -->
    <string name="config_wlan_data_service_class" translatable="false"></string>

    <bool name="config_networkSamplingWakesDevice">true</bool>

    <!--From SmsMessage-->
    <!--Support decoding the user data payload as pack GSM 8-bit (a GSM alphabet
        string that's stored in 8-bit unpacked format) characters.-->
    <bool translatable="false" name="config_sms_decode_gsm_8bit_data">false</bool>

    <!-- Configures encoding type to parse the User Data of an SMS for reserved TP-DCS value.
         Refer to SmsConstants.java
         ENCODING_UNKNOWN = 0;
         ENCODING_7BIT = 1;
         ENCODING_8BIT = 2;
         ENCODING_16BIT = 3;
         ENCODING_KSC5601 = 4;
         -->
    <integer name="default_reserved_data_coding_scheme">2</integer>

    <!-- If EMS is not supported, framework breaks down EMS into single segment SMS
         and adds page info " x/y". This config is used to set which carrier doesn't
         support EMS and whether page info should be added at the beginning or the end.
         We use tag 'prefix' for position beginning and 'suffix' for position end.
         And use gid to distinguish different carriers which using same mcc and mnc.
         Examples: <item>simOperatorNumber;position;gid(optional)</item>>
    -->
    <string-array translatable="false" name="no_ems_support_sim_operators">
        <!-- VZW -->
        <item>20404;suffix;BAE0000000000000</item>
    </string-array>

    <bool name="config_auto_attach_data_on_creation">true</bool>

    <!-- Sprint need a 70 ms delay for 3way call -->
    <integer name="config_cdma_3waycall_flash_delay">0</integer>

    <!-- If there is no preload VM number in the sim card, carriers such as
         Verizon require to load a default vm number from the configurantion.
         Define config_default_vm_number for this purpose. And there are two
         optional formats for this configuration as below:
         (1)<item>voicemail number</item>
         (2)<item>voicemail number;gid</item>
         The logic to pick up the correct voicemail number:
         (1) If the config_default_vm_number array has no gid special item, the last one will be
         picked
         (2) If the config_default_vm_number array has gid special item and  it matches the current
         sim's gid, it will be picked.
         (3) If the config_default_vm_number array has gid special item but it doesn't match the
         current sim's gid, the last one without gid will be picked -->
    <string-array translatable="false" name="config_default_vm_number" />

    <!--SIM does not save, but the voice mail number to be changed. -->
    <bool name="editable_voicemailnumber">false</bool>

    <!-- service number convert map in roaming network. -->
    <!-- [dialstring],[replacement][,optional gid] -->
    <string-array translatable="false" name="dial_string_replace">
    </string-array>

    <!-- Flag indicating whether radio is to be restarted on the error of
         PDP_FAIL_REGULAR_DEACTIVATION/0x24 -->
    <bool name="config_restart_radio_on_pdp_fail_regular_deactivation">false</bool>

    <!-- networks that don't want data deactivate when shutdown the phone
         note this is dependent on the operator of the network we're on,
         not operator on the SIM -->
    <string-array translatable="false" name="networks_not_clear_data">
        <item>71203</item>
        <item>71606</item>
        <item>71610</item>
        <item>732101</item>
    </string-array>

    <!-- Config determines whether to update phone object when voice registration
         state changes. Voice radio tech change will always trigger an update of
         phone object irrespective of this config -->
    <bool name="config_switch_phone_on_voice_reg_state_change">true</bool>

    <bool name="config_sms_force_7bit_encoding">false</bool>

    <!-- Number of physical SIM slots on the device. This includes both eSIM and pSIM slots, and
         is not necessarily the same as the number of phones/logical modems supported by the device.
         For example, a multi-sim device can have 2 phones/logical modems, but 3 physical slots,
         or a single SIM device can have 1 phones/logical modems, but 2 physical slots (one eSIM
         and one pSIM) -->
    <integer name="config_num_physical_slots">1</integer>

    <!--Thresholds for LTE dbm in status bar-->
    <integer-array translatable="false" name="config_lteDbmThresholds">
        <item>-140</item>    <!-- SIGNAL_STRENGTH_NONE_OR_UNKNOWN -->
        <item>-128</item>    <!-- SIGNAL_STRENGTH_POOR -->
        <item>-118</item>    <!-- SIGNAL_STRENGTH_MODERATE -->
        <item>-108</item>    <!-- SIGNAL_STRENGTH_GOOD -->
        <item>-98</item>     <!-- SIGNAL_STRENGTH_GREAT -->
        <item>-44</item>
    </integer-array>

    <!-- Enabled built-in zen mode condition providers -->
    <string-array translatable="false" name="config_system_condition_providers">
        <item>countdown</item>
        <item>schedule</item>
        <item>event</item>
    </string-array>

    <!-- Priority repeat caller threshold, in minutes -->
    <integer name="config_zen_repeat_callers_threshold">15</integer>

    <!-- Flags enabling default window features. See Window.java -->
    <bool name="config_defaultWindowFeatureOptionsPanel">true</bool>
    <bool name="config_defaultWindowFeatureContextMenu">true</bool>

    <!-- If true, the transition for a RemoteViews is read from a resource instead of using the
         default scale-up transition. -->
    <bool name="config_overrideRemoteViewsActivityTransition">false</bool>

    <!-- The maximum bitmap size that can be written to a MediaMetadata object. This value
         is the max width/height allowed in dips.-->
    <dimen name="config_mediaMetadataBitmapMaxSize">320dp</dimen>

    <string translatable="false" name="prohibit_manual_network_selection_in_gobal_mode">false</string>

    <!-- An array of CDMA roaming indicators which means international roaming -->
    <integer-array translatable="false" name="config_cdma_international_roaming_indicators" />

    <!-- flag to indicate if EF LI/EF PL should be used for system language -->
    <bool name="config_use_sim_language_file">false</bool>

    <!-- Use ERI text for network name on CDMA LTE -->
    <bool name="config_LTE_eri_for_network_name">true</bool>

    <!-- Whether to start in touch mode -->
    <bool name="config_defaultInTouchMode">true</bool>

    <!-- Time adjustment, in milliseconds, applied to the default double tap threshold
         used for gesture detection by the screen magnifier. -->
    <integer name="config_screen_magnification_multi_tap_adjustment">-50</integer>

    <!-- Scale factor threshold used by the screen magnifier to determine when to switch from
         panning to scaling the magnification viewport. -->
    <item name="config_screen_magnification_scaling_threshold" format="float" type="dimen">0.3</item>

    <!-- If true, the display will be shifted around in ambient mode. -->
    <bool name="config_enableBurnInProtection">true</bool>

    <!-- Specifies the maximum burn-in offset displacement from the center. If -1, no maximum value
         will be used. -->
    <integer name="config_burnInProtectionMaxRadius">-1</integer>

    <!-- Specifies the minimum burn-in offset horizontally. -->
    <integer name="config_burnInProtectionMinHorizontalOffset">0</integer>

    <!-- Specifies the maximum burn-in offset horizontally. -->
    <integer name="config_burnInProtectionMaxHorizontalOffset">0</integer>

    <!-- Specifies the minimum burn-in offset vertically. -->
    <integer name="config_burnInProtectionMinVerticalOffset">0</integer>

    <!-- Specifies the maximum burn-in offset vertically. -->
    <integer name="config_burnInProtectionMaxVerticalOffset">0</integer>

    <!-- Limit for the number of face templates per user -->
    <integer name="config_faceMaxTemplatesPerUser">1</integer>

    <!-- For performance and storage reasons, limit the number of fingerprints per user -->
    <integer name="config_fingerprintMaxTemplatesPerUser">5</integer>

    <!-- Specify if the fingerprint hardware support gestures-->
    <bool name="config_fingerprintSupportsGestures">false</bool>

    <!-- This config is used to force VoiceInteractionService to start on certain low ram devices.
         It declares the package name of VoiceInteractionService that should be started. -->
    <string translatable="false" name="config_forceVoiceInteractionServicePackage"></string>

    <!-- This config is ued to determine whether animations are allowed in low power mode. -->
    <bool name="config_allowAnimationsInLowPowerMode">false</bool>

    <!-- Whether device supports double tap to wake -->
    <bool name="config_supportDoubleTapWake">false</bool>

    <!-- The RadioAccessFamilies supported by the device.
         Empty is viewed as "all".  Only used on devices which
         don't support RIL_REQUEST_GET_RADIO_CAPABILITY
         format is UMTS|LTE|... -->
    <string translatable="false" name="config_radio_access_family"></string>

    <!-- Whether the main built-in display is round. This will affect
         Configuration.screenLayout's SCREENLAYOUT_ROUND_MASK flags for Configurations on the
         main built-in display. Change this in device-specific overlays.
         Defaults to the older, deprecated config_windowIsRound already used in
         some existing device-specific resource overlays. -->
    <bool name="config_mainBuiltInDisplayIsRound">@bool/config_windowIsRound</bool>

    <!-- The bounding path of the cutout region of the main built-in display.
         Must either be empty if there is no cutout region, or a string that is parsable by
         {@link android.util.PathParser}.

         The path is assumed to be specified in display coordinates with pixel units and in
         the display's native orientation, with the origin of the coordinate system at the
         center top of the display. Optionally, you can append either `@left` or `@right` to the
         end of the path string, in order to change the path origin to either the top left,
         or top right of the display.

         To facilitate writing device-independent emulation overlays, the marker `@dp` can be
         appended after the path string to interpret coordinates in dp instead of px units.
         Note that a physical cutout should be configured in pixels for the best results.

         Example for a 10px x 10px square top-center cutout:
                <string ...>M -5,0 L -5,10 L 5,10 L 5,0 Z</string>
         Example for a 10dp x 10dp square top-center cutout:
                <string ...>M -5,0 L -5,10 L 5,10 L 5,0 Z @dp</string>

         @see https://www.w3.org/TR/SVG/paths.html#PathData
         -->
    <string translatable="false" name="config_mainBuiltInDisplayCutout"></string>

    <!-- Like config_mainBuiltInDisplayCutout, but this path is used to report the
         one single bounding rect per device edge to the app via
         {@link DisplayCutout#getBoundingRect}. Note that this path should try to match the visual
         appearance of the cutout as much as possible, and may be smaller than
         config_mainBuiltInDisplayCutout
         -->
    <string translatable="false" name="config_mainBuiltInDisplayCutoutRectApproximation">@string/config_mainBuiltInDisplayCutout</string>

    <!-- Whether the display cutout region of the main built-in display should be forced to
         black in software (to avoid aliasing or emulate a cutout that is not physically existent).
         -->
    <bool name="config_fillMainBuiltInDisplayCutout">false</bool>

    <!-- If true, and there is a cutout on the main built in display, the cutout will be masked
         by shrinking the display such that it does not overlap the cutout area. -->
    <bool name="config_maskMainBuiltInDisplayCutout">false</bool>

    <!-- Ultrasound support for Mic/speaker path -->
    <!-- Whether the default microphone audio source supports near-ultrasound frequencies
         (range of 18 - 21 kHz). -->
    <bool name="config_supportMicNearUltrasound">true</bool>
    <!-- Whether the default speaker audio output path supports near-ultrasound frequencies
         (range of 18 - 21 kHz). -->
    <bool name="config_supportSpeakerNearUltrasound">true</bool>

    <!-- Whether the Unprocessed audio source supports the required frequency range and level -->
    <bool name="config_supportAudioSourceUnprocessed">false</bool>

    <!-- Flag indicating device support for EAP SIM, AKA, AKA' -->
    <bool name="config_eap_sim_based_auth_supported">true</bool>

    <!-- How long history of previous vibrations should be kept for the dumpsys. -->
    <integer name="config_previousVibrationsDumpLimit">50</integer>

    <!-- The default vibration strength, must be between 1 and 255 inclusive. -->
    <integer name="config_defaultVibrationAmplitude">255</integer>

    <!-- If the device should still vibrate even in low power mode, for certain priority vibrations
     (e.g. accessibility, alarms). This is mainly for Wear devices that don't have speakers. -->
    <bool name="config_allowPriorityVibrationsInLowPowerMode">false</bool>

    <!-- Number of retries Cell Data should attempt for a given error code before
         restarting the modem.
         Error codes not listed will not lead to modem restarts.
         Array of "code#,retry#"  -->
    <string-array name="config_cell_retries_per_error_code">
    </string-array>

    <!-- Set initial MaxRetry value for operators -->
    <integer name="config_mdc_initial_max_retry">1</integer>

    <!-- The OEM specified sensor type for the gesture to launch the camera app. -->
    <integer name="config_cameraLaunchGestureSensorType">-1</integer>
    <!-- The OEM specified sensor string type for the gesture to launch camera app, this value
         must match the value of config_cameraLaunchGestureSensorType in OEM's HAL -->
    <string translatable="false" name="config_cameraLaunchGestureSensorStringType"></string>

    <!-- Allow the gesture to double tap the power button twice to start the camera while the device
         is non-interactive. -->
    <bool name="config_cameraDoubleTapPowerGestureEnabled">true</bool>

    <!-- Allow the gesture power + volume up to change the ringer mode while the device
         is interactive. -->
    <bool name="config_volumeHushGestureEnabled">true</bool>

    <!-- Name of the component to handle network policy notifications. If present,
         disables NetworkPolicyManagerService's presentation of data-usage notifications. -->
    <string translatable="false" name="config_networkPolicyNotificationComponent"></string>

    <!-- The BT name of the keyboard packaged with the device. If this is defined, SystemUI will
         automatically try to pair with it when the device exits tablet mode. -->
    <string translatable="false" name="config_packagedKeyboardName"></string>

    <!-- The device supports freeform window management. Windows have title bars and can be moved
         and resized. If you set this to true, you also need to add
         PackageManager.FEATURE_FREEFORM_WINDOW_MANAGEMENT feature to your device specification.
         The duplication is necessary, because this information is used before the features are
         available to the system.-->
    <bool name="config_freeformWindowManagement">false</bool>

    <!-- If set, this will force all windows to draw the status bar background, including the apps
         that have not requested doing so (via the WindowManager.FLAG_DRAWS_SYSTEM_BAR_BACKGROUNDS
         flag). -->
    <bool name="config_forceWindowDrawsStatusBarBackground">true</bool>

    <!-- Controls the opacity of the navigation bar depending on the visibility of the
         various workspace stacks.
         0 - Nav bar is always opaque when either the freeform stack or docked stack is visible.
         1 - Nav bar is always translucent when the freeform stack is visible, otherwise always
             opaque.
         2 - Nav bar is never forced opaque.
         -->
    <integer name="config_navBarOpacityMode">0</integer>

    <!-- Controls the navigation bar interaction mode:
         0: 3 button mode (back, home, overview buttons)
         1: 2 button mode (back, home buttons + swipe up for overview)
         2: gestures only for back, home and overview -->
    <integer name="config_navBarInteractionMode">0</integer>

    <!-- Controls whether the nav bar can move from the bottom to the side in landscape.
         Only applies if the device display is not square. -->
    <bool name="config_navBarCanMove">true</bool>

    <!-- Controls whether the navigation bar lets through taps. -->
    <bool name="config_navBarTapThrough">false</bool>

    <!-- Controls whether the side edge gestures can always trigger the transient nav bar to
         show. -->
    <bool name="config_navBarAlwaysShowOnSideEdgeGesture">false</bool>

    <!-- Controls the size of the back gesture inset. -->
    <dimen name="config_backGestureInset">0dp</dimen>

    <!-- Array of values used in Gesture Navigation settings page to reduce/increase the back
     gesture's inset size. These values will be multiplied into the default width, read from the
     gesture navigation overlay package, in order to create 4 different sizes which are selectable
     via a slider component. -->
    <array name="config_backGestureInsetScales">
        <item>0.75</item>
        <item>1.00</item>
        <item>1.33</item>
        <item>1.66</item>
    </array>

    <!-- Controls whether the navbar needs a scrim with
         {@link Window#setEnsuringNavigationBarContrastWhenTransparent}. -->
    <bool name="config_navBarNeedsScrim">true</bool>

    <!-- Controls whether seamless rotation should be allowed even though the navbar can move
         (which normally prevents seamless rotation). -->
    <bool name="config_allowSeamlessRotationDespiteNavBarMoving">false</bool>

    <!-- Controls whether hints for gestural navigation are shown when the device is setup.
         This should only be set when the device has gestural navigation enabled by default. -->
    <bool name="config_showGesturalNavigationHints">false</bool>

    <!-- Controls the free snap mode for the docked stack divider. In this mode, the divider can be
         snapped to any position between the first target and the last target. -->
    <bool name="config_dockedStackDividerFreeSnapMode">false</bool>

    <!-- Default insets [LEFT/RIGHTxTOP/BOTTOM] from the screen edge for picture-in-picture windows.
         These values are in DPs and will be converted to pixel sizes internally. -->
    <string translatable="false" name="config_defaultPictureInPictureScreenEdgeInsets">16x16</string>

    <!-- The percentage of the screen width to use for the default width or height of
         picture-in-picture windows. Regardless of the percent set here, calculated size will never
         be smaller than @dimen/default_minimal_size_pip_resizable_task. -->
    <item name="config_pictureInPictureDefaultSizePercent" format="float" type="dimen">0.23</item>

    <!-- The default aspect ratio for picture-in-picture windows. -->
    <item name="config_pictureInPictureDefaultAspectRatio" format="float" type="dimen">1.777778</item>

    <!-- This is the limit for the max and min aspect ratio (1 / this value) at which the min size
         will be used instead of an adaptive size based loosely on area. -->
    <item name="config_pictureInPictureAspectRatioLimitForMinSize" format="float" type="dimen">1.777778</item>

    <!-- The default gravity for the picture-in-picture window.
         Currently, this maps to Gravity.BOTTOM | Gravity.RIGHT -->
    <integer name="config_defaultPictureInPictureGravity">0x55</integer>

    <!-- The minimum aspect ratio (width/height) that is supported for picture-in-picture.  Any
         ratio smaller than this is considered too tall and thin to be usable. Currently, this
         is the inverse of the max landscape aspect ratio (1:2.39), but this is an extremely
         skinny aspect ratio that is not expected to be widely used. -->
    <item name="config_pictureInPictureMinAspectRatio" format="float" type="dimen">0.41841004184</item>

    <!-- The maximum aspect ratio (width/height) that is supported for picture-in-picture. Any
         ratio larger than this is considered to wide and short to be usable. Currently 2.39:1. -->
    <item name="config_pictureInPictureMaxAspectRatio" format="float" type="dimen">2.39</item>

    <!-- Controls the snap mode for the docked stack divider
             0 - 3 snap targets: left/top has 16:9 ratio, 1:1, and right/bottom has 16:9 ratio
             1 - 3 snap targets: fixed ratio, 1:1, (1 - fixed ratio)
             2 - 1 snap target: 1:1
    -->
    <integer name="config_dockedStackDividerSnapMode">0</integer>

    <!-- The maximum aspect ratio (longerSide/shorterSide) that is treated as close-to-square. The
         orientation requests from apps would be ignored if the display is close-to-square. -->
    <item name="config_closeToSquareDisplayMaxAspectRatio" format="float" type="dimen">1.333</item>

    <!-- List of comma separated package names for which we the system will not show crash, ANR,
         etc. dialogs. -->
    <string translatable="false" name="config_appsNotReportingCrashes"></string>

    <!-- Inactivity threshold (in milliseconds) used in JobScheduler. JobScheduler will consider
         the device to be "idle" after being inactive for this long. -->
    <integer name="config_jobSchedulerInactivityIdleThreshold">1860000</integer>
    <!-- The alarm window (in milliseconds) that JobScheduler uses to enter the idle state -->
    <integer name="config_jobSchedulerIdleWindowSlop">300000</integer>

    <!-- If true, all guest users created on the device will be ephemeral. -->
    <bool name="config_guestUserEphemeral">false</bool>

    <!-- Enforce strong auth on boot. Setting this to false represents a security risk and should
         not be ordinarily done. The only case in which this might be permissible is in a car head
         unit where there are hardware mechanisms to protect the device (physical keys) and not
         much in the way of user data.
    -->
    <bool name="config_strongAuthRequiredOnBoot">true</bool>

    <!-- Wallpaper cropper package. Used as the default cropper if the active launcher doesn't
         handle wallpaper cropping.
    -->
    <string name="config_wallpaperCropperPackage" translatable="false">com.android.wallpapercropper</string>

    <!-- True if the device supports at least one form of multi-window.
         E.g. freeform, split-screen, picture-in-picture. -->
    <bool name="config_supportsMultiWindow">true</bool>

    <!-- True if the device supports split screen as a form of multi-window. -->
    <bool name="config_supportsSplitScreenMultiWindow">true</bool>

    <!-- True if the device supports running activities on secondary displays. -->
    <bool name="config_supportsMultiDisplay">true</bool>

    <!-- True if the device has no home screen. That is a launcher activity
         where the user can launch other applications from.  -->
    <bool name="config_noHomeScreen">false</bool>

    <!-- True if the device supports system decorations on secondary displays. -->
    <bool name="config_supportsSystemDecorsOnSecondaryDisplays">true</bool>

    <!-- True if the device supports insecure lock screen. -->
    <bool name="config_supportsInsecureLockScreen">true</bool>

    <!-- True if the device requires AppWidgetService even if it does not have
         the PackageManager.FEATURE_APP_WIDGETS feature -->
    <bool name="config_enableAppWidgetService">false</bool>

    <!-- True if the device supports Sustained Performance Mode-->
    <bool name="config_sustainedPerformanceModeSupported">false</bool>

    <!-- File used to enable the double touch gesture.
         TODO: move to input HAL once ready. -->
    <string name="config_doubleTouchGestureEnableFile"></string>

    <!-- Comma-separated list of unbundled packages which can connect to the
         tv remote provider. The tv remote service is an example of such a
         service. -->
    <string name="config_tvRemoteServicePackage" translatable="false"></string>

    <!-- True if the device supports persisting security logs across reboots.
         This requires the device's kernel to have pstore and pmsg enabled,
         and DRAM to be powered and refreshed through all stages of reboot. -->
    <bool name="config_supportPreRebootSecurityLogs">false</bool>

    <!-- Default files to pin via Pinner Service -->
    <string-array translatable="false" name="config_defaultPinnerServiceFiles">
    </string-array>

    <!-- True if camera app should be pinned via Pinner Service -->
    <bool name="config_pinnerCameraApp">false</bool>

    <!-- True if home app should be pinned via Pinner Service -->
    <bool name="config_pinnerHomeApp">false</bool>

    <!-- True if assistant app should be pinned via Pinner Service -->
    <bool name="config_pinnerAssistantApp">false</bool>

    <!-- List of files pinned by the Pinner Service with the JIT Zygote boot image b/119800099 -->
    <string-array translatable="false" name="config_jitzygoteBootImagePinnerServiceFiles">
    </string-array>

    <!-- Number of days preloaded file cache should be preserved on a device before it can be
         deleted -->
    <integer name="config_keepPreloadsMinDays">7</integer>

    <!-- Flag indicating whether round icons should be parsed from the application manifest. -->
    <bool name="config_useRoundIcon">false</bool>

    <!-- Flag indicating whether the assist disclosure can be disabled using
         ASSIST_DISCLOSURE_ENABLED. -->
    <bool name="config_allowDisablingAssistDisclosure">true</bool>

    <!-- True if the device supports system navigation keys. -->
    <bool name="config_supportSystemNavigationKeys">false</bool>

    <!-- emergency call number for the emergency affordance -->
    <string name="config_emergency_call_number" translatable="false">112</string>

    <!-- Package name that provides Emergency Dialer -->
    <string name="config_emergency_dialer_package">com.android.phone</string>

    <!-- Do not translate. Mcc codes whose existence trigger the presence of emergency
         affordances-->
    <string-array name="config_emergency_iso_country_codes" translatable="false">
        <item>in</item>
    </string-array>

    <!-- Package name for the device provisioning package. -->
    <string name="config_deviceProvisioningPackage"></string>

    <!-- Colon separated list of package names that should be granted DND access -->
    <string name="config_defaultDndAccessPackages" translatable="false">com.android.camera2</string>

    <!-- User restrictions set when the first user is created.
         Note: Also update appropriate overlay files. -->
    <string-array translatable="false" name="config_defaultFirstUserRestrictions">
    </string-array>

    <!-- Specifies whether certain permissions should be individually controlled. -->
    <bool name="config_permissionsIndividuallyControlled">false</bool>

    <!-- Specifies whether the user has to give consent to manage wireless (wifi + bluetooth). -->
    <bool name="config_wirelessConsentRequired">false</bool>

    <!-- Default value for android:focusableInTouchMode for some framework scrolling containers.
         ListView/GridView are notably absent since this is their default anyway.
         Set to true for watch devices. -->
    <bool name="config_focusScrollContainersInTouchMode">false</bool>

    <string name="config_networkOverLimitComponent" translatable="false">com.android.systemui/com.android.systemui.net.NetworkOverLimitActivity</string>
    <string name="config_dataUsageSummaryComponent" translatable="false">com.android.settings/com.android.settings.Settings$DataUsageSummaryActivity</string>

    <!-- Flag specifying whether user-switch operations have custom UI. When false, user-switch
         UI is handled by ActivityManagerService -->
    <bool name="config_customUserSwitchUi">false</bool>

    <!-- A array of regex to treat a SMS as VVM SMS if the message body matches.
         Each item represents an entry, which consists of two parts:
         a comma (,) separated list of MCCMNC the regex applies to, followed by a semicolon (;), and
         then the regex itself. -->
    <string-array translatable="false" name="config_vvmSmsFilterRegexes">
        <!-- Verizon requires any SMS that starts with //VZWVVM to be treated as a VVM SMS-->
        <item>310004,310010,310012,310013,310590,310890,310910,311110,311270,311271,311272,311273,311274,311275,311276,311277,311278,311279,311280,311281,311282,311283,311284,311285,311286,311287,311288,311289,311390,311480,311481,311482,311483,311484,311485,311486,311487,311488,311489;^//VZWVVM.*</item>
    </string-array>

    <!-- This config is holding calling number conversion map - expected to convert to emergency
         number. Formats for this config as below:
         <item>[dialstring1],[dialstring2],[dialstring3]:[replacement]</item>

         E.g. for Taiwan Type Approval, 110 and 119 should be converted to 112.
         <item>110,119:112</item>
    -->
    <string-array translatable="false" name="config_convert_to_emergency_number_map" />

    <!-- An array of packages for which notifications cannot be blocked.
         Should only be used for core device functionality that must not be
         rendered inoperative for safety reasons, like the phone dialer and
         SMS handler. -->
    <string-array translatable="false" name="config_nonBlockableNotificationPackages">
        <item>com.android.dialer</item>
        <item>com.android.messaging</item>
    </string-array>

    <!-- An array of packages that can make sound on the ringer stream in priority-only DND
     mode -->
    <string-array translatable="false" name="config_priorityOnlyDndExemptPackages">
        <item>com.android.dialer</item>
        <item>com.android.server.telecom</item>
        <item>com.android.systemui</item>
        <item>android</item>
    </string-array>

    <!-- The default value for transition animation scale found in developer settings.
         1.0 corresponds to 1x animator scale, 0 means that there will be no transition
         animations. Note that this is only a default and will be overridden by a
         user-set value if toggled by settings so the "Transition animation scale" setting
         should also be hidden if intended to be permanent. -->
    <item name="config_appTransitionAnimationDurationScaleDefault" format="float" type="dimen">1.0</item>

    <!-- Flag indicates that whether non-system apps can be installed on internal storage. -->
    <bool name="config_allow3rdPartyAppOnInternal">true</bool>

    <!-- Specifies the path that is used by AdaptiveIconDrawable class to crop launcher icons. -->
    <string name="config_icon_mask" translatable="false">"M50,0L92,0C96.42,0 100,4.58 100 8L100,92C100, 96.42 96.42 100 92 100L8 100C4.58, 100 0 96.42 0 92L0 8 C 0 4.42 4.42 0 8 0L50 0Z"</string>

    <!-- The component name, flattened to a string, for the default accessibility service to be
         enabled by the accessibility shortcut. This service must be trusted, as it can be activated
         without explicit consent of the user. If no accessibility service with the specified name
         exists on the device, the accessibility shortcut will be disabled by default. -->
    <string name="config_defaultAccessibilityService" translatable="false"></string>

    <!-- Flag indicates that whether escrow token API is enabled for TrustAgent -->
    <!-- Warning: This API can be dangerous when not implemented properly. In particular,
         escrow token must NOT be retrievable from device storage. In other words, either
         escrow token is not stored on device or its ciphertext is stored on device while
         the decryption key is not. Before enabling this feature, please ensure you've read
         and followed the pertinent sections of the escrow tokens section of the CDD <link>-->
    <!-- TODO(b/35230407) complete the link field -->
    <bool name="config_allowEscrowTokenForTrustAgent">false</bool>

    <!-- A flattened ComponentName which corresponds to the only trust agent that should be enabled
         by default. If the default value is used, or set to an empty string, the restriction will
         not be applied. -->
    <string name="config_defaultTrustAgent" translatable="false"></string>

    <!-- Colon separated list of package names that should be granted Notification Listener access -->
    <string name="config_defaultListenerAccessPackages" translatable="false"></string>

    <!-- Maximum size, specified in pixels, to restrain the display space width to. Height and
         density will be scaled accordingly to maintain aspect ratio. A value of 0 indicates no
         constraint will be enforced. -->
    <integer name="config_maxUiWidth">0</integer>

    <!-- Whether the device supports quick settings and its associated APIs -->
    <bool name="config_quickSettingsSupported">true</bool>

    <!-- The component name, flattened to a string, for the default autofill service
         to  enabled for an user. This service must be trusted, as it can be activated
         without explicit consent of the user. If no autofill service with the
          specified name exists on the device, autofill will be disabled by default.
    -->
    <string name="config_defaultAutofillService" translatable="false"></string>

    <!-- The package name for the OEM custom system textclassifier service.
         This service must be trusted, as it can be activated without explicit consent of the user.
         Example: "com.android.textclassifier"
         If this is empty, the default textclassifier service (i.e. config_servicesExtensionPackage)
         will be used.

         See android.view.textclassifier.TextClassificationManager.
    -->
    <string name="config_defaultTextClassifierPackage" translatable="false"></string>


    <!-- The package name for the system companion device manager service.
         This service must be trusted, as it can be activated without explicit consent of the user.
         Example: "com.android.companiondevicemanager"
         See android.companion.CompanionDeviceManager.
    -->
    <string name="config_companionDeviceManagerPackage" translatable="false"></string>

    <!-- The package name for the default wellbeing app.
         This package must be trusted, as it has the permissions to control other applications
         on the device.
         Example: "com.android.wellbeing"
     -->
    <string name="config_defaultWellbeingPackage" translatable="false"></string>

    <!-- The component name for the default system attention service.
         This service must be trusted, as it can be activated without explicit consent of the user.
         See android.attention.AttentionManagerService.
    -->
    <string name="config_defaultAttentionService" translatable="false"></string>

    <!-- The component name for the system-wide captions service.
         This service must be trusted, as it controls part of the UI of the volume bar.
         Example: "com.android.captions/.SystemCaptionsService"
    -->
    <string name="config_defaultSystemCaptionsService" translatable="false"></string>

    <!-- The component name for the system-wide captions manager service.
         This service must be trusted, as the system binds to it and keeps it running.
         Example: "com.android.captions/.SystemCaptionsManagerService"
    -->
    <string name="config_defaultSystemCaptionsManagerService" translatable="false"></string>

    <!-- The package name for the incident report approver app.
        This app is usually PermissionController or an app that replaces it.  When
        a bugreport or incident report with EXPLICT-level sharing flags is going to be
        shared, this app will be sent the PENDING_INCIDENT_REPORTS_CHANGED broadcast.
    -->
    <string name="config_incidentReportApproverPackage" translatable="false">com.android.permissioncontroller</string>

    <!-- The package name for the system's content capture service.
         This service must be trusted, as it can be activated without explicit consent of the user.
         If no service with the specified name exists on the device, content capture will be
         disabled.
         Example: "com.android.contentcapture/.ContentcaptureService"
    -->
    <string name="config_defaultContentCaptureService" translatable="false"></string>

    <!-- The package name for the system's augmented autofill service.
         This service must be trusted, as it can be activated without explicit consent of the user.
         If no service with the specified name exists on the device, augmented autofill wil be
         disabled.
         Example: "com.android.augmentedautofill/.AugmentedAutofillService"
    -->
    <string name="config_defaultAugmentedAutofillService" translatable="false"></string>

    <!-- The package name for the system's app prediction service.
         This service must be trusted, as it can be activated without explicit consent of the user.
         Example: "com.android.intelligence/.AppPredictionService"
    -->
    <string name="config_defaultAppPredictionService" translatable="false"></string>

    <!-- The package name for the system's content suggestions service.
         Provides suggestions for text and image selection regions in snapshots of apps and should
         be able to classify the type of entities in those selections.

         This service must be trusted, as it can be activated without explicit consent of the user.
         If no service with the specified name exists on the device, content suggestions wil be
         disabled.
         Example: "com.android.contentsuggestions/.ContentSuggestionsService"
    -->
    <string name="config_defaultContentSuggestionsService" translatable="false"></string>

    <!-- The package name for the default retail demo app.
         This package must be trusted, as it has the permissions to query the usage stats on the
         device.
         Example: "com.google.android.retaildemo"
     -->
    <string name="config_retailDemoPackage" translatable="false"></string>

    <!-- The package signature hash for the default retail demo app.
         This package must be trusted, as it has the permissions to query the usage stats on the
         device.
     -->
    <string name="config_retailDemoPackageSignature" translatable="false"></string>

    <!-- Whether the device uses the default focus highlight when focus state isn't specified. -->
    <bool name="config_useDefaultFocusHighlight">true</bool>

    <!-- Flag indicating that the entire notification header can be clicked to expand the
         notification. If false, then the expand icon has to be clicked in order for the expand
         to occur. The expand button will have increased touch boundaries to accomodate this. -->
    <bool name="config_notificationHeaderClickableForExpand">false</bool>

    <!-- Default data warning level in mb -->
    <integer name="default_data_warning_level_mb">2048</integer>

    <!-- When true, indicates that the vendor's IMS implementation requires a workaround when
     sending a request to enable or disable the camera while the video session is also
     paused. -->
    <bool name="config_useVideoPauseWorkaround">false</bool>

    <!-- Whether to send a custom package name with the PSD.-->
    <bool name="config_sendPackageName">false</bool>

    <!-- Name for the set of keys associating package names -->
    <string name="config_helpPackageNameKey" translatable="false"></string>

    <!-- Name for the set of values of package names -->
    <string name="config_helpPackageNameValue" translatable="false"></string>

    <!-- Intent key for the package name keys -->
    <string name="config_helpIntentExtraKey" translatable="false"></string>

    <!-- Intent key for package name values -->
    <string name="config_helpIntentNameKey" translatable="false"></string>

    <!-- Intent key for the package name keys -->
    <string name="config_feedbackIntentExtraKey" translatable="false"></string>

    <!-- Intent key for package name values -->
    <string name="config_feedbackIntentNameKey" translatable="false"></string>

    <!-- The apps that need to be hidden when they are disabled -->
    <string-array name="config_hideWhenDisabled_packageNames"></string-array>

    <!-- Additional non-platform defined global settings exposed to Instant Apps -->
    <string-array name="config_allowedGlobalInstantAppSettings"></string-array>

    <!-- Additional non-platform defined system settings exposed to Instant Apps -->
    <string-array name="config_allowedSystemInstantAppSettings"></string-array>

    <!-- Additional non-platform defined secure settings exposed to Instant Apps -->
    <string-array name="config_allowedSecureInstantAppSettings"></string-array>

    <!-- Handle volume keys directly in Window Manager without passing them to the foreground app -->
    <bool name="config_handleVolumeKeysInWindowManager">false</bool>

    <!-- Volume level of in-call notification tone playback [0..1] -->
    <item name="config_inCallNotificationVolume" format="float" type="dimen">.10</item>

    <!-- URI for in call notification sound -->
    <string translatable="false" name="config_inCallNotificationSound">/product/media/audio/ui/InCallNotification.ogg</string>

    <!-- Default number of notifications from the same app before they are automatically grouped by the OS -->
    <integer translatable="false" name="config_autoGroupAtCount">4</integer>

    <!-- The OEM specified sensor type for the lift trigger to launch the camera app. -->
    <integer name="config_cameraLiftTriggerSensorType">-1</integer>
    <!-- The OEM specified sensor string type for the gesture to launch camera app, this value
        must match the value of config_cameraLiftTriggerSensorType in OEM's HAL -->
    <string translatable="false" name="config_cameraLiftTriggerSensorStringType"></string>

    <!-- Default number of days to retain for the automatic storage manager. -->
    <integer translatable="false" name="config_storageManagerDaystoRetainDefault">90</integer>

    <!-- Name of a font family to use for headlines. If empty, falls back to platform default -->
    <string name="config_headlineFontFamily" translatable="false"></string>
    <!-- Allows setting custom fontFeatureSettings on specific text. -->
    <string name="config_headlineFontFeatureSettings" translatable="false"></string>

    <!-- An array of packages that need to be treated as type system in battery settings -->
    <string-array translatable="false" name="config_batteryPackageTypeSystem">
        <item>com.android.providers.calendar</item>
        <item>com.android.providers.media</item>
        <item>com.android.systemui</item>
    </string-array>

    <!-- An array of packages that need to be treated as type service in battery settings -->
    <string-array translatable="false" name="config_batteryPackageTypeService"/>

    <!-- Flag indicating whether or not to enable night mode detection. -->
    <bool name="config_enableNightMode">true</bool>

    <!-- Flag indicating that the actions buttons for a notification should be tinted with by the
         color supplied by the Notification.Builder if present. -->
    <bool name="config_tintNotificationActionButtons">true</bool>

    <!-- Show area update info settings in CellBroadcastReceiver and information in SIM status in Settings app -->
    <bool name="config_showAreaUpdateInfoSettings">false</bool>

    <!-- Enable the RingtonePickerActivity in 'com.android.providers.media'. -->
    <bool name="config_defaultRingtonePickerEnabled">true</bool>

    <!-- Allow SystemUI to show the shutdown dialog -->
    <bool name="config_showSysuiShutdown">true</bool>

    <!-- The stable device width and height in pixels. If these aren't set to a positive number
         then the device will use the width and height of the default display the first time it's
         booted.  -->
    <integer name="config_stableDeviceDisplayWidth">-1</integer>
    <integer name="config_stableDeviceDisplayHeight">-1</integer>

    <!-- List of countries in which we display 'No service' on status bar
         instead of 'Emergency calls only' when SIM is unready. -->
    <string-array translatable="false" name="config_display_no_service_when_sim_unready">
        <item>"DE"</item>
        <item>"GB"</item>
        <item>"JP"</item>
    </string-array>

    <!-- Class names of device specific services inheriting com.android.server.SystemService. The
         classes are instantiated in the order of the array. -->
    <string-array translatable="false" name="config_deviceSpecificSystemServices"></string-array>

    <!-- Class name of the device specific implementation to replace the DevicePolicyManagerService
         or empty if the default should be used. -->
    <string translatable="false" name="config_deviceSpecificDevicePolicyManagerService"></string>

    <!-- Class name of the device specific implementation to replace the AudioService
         or empty if the default should be used. -->
    <string translatable="false" name="config_deviceSpecificAudioService"></string>

    <!-- Class name of the device specific implementation of DisplayAreaPolicy.Provider
         or empty if the default should be used. -->
    <string translatable="false" name="config_deviceSpecificDisplayAreaPolicyProvider"></string>

    <!-- Component name of media projection permission dialog -->
    <string name="config_mediaProjectionPermissionDialogComponent" translatable="false">com.android.systemui/com.android.systemui.media.MediaProjectionPermissionActivity</string>

    <!-- Corner radius of system dialogs -->
    <dimen name="config_dialogCornerRadius">2dp</dimen>
    <!-- Corner radius of system buttons -->
    <dimen name="config_buttonCornerRadius">@dimen/control_corner_material</dimen>
    <!-- Corner radius for bottom sheet system dialogs -->
    <dimen name="config_bottomDialogCornerRadius">@dimen/config_dialogCornerRadius</dimen>
    <!-- Corner radius of system progress bars -->
    <dimen name="config_progressBarCornerRadius">@dimen/progress_bar_corner_material</dimen>
    <!-- Controls whether system buttons use all caps for text -->
    <bool name="config_buttonTextAllCaps">true</bool>
    <!-- Name of the font family used for system surfaces where the font should use medium weight -->
    <string name="config_headlineFontFamilyMedium" translateable="false">@string/font_family_button_material</string>
    <!-- Name of a font family to use for body text. -->
    <string name="config_bodyFontFamily" translatable="false">sans-serif</string>
    <!-- Name of a font family to use for medium body text. -->
    <string name="config_bodyFontFamilyMedium" translatable="false">sans-serif-medium</string>

    <!-- Size of icon shown beside a preference locked by admin -->
    <dimen name="config_restrictedIconSize">@dimen/restricted_icon_size_material</dimen>

    <string translatable="false" name="config_batterySaverDeviceSpecificConfig"></string>

    <!-- Component name that should be granted Notification Assistant access -->
    <string name="config_defaultAssistantAccessComponent" translatable="false">android.ext.services/android.ext.services.notification.Assistant</string>

    <bool name="config_supportBluetoothPersistedState">true</bool>

    <bool name="config_keepRestrictedProfilesInBackground">true</bool>

    <!-- Cellular network service package name to bind to by default. -->
    <string name="config_wwan_network_service_package" translatable="false">com.android.phone</string>

    <!-- Cellular network service class name to bind to by default.-->
    <string name="config_wwan_network_service_class" translatable="false"></string>

    <!-- IWLAN network service package name to bind to by default. If none is specified in an overlay, an
         empty string is passed in -->
    <string name="config_wlan_network_service_package" translatable="false"></string>

    <!-- IWLAN network service class name to bind to by default. If none is specified in an overlay, an
         empty string is passed in -->
    <string name="config_wlan_network_service_class" translatable="false"></string>
    <!-- Telephony qualified networks service package name to bind to by default. -->
    <string name="config_qualified_networks_service_package" translatable="false"></string>

    <!-- Telephony qualified networks service class name to bind to by default. -->
    <string name="config_qualified_networks_service_class" translatable="false"></string>
    <!-- Wear devices: Controls the radios affected by Activity Mode. -->
    <string-array name="config_wearActivityModeRadios">
        <item>"wifi"</item>
    </string-array>

    <!-- Default hyphenation frequency setting (0=NONE, 1=NORMAL, 2=FULL). -->
    <item name="config_preferredHyphenationFrequency" format="integer" type="dimen">0</item>

    <!-- Package name for ManagedProvisioning which is responsible for provisioning work profiles. -->
    <string name="config_managed_provisioning_package" translatable="false">com.android.managedprovisioning</string>

    <!-- Whether or not swipe up gesture's opt-in setting is available on this device -->
    <bool name="config_swipe_up_gesture_setting_available">true</bool>

    <!-- Applications which are disabled unless matching a particular sku -->
    <string-array name="config_disableApksUnlessMatchedSku_apk_list" translatable="false" />
    <string-array name="config_disableApkUnlessMatchedSku_skus_list" translatable="false" />

    <!-- Whether or not we should show the option to show battery percentage -->
    <bool name="config_battery_percentage_setting_available">true</bool>

    <!-- Whether or not battery saver should be "sticky" when manually enabled. -->
    <bool name="config_batterySaverStickyBehaviourDisabled">false</bool>

    <!-- Config flag to track default disable threshold for Dynamic power savings enabled battery saver. -->
    <integer name="config_dynamicPowerSavingsDefaultDisableThreshold">80</integer>

    <!-- Model of potentially misprovisioned devices. If none is specified in an overlay, an
         empty string is passed in. -->
    <string name="config_misprovisionedDeviceModel" translatable="false"></string>

    <!-- Brand value for attestation of misprovisioned device. -->
    <string name="config_misprovisionedBrandValue" translatable="false"></string>

    <!-- Pre-scale volume at volume step 1 for Absolute Volume -->
    <fraction name="config_prescaleAbsoluteVolume_index1">50%</fraction>

    <!-- Pre-scale volume at volume step 2 for Absolute Volume -->
    <fraction name="config_prescaleAbsoluteVolume_index2">70%</fraction>

    <!-- Pre-scale volume at volume step 3 for Absolute Volume -->
    <fraction name="config_prescaleAbsoluteVolume_index3">85%</fraction>

    <!-- Whether or not the "SMS app service" feature is enabled -->
    <bool name="config_useSmsAppService">true</bool>

    <!-- Class name for the InputEvent compatibility processor override.
         Empty string means use the default compatibility processor
         (android.view.InputEventCompatProcessor). -->
    <string name="config_inputEventCompatProcessorOverrideClassName" translatable="false"></string>

    <!-- Component name for the default module metadata provider on this device -->
    <string name="config_defaultModuleMetadataProvider" translatable="false">com.android.modulemetadata</string>

    <!-- This is the default launcher package with an activity to use on secondary displays that
         support system decorations.
         This launcher package must have an activity that supports multiple instances and has
         corresponding launch mode set in AndroidManifest.
         {@see android.view.Display#FLAG_SHOULD_SHOW_SYSTEM_DECORATIONS} -->
    <string name="config_secondaryHomePackage" translatable="false">com.android.launcher3</string>

    <!-- Force secondary home launcher specified in config_secondaryHomePackage always. If this is
         not set, secondary home launcher can be replaced by user. -->
    <bool name ="config_useSystemProvidedLauncherForSecondary">false</bool>

    <!-- If device supports corner radius on windows.
         This should be turned off on low-end devices to improve animation performance. -->
    <bool name="config_supportsRoundedCornersOnWindows">true</bool>

    <!-- If the sensor that skips media is available or not. -->
    <bool name="config_skipSensorAvailable">false</bool>

    <!-- If the sensor that silences alerts is available or not. -->
    <bool name="config_silenceSensorAvailable">false</bool>

    <!-- Enable Zram writeback feature to allow unused pages in zram be written to flash. -->
    <bool name="config_zramWriteback">false</bool>

    <!-- Whether cbrs is supported on the device or not -->
    <bool translatable="false" name="config_cbrs_supported">false</bool>

    <!-- Whether or not aware is enabled by default -->
    <bool name="config_awareSettingAvailable">false</bool>

    <!-- Display White-Balance -->

    <!-- See AmbientSensor.AmbientBrightnessSensor.
         The ambient brightness sensor rate (in milliseconds). Must be positive. -->
    <integer name="config_displayWhiteBalanceBrightnessSensorRate">250</integer>

    <!-- See AmbientFilter.
         How long ambient brightness changes are kept and taken into consideration
         (in milliseconds). Must be positive. -->
    <integer name="config_displayWhiteBalanceBrightnessFilterHorizon">10000</integer>

    <!-- See AmbientFilter.WeightedMovingAverageAmbientFilter.
         Recent changes are prioritised by integrating their duration over y = x + intercept
         (the higher it is, the less prioritised recent changes are). Must be a non-negative
         number, or NaN to avoid this implementation. -->
    <item name="config_displayWhiteBalanceBrightnessFilterIntercept" format="float" type="dimen">10.0</item>

    <!-- See AmbientSensor.AmbientColorTemperatureSensor.
         The ambient color temperature sensor name. -->
    <string name="config_displayWhiteBalanceColorTemperatureSensorName">com.google.sensor.color</string>

    <!-- See AmbientSensor.AmbientColorTemperatureSensor.
         The ambient color temperature sensor rate (in milliseconds). Must be positive. -->
    <integer name="config_displayWhiteBalanceColorTemperatureSensorRate">250</integer>

    <!-- See AmbientFilter.
         How long ambient color temperature changes are kept and taken into consideration
         (in milliseconds). Must be positive. -->
    <integer name="config_displayWhiteBalanceColorTemperatureFilterHorizon">10000</integer>

    <!-- See AmbientFilter.WeightedMovingAverageAmbientFilter.
         Recent changes are prioritised by integrating their duration over y = x + intercept
         (the higher it is, the less prioritised recent changes are). Must be a non-negative
         number, or NaN to avoid this implementation. -->
    <item name="config_displayWhiteBalanceColorTemperatureFilterIntercept" format="float"
            type="dimen">10.0</item>

    <!-- See DisplayWhiteBalanceThrottler.
         The debounce time (in milliseconds) for increasing the screen color temperature, throttled
         if time > lastTime + debounce. Must be non-negative. -->
    <integer name="config_displayWhiteBalanceIncreaseDebounce">5000</integer>

    <!-- See DisplayWhiteBalanceThrottler.
         The debounce time (in milliseconds) for decreasing the screen color tempearture, throttled
         if time < lastTime - debounce. Must be non-negative. -->
    <integer name="config_displayWhiteBalanceDecreaseDebounce">5000</integer>

    <!-- See DisplayWhiteBalanceThrottler.
         The ambient color temperature values used to determine the threshold as the corresponding
         value in config_displayWhiteBalance{Increase,Decrease}Threholds. Must be non-empty, the
         same length as config_displayWhiteBalance{Increase,Decrease}Thresholds, and contain
         non-negative, strictly increasing numbers.

         For example, if:

         - baseThresolds = [0, 100, 1000];
         - increaseThresholds = [0.1, 0.15, 0.2];
         - decreaseThresholds = [0.1, 0.05, 0.0];

         Then, given the ambient color temperature INCREASED from X to Y (so X < Y):
         - If 0 <= Y < 100, we require Y > (1 + 0.1) * X = 1.1X;
         - If 100 <= Y < 1000, we require Y > (1 + 0.15) * X = 1.15X;
         - If 1000 <= Y, we require Y > (1 + 0.2) * X = 1.2X.

         Or, if the ambient color temperature DECREASED from X to Y (so X > Y):
         - If 0 <= Y < 100, we require Y < (1 - 0.1) * X = 0.9X;
         - If 100 <= Y < 1000, we require Y < (1 - 0.05) * X = 0.95X;
         - If 1000 <= Y, we require Y < (1 - 0) * X = X.

         NOTE: the numbers in this example are made up, and don't represent how actual base,
               increase or decrease thresholds would look like. -->
    <array name="config_displayWhiteBalanceBaseThresholds">
        <item>0.0</item>
    </array>

    <!-- See DisplayWhiteBalanceThrottler.
         The increase threshold values, throttled if value < value * (1 + threshold). Must be
         non-empty, the same length as config_displayWhiteBalanceBaseThresholds, and contain
         non-negative numbers. -->
    <array name="config_displayWhiteBalanceIncreaseThresholds">
        <item>0.1</item>
    </array>

    <!-- See DisplayWhiteBalanceThrottler.
         The decrease threshold values, throttled if value > value * (1 - threshold). Must be
         non-empty, the same length as config_displayWhiteBalanceBaseThresholds, and contain
         non-negative numbers. -->
    <array name="config_displayWhiteBalanceDecreaseThresholds">
        <item>0.1</item>
    </array>

    <!-- See DisplayWhiteBalanceController.
         A float array containing a list of ambient brightnesses, in Lux. This array,
         together with config_displayWhiteBalanceLowLightAmbientBiases, is used to generate a
         lookup table used in DisplayWhiteBalanceController. This lookup table is used to map
         ambient brightness readings to a bias, where the bias is used to linearly interpolate
         between ambient color temperature and
         config_displayWhiteBalanceLowLightAmbientColorTemperature.
         This table is optional. If used, this array must,
         1) Contain at least two entries
         2) Be the same length as config_displayWhiteBalanceLowLightAmbientBiases. -->
    <array name ="config_displayWhiteBalanceLowLightAmbientBrightnesses">
        <item>10.0</item>
        <item>10.0</item>
    </array>

    <!-- See DisplayWhiteBalanceController.
         An array containing a list of biases. See
         config_displayWhiteBalanceLowLightAmbientBrightnesses for additional details.
         This array must be in the range of [0.0, 1.0]. -->
    <array name ="config_displayWhiteBalanceLowLightAmbientBiases">
        <item>0.0</item>
        <item>1.0</item>
    </array>

    <!-- See DisplayWhiteBalanceController.
         The ambient color temperature (in cct) to which we interpolate towards using the
         the look up table generated by config_displayWhiteBalanceLowLightAmbientBrightnesses
         and config_displayWhiteBalanceLowLightAmbientBiases. -->
    <item name="config_displayWhiteBalanceLowLightAmbientColorTemperature" format="float" type="dimen">6500.0</item>

    <!-- See DisplayWhiteBalanceController.
         A float array containing a list of ambient brightnesses, in Lux. This array,
         together with config_displayWhiteBalanceHighLightAmbientBiases, is used to generate a
         lookup table used in DisplayWhiteBalanceController. This lookup table is used to map
         ambient brightness readings to a bias, where the bias is used to linearly interpolate
         between ambient color temperature and
         config_displayWhiteBalanceHighLightAmbientColorTemperature.
         This table is optional. If used, this array must,
         1) Contain at least two entries
         2) Be the same length as config_displayWhiteBalanceHighLightAmbientBiases. -->
    <array name ="config_displayWhiteBalanceHighLightAmbientBrightnesses">
    </array>

    <!-- See DisplayWhiteBalanceController.
         An array containing a list of biases. See
         config_displayWhiteBalanceHighLightAmbientBrightnesses for additional details.
         This array must be in the range of [0.0, 1.0]. -->
    <array name ="config_displayWhiteBalanceHighLightAmbientBiases">
    </array>

    <!-- See DisplayWhiteBalanceController.
         The ambient color temperature (in cct) to which we interpolate towards using the
         the look up table generated by config_displayWhiteBalanceHighLightAmbientBrightnesses
         and config_displayWhiteBalanceHighLightAmbientBiases. -->
    <item name="config_displayWhiteBalanceHighLightAmbientColorTemperature" format="float" type="dimen">8000.0</item>

    <!-- See DisplayWhiteBalanceController.
         A float array containing a list of ambient color temperatures, in Kelvin. This array,
         together with config_displayWhiteBalanceDisplayColorTemperatures, is used to generate a
         lookup table used in DisplayWhiteBalanceController. This lookup table is used to map
         ambient color temperature readings to a target color temperature for the display.
         This table is optional. If used, this array must,
         1) Contain at least two entries
         2) Be the same length as config_displayWhiteBalanceDisplayColorTemperatures. -->
    <array name="config_displayWhiteBalanceAmbientColorTemperatures">
    </array>

    <!-- See DisplayWhiteBalanceController.
         An array containing a list of display color temperatures, in Kelvin. See
         config_displayWhiteBalanceAmbientColorTemperatures for additional details.
         The same restrictions apply to this array. -->
    <array name="config_displayWhiteBalanceDisplayColorTemperatures">
    </array>

    <!-- All of the paths defined for the batterymeter are defined on a 12x20 canvas, and must
     be parsable by android.utill.PathParser -->
    <string name="config_batterymeterPerimeterPath" translatable="false">
		M3.5,2 v0 H1.33 C0.6,2 0,2.6 0,3.33 V13v5.67 C0,19.4 0.6,20 1.33,20 h9.33 C11.4,20 12,19.4 12,18.67 V13V3.33 C12,2.6 11.4,2 10.67,2 H8.5 V0 H3.5 z M2,18v-7V4h8v9v5H2L2,18z
    </string>
    <string name="config_batterymeterErrorPerimeterPath" translatable="false">@string/config_batterymeterPerimeterPath</string>
    <string name="config_batterymeterFillMask" translatable="false">
        M2,18 v-14 h8 v14 z
    </string>
    <string name="config_batterymeterBoltPath" translatable="false">
        M5,17.5 V12 H3 L7,4.5 V10 h2 L5,17.5 z
    </string>
    <string name="config_batterymeterPowersavePath" translatable="false">
        M9,10l-2,0l0,-2l-2,0l0,2l-2,0l0,2l2,0l0,2l2,0l0,-2l2,0z
    </string>

    <!-- X path for SignalDrawable as defined on a 24x24 canvas. -->
    <string name="config_signalXPath" translatable="false">
        M22,16.41L20.59,15l-2.09,2.09L16.41,15L15,16.41l2.09,2.09L15,20.59L16.41,22l2.09-2.08L20.59,22L22,20.59l-2.08-2.09   L22,16.41z
    </string>
    <!-- config_signalCutout{Height,Width}Fraction define fraction of the 24x24 canvas that
         should be cut out to display config_signalXPath.-->
    <item name="config_signalCutoutWidthFraction" format="float" type="dimen">11</item>
    <item name="config_signalCutoutHeightFraction" format="float" type="dimen">11</item>

    <!-- A dual tone battery meter draws the perimeter path twice - once to define the shape
     and a second time clipped to the fill level to indicate charge -->
    <bool name="config_batterymeterDualTone">false</bool>

    <!-- The default refresh rate for a given device. Change this value to set a higher default
         refresh rate. If the hardware composer on the device supports display modes with a higher
         refresh rate than the default value specified here, the framework may use those higher
         refresh rate modes if an app chooses one by setting preferredDisplayModeId or calling
         setFrameRate().
         If a non-zero value is set for config_defaultPeakRefreshRate, then
         config_defaultRefreshRate may be set to 0, in which case the value set for
         config_defaultPeakRefreshRate will act as the default frame rate. -->
    <integer name="config_defaultRefreshRate">60</integer>

    <!-- The default peak refresh rate for a given device. Change this value if you want to prevent
         the framework from using higher refresh rates, even if display modes with higher refresh
         rates are available from hardware composer. Only has an effect if the value is
         non-zero. -->
    <integer name="config_defaultPeakRefreshRate">0</integer>

    <!-- The display uses different gamma curves for different refresh rates. It's hard for panel
         vendor to tune the curves to have exact same brightness for different refresh rate. So
         flicker could be observed at switch time. The issue is worse at the gamma lower end.
         In addition, human eyes are more sensitive to the flicker at darker environment.
         To prevent flicker, we only support higher refresh rates if the display brightness is above
         a threshold. And the darker environment could have higher threshold.
         For example, no higher refresh rate if
             display brightness <= disp0 && ambient brightness <= amb0
             || display brightness <= disp1 && ambient brightness <= amb1 -->
    <integer-array translatable="false" name="config_brightnessThresholdsOfPeakRefreshRate">
         <!--
           <item>disp0</item>
           <item>disp1</item>
        -->
    </integer-array>
    <integer-array translatable="false" name="config_ambientThresholdsOfPeakRefreshRate">
         <!--
           <item>amb0</item>
           <item>amb1</item>
        -->
    </integer-array>

    <!-- Default refresh rate in the zone defined by brightness and ambient thresholds.
         If non-positive, then the refresh rate is unchanged even if thresholds are configured. -->
    <integer name="config_defaultRefreshRateInZone">0</integer>

    <!-- The type of the light sensor to be used by the display framework for things like
         auto-brightness. If unset, then it just gets the default sensor of type TYPE_LIGHT. -->
    <string name="config_displayLightSensorType" translatable="false" />

    <!-- Whether or not to enable automatic heap dumps for the system server on debuggable builds. -->
    <bool name="config_debugEnableAutomaticSystemServerHeapDumps">false</bool>

    <!-- Trigger a heap dump if the system server pss usage exceeds this threshold. 400 MB -->
    <integer name="config_debugSystemServerPssThresholdBytes">419430400</integer>

    <!-- See DropBoxManagerService.
         The minimum period in milliseconds between broadcasts for entries with low priority
         dropbox tags. -->
    <integer name="config_dropboxLowPriorityBroadcastRateLimitPeriod">2000</integer>

    <!-- See DropBoxManagerService.
         An array of dropbox entry tags to marked as low priority. Low priority broadcasts will be
         rated limited to a period defined by config_dropboxLowPriorityBroadcastRateLimitPeriod
         (high frequency broadcasts for the tag will be dropped) -->
    <string-array name="config_dropboxLowPriorityTags" translatable="false">
        <item>data_app_strictmode</item>
        <item>data_app_wtf</item>
        <item>keymaster</item>
        <item>netstats</item>
        <item>system_app_strictmode</item>
        <item>system_app_wtf</item>
        <item>system_server_strictmode</item>
        <item>system_server_wtf</item>
    </string-array>

    <!-- Which binder services to include in incident reports containing restricted images. -->
    <string-array name="config_restrictedImagesServices" translatable="false"/>

    <!-- List of biometric sensors on the device, in decreasing strength. Consumed by AuthService
         when registering authenticators with BiometricService. Format must be ID:Modality:Strength,
         where: IDs are unique per device, Modality as defined in BiometricAuthenticator.java,
         and Strength as defined in Authenticators.java -->
    <string-array name="config_biometric_sensors" translatable="false" >
        <!-- <item>0:2:15</item>  ID0:Fingerprint:Strong -->
    </string-array>

    <!-- Messages that should not be shown to the user during face auth enrollment. This should be
         used to hide messages that may be too chatty or messages that the user can't do much about.
         Entries are defined in android.hardware.biometrics.face@1.0 types.hal -->
    <integer-array name="config_face_acquire_enroll_ignorelist" translatable="false" >
    </integer-array>
    <!-- Same as the above, but are defined by vendorCodes -->
    <integer-array name="config_face_acquire_vendor_enroll_ignorelist" translatable="false" >
    </integer-array>

    <!-- Messages that should not be shown to the user during face authentication, on keyguard.
         This includes both lockscreen and bouncer. This should be used to hide messages that may be
         too chatty or messages that the user can't do much about. Entries are defined in
         android.hardware.biometrics.face@1.0 types.hal -->
    <integer-array name="config_face_acquire_keyguard_ignorelist" translatable="false" >
    </integer-array>
    <!-- Same as the above, but are defined by vendorCodes -->
    <integer-array name="config_face_acquire_vendor_keyguard_ignorelist" translatable="false" >
    </integer-array>

    <!-- Messages that should not be shown to the user during face authentication, on
     BiometricPrompt. This should be used to hide messages that may be too chatty or messages that
     the user can't do much about. Entries are defined in
     android.hardware.biometrics.face@1.0 types.hal -->
    <integer-array name="config_face_acquire_biometricprompt_ignorelist" translatable="false" >
    </integer-array>
    <!-- Same as the above, but are defined by vendorCodes -->
    <integer-array name="config_face_acquire_vendor_biometricprompt_ignorelist" translatable="false" >
    </integer-array>

    <!-- If face auth sends the user directly to home/last open app, or stays on keyguard -->
    <bool name="config_faceAuthDismissesKeyguard">true</bool>

    <!-- The component name for the default profile supervisor, which can be set as a profile owner
    even after user setup is complete. The defined component should be used for supervision purposes
    only. The component must be part of a system app. -->
    <string name="config_defaultSupervisionProfileOwnerComponent" translatable="false"></string>

    <!-- Whether to artificially interpret all signal strengths as
         one bar higher than they actually are -->
    <bool name="config_inflateSignalStrength">false</bool>

    <!-- Trigger a warning for notifications with RemoteView objects that are larger in bytes than
    this value (default 1MB)-->
    <integer name="config_notificationWarnRemoteViewSizeBytes">2000000</integer>

    <!-- Strip notification RemoteView objects that are larger in bytes than this value (also log)
    (default 2MB) -->
    <integer name="config_notificationStripRemoteViewSizeBytes">5000000</integer>

    <!-- List of packages that can use the Conversation space for their category messages
    notifications until they target R -->
    <string-array name="config_notificationMsgPkgsAllowedAsConvos" translatable="false"/>

    <!-- Sharesheet: define a max number of targets per application for new shortcuts-based direct share introduced in Q -->
    <integer name="config_maxShortcutTargetsPerApp">3</integer>

    <!-- The package name for the vendor implementation of ACTION_FACTORY_RESET. For some vendors,
    the default implementation of ACTION_FACTORY_RESET does not work, so it is needed to re-route
    this intent to this package. This is being used in MasterClearReceiver.java. -->
    <string name="config_factoryResetPackage" translatable="false"></string>

    <!-- The list of packages to automatically opt out of refresh rates higher than 60hz because
         of known compatibility issues. -->
    <string-array name="config_highRefreshRateBlacklist"></string-array>

    <!-- Whether or not to hide the navigation bar when the soft keyboard is visible in order to
         create additional screen real estate outside beyond the keyboard. Note that the user needs
         to have a confirmed way to dismiss the keyboard when desired. -->
    <bool name="config_automotiveHideNavBarForKeyboard">false</bool>

    <!-- Whether or not to show the built-in charging animation when the device begins charging
         wirelessly. -->
    <bool name="config_showBuiltinWirelessChargingAnim">true</bool>

    <!-- A list of potential packages, in priority order, that can supply rules to
         AppIntegrityManager. These need to be apps on the system partition. -->
    <string-array name="config_integrityRuleProviderPackages" translatable="false">
        <!-- Add packages here -->
    </string-array>

    <!-- Whether or not wcg (wide color gamut) should be enabled on this device,
         we only enabled it while the device has ability of mixed color spaces composition -->
    <bool name="config_enableWcgMode">false</bool>

    <!-- When true, enables the whitelisted app to handle bug reports from power menu short press. -->
    <bool name="config_bugReportHandlerEnabled">false</bool>

    <!-- The package name for the default bug report handler app from power menu short press. This app must be whitelisted. -->
    <string name="config_defaultBugReportHandlerApp" translatable="false"></string>

    <!-- The default value used for RawContacts.ACCOUNT_NAME when contacts are inserted without this
         column set. These contacts are stored locally on the device and will not be removed even
         if no android.account.Account with this name exists. A null string will be used if the
         value is left empty. When this is non-empty then config_rawContactsLocalAccountType
         should also be non-empty.  -->
    <string name="config_rawContactsLocalAccountName" translatable="false"></string>

    <!-- The default value used for RawContacts.ACCOUNT_TYPE when contacts are inserted without this
         column set. These contacts are stored locally on the device and will not be removed even
         if no android.account.Account with this type exists. A null string will be used if the
         value is left empty.  When this is non-empty then config_rawContactsLocalAccountName
         should also be non-empty.-->
    <string name="config_rawContactsLocalAccountType" translatable="false"></string>

    <!-- Whether or not to use assistant stream volume separately from music volume -->
    <bool name="config_useAssistantVolume">false</bool>

    <!-- Whether to use a custom Bugreport handling. When true, ACTION_CUSTOM_BUGREPORT_REQUESTED
         intent is broadcasted on bugreporting chord (instead of the default full bugreport
         generation). -->
    <bool name="config_customBugreport">false</bool>

    <!-- Names of packages that should not be suspended when personal use is blocked by policy. -->
    <string-array name="config_packagesExemptFromSuspension" translatable="false">
        <!-- Add packages here, example: -->
        <!-- <item>com.android.settings</item> -->
    </string-array>


    <!-- Class name of the custom country detector to be used. -->
    <string name="config_customCountryDetector" translatable="false">com.android.server.location.ComprehensiveCountryDetector</string>

    <!-- Package name of the required service extension package. -->
    <string name="config_servicesExtensionPackage" translatable="false">android.ext.services</string>

    <!-- Retention policy: number of records to kept for the historical exit info per package. -->
    <integer name="config_app_exit_info_history_list_size">16</integer>

    <!-- Packages that can't be killed even if it's requested to be killed on imperceptible -->
    <string-array name="config_defaultImperceptibleKillingExemptionPkgs" translatable="false" />

    <!-- Proc States that can't be killed even if it's requested to be killed on imperceptible -->
    <integer-array name="config_defaultImperceptibleKillingExemptionProcStates">
      <item>0</item> <!-- PROCESS_STATE_PERSISTENT -->
      <item>1</item> <!-- PROCESS_STATE_PERSISTENT_UI -->
      <item>2</item> <!-- PROCESS_STATE_TOP -->
      <item>4</item> <!-- PROCESS_STATE_FOREGROUND_SERVICE -->
      <item>12</item> <!-- PROCESS_STATE_TOP_SLEEPING -->
    </integer-array>

    <!-- Component name that accepts ACTION_SEND intents for nearby (proximity-based) sharing.
         Used by ChooserActivity. -->
    <string translatable="false" name="config_defaultNearbySharingComponent"></string>

    <!-- Boolean indicating whether frameworks needs to reset cell broadcast geo-fencing
         check after reboot or airplane mode toggling -->
    <bool translatable="false" name="reset_geo_fencing_check_after_boot_or_apm">false</bool>

    <!-- Screen Wake Keys
         Determines whether the specified key groups can be used to wake up the device. -->
    <bool name="config_wakeOnDpadKeyPress">true</bool>
    <bool name="config_wakeOnAssistKeyPress">true</bool>
    <bool name="config_wakeOnBackKeyPress">true</bool>

    <!-- Whether to default to an expanded list of users on the lock screen user switcher. -->
    <bool name="config_expandLockScreenUserSwitcher">false</bool>

    <!-- Toasts posted from these packages will be shown to the current user, regardless of the user
         the process belongs to. This is useful for packages that run under a single user but serve
         multiple users, e.g. the system.
         These packages MUST be able to add flag SYSTEM_FLAG_SHOW_FOR_ALL_USERS to a window. -->
    <string-array name="config_toastCrossUserPackages" translatable="false">
        <item>android</item>
        <item>com.android.systemui</item>
    </string-array>

    <!-- Package name of custom media key dispatcher class used by MediaSessionService. -->
    <string name="config_customMediaKeyDispatcher"></string>

    <!-- Package name of custom session policy provider class used by MediaSessionService. -->
    <string name="config_customSessionPolicyProvider"></string>

    <!-- The max scale for the wallpaper when it's zoomed in -->
    <item name="config_wallpaperMaxScale" format="float" type="dimen">1.10</item>

    <!-- Package name that will receive an explicit manifest broadcast for
         android.os.action.POWER_SAVE_MODE_CHANGED. -->
    <string name="config_powerSaveModeChangedListenerPackage" translatable="false"></string>

    <!-- Set to true to enable the user switcher on the keyguard. -->
    <bool name="config_keyguardUserSwitcher">false</bool>

    <!-- If true, show multiuser switcher by default unless the user specifically disables it. -->
    <bool name="config_showUserSwitcherByDefault">false</bool>

    <!-- Set to true to make assistant show in front of the dream/screensaver. -->
    <bool name="config_assistantOnTopOfDream">false</bool>

    <!-- pdp data retry for cause 29, 33 and 55 -->
    <bool name="config_pdp_reject_enable_retry">false</bool>
    <!-- pdp data reject retry delay in ms -->
    <integer name="config_pdp_reject_retry_delay_ms">-1</integer>

    <!-- Component names of the services which will keep critical code path warm -->
    <string-array name="config_keep_warming_services" translatable="false" />
</resources><|MERGE_RESOLUTION|>--- conflicted
+++ resolved
@@ -2771,21 +2771,16 @@
     <string-array translatable="false" name="config_globalActionsList">
         <item>power</item>
         <item>restart</item>
-<<<<<<< HEAD
         <item>screenshot</item>
         <item>screenrecord</item>
         <item>airplane</item>
         <item>settings</item>
         <item>lockdown</item>
+        <item>logout</item>
         <item>flashlight</item>
         <item>users</item>
         <item>silent</item>
         <item>emergency</item>
-=======
-        <item>logout</item>
-        <item>screenshot</item>
-        <item>bugreport</item>
->>>>>>> 91bc108d
     </string-array>
 
     <!-- Number of milliseconds to hold a wake lock to ensure that drawing is fully
