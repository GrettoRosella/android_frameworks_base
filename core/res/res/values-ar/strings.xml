<?xml version="1.0" encoding="UTF-8"?>
<!-- 
/* //device/apps/common/assets/res/any/strings.xml
**
** Copyright 2006, The Android Open Source Project
**
** Licensed under the Apache License, Version 2.0 (the "License");
** you may not use this file except in compliance with the License.
** You may obtain a copy of the License at
**
**     http://www.apache.org/licenses/LICENSE-2.0
**
** Unless required by applicable law or agreed to in writing, software
** distributed under the License is distributed on an "AS IS" BASIS,
** WITHOUT WARRANTIES OR CONDITIONS OF ANY KIND, either express or implied.
** See the License for the specific language governing permissions and
** limitations under the License.
*/
 -->

<resources xmlns:android="http://schemas.android.com/apk/res/android"
    xmlns:xliff="urn:oasis:names:tc:xliff:document:1.2">
    <string name="byteShort" msgid="8340973892742019101">"بايت"</string>
    <string name="kilobyteShort" msgid="5973789783504771878">"كيلوبايت"</string>
    <string name="megabyteShort" msgid="6355851576770428922">"ميغابايت"</string>
    <string name="gigabyteShort" msgid="3259882455212193214">"غيغابايت"</string>
    <string name="terabyteShort" msgid="231613018159186962">"تيرابايت"</string>
    <string name="petabyteShort" msgid="5637816680144990219">"بيتابايت"</string>
    <string name="fileSizeSuffix" msgid="9164292791500531949">"<xliff:g id="NUMBER">%1$s</xliff:g> <xliff:g id="UNIT">%2$s</xliff:g>"</string>
    <string name="untitled" msgid="4638956954852782576">"‏&lt;بلا عنوان&gt;"</string>
    <string name="ellipsis" msgid="7899829516048813237">"…"</string>
    <string name="ellipsis_two_dots" msgid="1228078994866030736">"‥"</string>
    <string name="emptyPhoneNumber" msgid="7694063042079676517">"(ليس هناك رقم هاتف)"</string>
    <string name="unknownName" msgid="2277556546742746522">"(غير معروف)"</string>
    <string name="defaultVoiceMailAlphaTag" msgid="2660020990097733077">"البريد الصوتي"</string>
    <string name="defaultMsisdnAlphaTag" msgid="2850889754919584674">"MSISDN1"</string>
    <string name="mmiError" msgid="5154499457739052907">"‏حدثت مشكلة في الاتصال أو أن كود MMI غير صحيح."</string>
    <string name="mmiFdnError" msgid="5224398216385316471">"تم تقييد التشغيل لأرقام الاتصال الثابت فقط."</string>
    <string name="serviceEnabled" msgid="8147278346414714315">"تم تمكين الخدمة."</string>
    <string name="serviceEnabledFor" msgid="6856228140453471041">"تم تمكين الخدمة لـ:"</string>
    <string name="serviceDisabled" msgid="1937553226592516411">"تم تعطيل الخدمة."</string>
    <string name="serviceRegistered" msgid="6275019082598102493">"تم التسجيل بنجاح."</string>
    <string name="serviceErased" msgid="1288584695297200972">"لم يتم المسح بنجاح."</string>
    <string name="passwordIncorrect" msgid="7612208839450128715">"كلمة مرور غير صحيحة."</string>
    <string name="mmiComplete" msgid="8232527495411698359">"‏اكتمل MMI."</string>
    <string name="badPin" msgid="9015277645546710014">"‏رمز PIN القديم الذي كتبته غير صحيح."</string>
    <string name="badPuk" msgid="5487257647081132201">"‏رمز PUK الذي كتبته غير صحيح."</string>
    <string name="mismatchPin" msgid="609379054496863419">"أرقام التعريف الشخصية التي كتبتها غير مطابقة."</string>
    <string name="invalidPin" msgid="3850018445187475377">"اكتب رقم تعريف شخصيًا مكونًا من 4 إلى ثمانية أعداد."</string>
    <string name="invalidPuk" msgid="8761456210898036513">"‏اكتب رمز PUK مكونًا من 8 أرقام أو أكثر."</string>
    <string name="needPuk" msgid="919668385956251611">"‏بطاقة SIM مؤمّنة بكود PUK. اكتب كود PUK لإلغاء تأمينها."</string>
    <string name="needPuk2" msgid="4526033371987193070">"‏اكتب PUK2 لإلغاء تأمين بطاقة SIM."</string>
    <string name="enablePin" msgid="209412020907207950">"‏محاولة غير ناجحة، مكّن قفل SIM/RUIM."</string>
  <plurals name="pinpuk_attempts">
    <item quantity="one" msgid="6596245285809790142">"‏يتبقى لديك محاولة واحدة (<xliff:g id="NUMBER">%d</xliff:g>) يتم بعدها قفل بطاقة SIM."</item>
    <item quantity="other" msgid="7530597808358774740">"‏يتبقى لديك <xliff:g id="NUMBER">%d</xliff:g> من المحاولات يتم بعدها قفل بطاقة SIM."</item>
  </plurals>
    <string name="imei" msgid="2625429890869005782">"IMEI"</string>
    <string name="meid" msgid="4841221237681254195">"MEID"</string>
    <string name="ClipMmi" msgid="6952821216480289285">"معرف المتصل الوارد"</string>
    <string name="ClirMmi" msgid="7784673673446833091">"معرف المتصل الصادر"</string>
    <string name="CfMmi" msgid="5123218989141573515">"اعادة توجيه المكالمة"</string>
    <string name="CwMmi" msgid="9129678056795016867">"انتظار المكالمة"</string>
    <string name="BaMmi" msgid="455193067926770581">"حظر الاتصال"</string>
    <string name="PwdMmi" msgid="7043715687905254199">"تغيير كلمة المرور"</string>
    <string name="PinMmi" msgid="3113117780361190304">"‏تغيير رمز PIN"</string>
    <string name="CnipMmi" msgid="3110534680557857162">"رقم الاتصال موجود"</string>
    <string name="CnirMmi" msgid="3062102121430548731">"رقم الاتصال مقيّد"</string>
    <string name="ThreeWCMmi" msgid="9051047170321190368">"اتصال ثلاثي"</string>
    <string name="RuacMmi" msgid="7827887459138308886">"رفض المكالمات المزعجة غير المرغوب فيها"</string>
    <string name="CndMmi" msgid="3116446237081575808">"تسليم رقم الاتصال"</string>
    <string name="DndMmi" msgid="1265478932418334331">"عدم الإزعاج"</string>
    <string name="CLIRDefaultOnNextCallOn" msgid="429415409145781923">"الإعداد الافتراضي لمعرف المتصل هو مقيّد. الاتصال التالي: مقيّد"</string>
    <string name="CLIRDefaultOnNextCallOff" msgid="3092918006077864624">"الإعداد الافتراضي لمعرف المتصل هو مقيّد. الاتصال التالي: غير مقيّد"</string>
    <string name="CLIRDefaultOffNextCallOn" msgid="6179425182856418465">"الإعداد الافتراضي لمعرف المتصل هو غير مقيّد. الاتصال التالي: مقيّد"</string>
    <string name="CLIRDefaultOffNextCallOff" msgid="2567998633124408552">"الإعداد الافتراضي لمعرف المتصل هو غير مقيّد. الاتصال التالي: غير مقيّد"</string>
    <string name="serviceNotProvisioned" msgid="8614830180508686666">"الخدمة غير متوفرة."</string>
    <string name="CLIRPermanent" msgid="3377371145926835671">"لا يمكنك تغيير إعداد معرف المتصل."</string>
    <string name="RestrictedChangedTitle" msgid="5592189398956187498">"تم تغيير الدخول المقيّد"</string>
    <string name="RestrictedOnData" msgid="8653794784690065540">"خدمة البيانات محظورة."</string>
    <string name="RestrictedOnEmergency" msgid="6581163779072833665">"خدمة الطوارئ محظورة."</string>
    <string name="RestrictedOnNormal" msgid="4953867011389750673">"الخدمة الصوتية محظورة."</string>
    <string name="RestrictedOnAllVoice" msgid="3396963652108151260">"جميع الخدمات الصوتية محظورة."</string>
    <string name="RestrictedOnSms" msgid="8314352327461638897">"‏خدمة الرسائل القصيرة SMS محظورة."</string>
    <string name="RestrictedOnVoiceData" msgid="996636487106171320">"خدمات الصوت/البيانات محظورة."</string>
    <string name="RestrictedOnVoiceSms" msgid="1888588152792023873">"‏خدمات الصوت/الرسائل القصيرة SMS محظورة."</string>
    <string name="RestrictedOnAll" msgid="5643028264466092821">"‏جميع خدمات الصوت/البيانات/الرسائل القصيرة SMS محظورة."</string>
    <string name="serviceClassVoice" msgid="1258393812335258019">"الصوت"</string>
    <string name="serviceClassData" msgid="872456782077937893">"البيانات"</string>
    <string name="serviceClassFAX" msgid="5566624998840486475">"الفاكس"</string>
    <string name="serviceClassSMS" msgid="2015460373701527489">"‏الرسائل القصيرة SMS"</string>
    <string name="serviceClassDataAsync" msgid="4523454783498551468">"غير متزامنة"</string>
    <string name="serviceClassDataSync" msgid="7530000519646054776">"مزامنة"</string>
    <string name="serviceClassPacket" msgid="6991006557993423453">"الحزمة"</string>
    <string name="serviceClassPAD" msgid="3235259085648271037">"PAD"</string>
    <string name="roamingText0" msgid="7170335472198694945">"مؤشر التجوال قيد التشغيل"</string>
    <string name="roamingText1" msgid="5314861519752538922">"مؤشر التجوال متوقف"</string>
    <string name="roamingText2" msgid="8969929049081268115">"مؤشر التجوال يومض"</string>
    <string name="roamingText3" msgid="5148255027043943317">"خارج المنطقة المجاورة"</string>
    <string name="roamingText4" msgid="8808456682550796530">"خارج المبنى"</string>
    <string name="roamingText5" msgid="7604063252850354350">"تجوال - النظام المفضل"</string>
    <string name="roamingText6" msgid="2059440825782871513">"تجوال - النظام المتاح"</string>
    <string name="roamingText7" msgid="7112078724097233605">"التجوال - شريك حليف"</string>
    <string name="roamingText8" msgid="5989569778604089291">"التجوال - شريك متميز"</string>
    <string name="roamingText9" msgid="7969296811355152491">"تجوال - وظائف الخدمة الكاملة"</string>
    <string name="roamingText10" msgid="3992906999815316417">"تجوال - وظائف الخدمة الجزئية"</string>
    <string name="roamingText11" msgid="4154476854426920970">"إعلان بانر للتجوال قيد التشغيل"</string>
    <string name="roamingText12" msgid="1189071119992726320">"إعلان بانر للتجوال متوقف"</string>
    <string name="roamingTextSearching" msgid="8360141885972279963">"البحث عن خدمة"</string>
    <string name="cfTemplateNotForwarded" msgid="1683685883841272560">"<xliff:g id="BEARER_SERVICE_CODE">{0}</xliff:g>: لم تتم إعادة التوجيه"</string>
    <string name="cfTemplateForwarded" msgid="1302922117498590521">"<xliff:g id="BEARER_SERVICE_CODE">{0}</xliff:g>: <xliff:g id="DIALING_NUMBER">{1}</xliff:g>"</string>
    <string name="cfTemplateForwardedTime" msgid="9206251736527085256">"<xliff:g id="BEARER_SERVICE_CODE">{0}</xliff:g>: <xliff:g id="DIALING_NUMBER">{1}</xliff:g> بعد <xliff:g id="TIME_DELAY">{2}</xliff:g> ثانية"</string>
    <string name="cfTemplateRegistered" msgid="5073237827620166285">"<xliff:g id="BEARER_SERVICE_CODE">{0}</xliff:g>: لم تتم إعادة التوجيه"</string>
    <string name="cfTemplateRegisteredTime" msgid="6781621964320635172">"<xliff:g id="BEARER_SERVICE_CODE">{0}</xliff:g>: لم تتم إعادة التوجيه"</string>
    <string name="fcComplete" msgid="3118848230966886575">"اكتمل كود الميزة."</string>
    <string name="fcError" msgid="3327560126588500777">"حدثت مشكلة بالاتصال أو أن كود الميزة غير صحيح."</string>
    <string name="httpErrorOk" msgid="1191919378083472204">"موافق"</string>
    <string name="httpError" msgid="7956392511146698522">"حدث خطأ في الشبكة."</string>
    <string name="httpErrorLookup" msgid="4711687456111963163">"‏تعذر العثور على عنوان URL."</string>
    <string name="httpErrorUnsupportedAuthScheme" msgid="6299980280442076799">"نظام مصادقة الموقع غير معتمد."</string>
    <string name="httpErrorAuth" msgid="1435065629438044534">"تعذرت المصادقة."</string>
    <string name="httpErrorProxyAuth" msgid="1788207010559081331">"لم تتم المصادقة عبر الخادم الوكيل بنجاح."</string>
    <string name="httpErrorConnect" msgid="8714273236364640549">"تعذر الاتصال بالخادم."</string>
    <string name="httpErrorIO" msgid="2340558197489302188">"تعذر الاتصال بالخادم. أعد المحاولة لاحقًا."</string>
    <string name="httpErrorTimeout" msgid="4743403703762883954">"انتهت مهلة الاتصال بالخادم."</string>
    <string name="httpErrorRedirectLoop" msgid="8679596090392779516">"تحتوي هذه الصفحة على عمليات إعادة توجيه خادم كثيرة للغاية."</string>
    <string name="httpErrorUnsupportedScheme" msgid="5015730812906192208">"البروتوكول غير معتمد."</string>
    <string name="httpErrorFailedSslHandshake" msgid="96549606000658641">"تعذر إنشاء اتصال آمن."</string>
    <string name="httpErrorBadUrl" msgid="3636929722728881972">"‏تعذر فتح الصفحة لأن عنوان URL غير صالح."</string>
    <string name="httpErrorFile" msgid="2170788515052558676">"تعذر الدخول إلى الملف."</string>
    <string name="httpErrorFileNotFound" msgid="6203856612042655084">"تعذر العثور على الملف المطلوب."</string>
    <string name="httpErrorTooManyRequests" msgid="1235396927087188253">"تتم الآن معالجة طلبات كثيرة للغاية. حاول مرة أخرى في وقت لاحق."</string>
    <string name="notification_title" msgid="8967710025036163822">"حدث خطأ أثناء تسجيل الدخول إلى <xliff:g id="ACCOUNT">%1$s</xliff:g>"</string>
    <string name="contentServiceSync" msgid="8353523060269335667">"مزامنة"</string>
    <string name="contentServiceSyncNotificationTitle" msgid="397743349191901458">"مزامنة"</string>
    <string name="contentServiceTooManyDeletesNotificationDesc" msgid="8100981435080696431">"عمليات حذف <xliff:g id="CONTENT_TYPE">%s</xliff:g> كثيرة للغاية."</string>
    <string name="low_memory" product="tablet" msgid="6494019234102154896">"سعة تخزين الجهاز اللوحي ممتلئة! احذف بعض الملفات لإخلاء مساحة."</string>
    <string name="low_memory" product="default" msgid="3475999286680000541">"سعة تخزين الهاتف ممتلئة. احذف بعض الملفات لإخلاء مساحة."</string>
    <string name="ssl_ca_cert_warning" msgid="5848402127455021714">"قد تكون الشبكة مراقبة"</string>
    <string name="ssl_ca_cert_noti_by_unknown" msgid="4475437862189850602">"بواسطة جهة خارجية غير معلومة"</string>
    <string name="ssl_ca_cert_noti_managed" msgid="4030263497686867141">"بواسطة <xliff:g id="MANAGING_DOMAIN">%s</xliff:g>"</string>
    <string name="me" msgid="6545696007631404292">"أنا"</string>
    <string name="power_dialog" product="tablet" msgid="8545351420865202853">"خيارات الجهاز اللوحي"</string>
    <string name="power_dialog" product="default" msgid="1319919075463988638">"خيارات الهاتف"</string>
    <string name="silent_mode" msgid="7167703389802618663">"وضع صامت"</string>
    <string name="turn_on_radio" msgid="3912793092339962371">"تشغيل اللاسلكي"</string>
    <string name="turn_off_radio" msgid="8198784949987062346">"إيقاف تشغيل الشبكة اللاسلكية"</string>
    <string name="screen_lock" msgid="799094655496098153">"تأمين الشاشة"</string>
    <string name="power_off" msgid="4266614107412865048">"إيقاف التشغيل"</string>
    <string name="silent_mode_silent" msgid="319298163018473078">"إيقاف الرنين"</string>
    <string name="silent_mode_vibrate" msgid="7072043388581551395">"اهتزاز الرنين"</string>
    <string name="silent_mode_ring" msgid="8592241816194074353">"تشغيل الرنين"</string>
    <string name="shutdown_progress" msgid="2281079257329981203">"جارٍ إيقاف التشغيل..."</string>
    <string name="shutdown_confirm" product="tablet" msgid="3385745179555731470">"سيتم إيقاف تشغيل الجهاز اللوحي."</string>
    <string name="shutdown_confirm" product="default" msgid="649792175242821353">"سيتم إيقاف تشغيل هاتفك."</string>
    <string name="shutdown_confirm_question" msgid="2906544768881136183">"هل تريد إيقاف التشغيل؟"</string>
    <string name="reboot_safemode_title" msgid="7054509914500140361">"إعادة تشغيل في الوضع الآمن"</string>
    <string name="reboot_safemode_confirm" msgid="55293944502784668">"هل تريد إعادة تشغيل الكمبيوتر في الوضع الآمن؟ سيؤدي ذلك إلى تعطيل جميع تطبيقات الجهات الخارجية التي تم تثبيتها. ستتم استعادتها عند إعادة التشغيل مرة أخرى."</string>
    <string name="recent_tasks_title" msgid="3691764623638127888">"حديثة"</string>
    <string name="no_recent_tasks" msgid="8794906658732193473">"ليست هناك تطبيقات حديثة."</string>
    <string name="global_actions" product="tablet" msgid="408477140088053665">"خيارات الجهاز اللوحي"</string>
    <string name="global_actions" product="default" msgid="2406416831541615258">"خيارات الهاتف"</string>
    <string name="global_action_lock" msgid="2844945191792119712">"تأمين الشاشة"</string>
    <string name="global_action_power_off" msgid="4471879440839879722">"إيقاف التشغيل"</string>
    <string name="global_action_bug_report" msgid="7934010578922304799">"تقرير الأخطاء"</string>
    <string name="bugreport_title" msgid="2667494803742548533">"إعداد تقرير بالأخطاء"</string>
    <string name="bugreport_message" msgid="398447048750350456">"سيجمع هذا معلومات حول حالة جهازك الحالي لإرسالها كرسالة إلكترونية، ولكنه سيستغرق وقتًا قليلاً من بدء عرض تقرير بالأخطاء. وحتى يكون جاهزًا للإرسال، الرجاء الانتظار."</string>
    <string name="global_action_toggle_silent_mode" msgid="8219525344246810925">"وضع صامت"</string>
    <string name="global_action_silent_mode_on_status" msgid="3289841937003758806">"الصوت متوقف"</string>
    <string name="global_action_silent_mode_off_status" msgid="1506046579177066419">"الصوت قيد التشغيل"</string>
    <string name="global_actions_toggle_airplane_mode" msgid="5884330306926307456">"وضع الطائرة"</string>
    <string name="global_actions_airplane_mode_on_status" msgid="2719557982608919750">"وضع الطائرة قيد التشغيل"</string>
    <string name="global_actions_airplane_mode_off_status" msgid="5075070442854490296">"وضع الطائرة متوقف"</string>
    <string name="status_bar_notification_info_overflow" msgid="5301981741705354993">"999+"</string>
    <string name="safeMode" msgid="2788228061547930246">"الوضع الآمن"</string>
    <string name="android_system_label" msgid="6577375335728551336">"‏نظام Android"</string>
    <string name="permgrouplab_costMoney" msgid="5429808217861460401">"الخدمات التي تكلفك المال"</string>
    <string name="permgroupdesc_costMoney" msgid="3293301903409869495">"يمكنك تنفيذ إجراءات يمكن أن تكلفك مالاً."</string>
    <string name="permgrouplab_messages" msgid="7521249148445456662">"رسائلك"</string>
    <string name="permgroupdesc_messages" msgid="7821999071003699236">"‏قراءة وكتابة الرسائل القصيرة SMS والرسائل الإلكترونية والرسائل الأخرى."</string>
    <string name="permgrouplab_personalInfo" msgid="3519163141070533474">"معلوماتك الشخصية"</string>
    <string name="permgroupdesc_personalInfo" msgid="8426453129788861338">"الدخول المباشر إلى معلومات عنك، تم تخزينها في بطاقة الاتصال."</string>
    <string name="permgrouplab_socialInfo" msgid="5799096623412043791">"المعلومات الاجتماعية"</string>
    <string name="permgroupdesc_socialInfo" msgid="7129842457611643493">"الدخول المباشر إلى معلومات عن جهات الاتصال والاتصالات الاجتماعية."</string>
    <string name="permgrouplab_location" msgid="635149742436692049">"موقعك"</string>
    <string name="permgroupdesc_location" msgid="5704679763124170100">"يمكنك مراقبة موقعك الفعلي."</string>
    <string name="permgrouplab_network" msgid="5808983377727109831">"اتصال الشبكة"</string>
    <string name="permgroupdesc_network" msgid="4478299413241861987">"يمكنك الدخول إلى ميزات متعددة عبر الشبكة."</string>
    <string name="permgrouplab_bluetoothNetwork" msgid="1585403544162128109">"بلوتوث"</string>
    <string name="permgroupdesc_bluetoothNetwork" msgid="5625288577164282391">"الدخول إلى الأجهزة والشبكات من خلال البلوتوث."</string>
    <string name="permgrouplab_audioSettings" msgid="8329261670151871235">"إعدادات الصوت"</string>
    <string name="permgroupdesc_audioSettings" msgid="2641515403347568130">"تغيير إعدادات الصوت"</string>
    <string name="permgrouplab_affectsBattery" msgid="6209246653424798033">"التأثير على البطارية"</string>
    <string name="permgroupdesc_affectsBattery" msgid="6441275320638916947">"استخدم الميزات التي يمكن أن تؤدي إلى نفاد طاقة البطارية بسرعة."</string>
    <string name="permgrouplab_calendar" msgid="5863508437783683902">"التقويم"</string>
    <string name="permgroupdesc_calendar" msgid="5777534316982184416">"الدخول المباشر إلى التقويم والأحداث."</string>
    <string name="permgrouplab_dictionary" msgid="4148597128843641379">"قراءة قاموس المستخدم"</string>
    <string name="permgroupdesc_dictionary" msgid="7921166355964764490">"قراءة الكلمات في قاموس المستخدم."</string>
    <string name="permgrouplab_writeDictionary" msgid="8090237702432576788">"كتابة قاموس المستخدم"</string>
    <string name="permgroupdesc_writeDictionary" msgid="2711561994497361646">"إضافة الكلمات إلى قاموس المستخدم."</string>
    <string name="permgrouplab_bookmarks" msgid="1949519673103968229">"الإشارات المرجعية والسجل"</string>
    <string name="permgroupdesc_bookmarks" msgid="4169771606257963028">"الدخول المباشر إلى الإشارات المرجعية وسجل المتصفح."</string>
    <string name="permgrouplab_deviceAlarms" msgid="6117704629728824101">"المنبه"</string>
    <string name="permgroupdesc_deviceAlarms" msgid="4769356362251641175">"تعيين المنبه."</string>
    <string name="permgrouplab_voicemail" msgid="4162237145027592133">"البريد الصوتي"</string>
    <string name="permgroupdesc_voicemail" msgid="2498403969862951393">"الدخول المباشر إلى البريد الصوتي."</string>
    <string name="permgrouplab_microphone" msgid="171539900250043464">"الميكروفون"</string>
    <string name="permgroupdesc_microphone" msgid="7106618286905738408">"الدخول المباشر إلى الميكروفون لتسجيل الصوت."</string>
    <string name="permgrouplab_camera" msgid="4820372495894586615">"الكاميرا"</string>
    <string name="permgroupdesc_camera" msgid="2933667372289567714">"الدخول المباشر إلى الكاميرا لالتقاط صورة أو تصوير مقطع فيديو."</string>
    <string name="permgrouplab_screenlock" msgid="8275500173330718168">"تأمين الشاشة"</string>
    <string name="permgroupdesc_screenlock" msgid="7067497128925499401">"القدرة على التأثير على سلوك شاشة التأمين في جهازك."</string>
    <string name="permgrouplab_appInfo" msgid="8028789762634147725">"معلومات التطبيقات"</string>
    <string name="permgroupdesc_appInfo" msgid="3950378538049625907">"القدرة على التأثير في سلوك التطبيقات الأخرى بجهازك."</string>
    <string name="permgrouplab_wallpaper" msgid="3850280158041175998">"الخلفية"</string>
    <string name="permgroupdesc_wallpaper" msgid="5630417854750540154">"تغيير إعدادات خلفية الجهاز."</string>
    <string name="permgrouplab_systemClock" msgid="406535759236612992">"الساعة"</string>
    <string name="permgroupdesc_systemClock" msgid="3944359833624094992">"تغيير وقت الجهاز أو المنطقة الزمنية."</string>
    <string name="permgrouplab_statusBar" msgid="2095862568113945398">"شريط الحالة"</string>
    <string name="permgroupdesc_statusBar" msgid="6242593432226807171">"تغيير إعدادات شريط حالة الجهاز."</string>
    <string name="permgrouplab_syncSettings" msgid="3341990986147826541">"إعدادات المزامنة"</string>
    <string name="permgroupdesc_syncSettings" msgid="7603195265129031797">"الدخول إلى إعدادات المزامنة."</string>
    <string name="permgrouplab_accounts" msgid="3359646291125325519">"حساباتك"</string>
    <string name="permgroupdesc_accounts" msgid="4948732641827091312">"الوصول إلى الحسابات المتاحة."</string>
    <string name="permgrouplab_hardwareControls" msgid="7998214968791599326">"عناصر التحكم بالأجهزة"</string>
    <string name="permgroupdesc_hardwareControls" msgid="4357057861225462702">"الوصول المباشر إلى الأجهزة بسماعة الهاتف."</string>
    <string name="permgrouplab_phoneCalls" msgid="9067173988325865923">"اتصالات الهاتف"</string>
    <string name="permgroupdesc_phoneCalls" msgid="7489701620446183770">"مراقبة المكالمات الهاتفية وتسجيلها ومعالجتها."</string>
    <string name="permgrouplab_systemTools" msgid="4652191644082714048">"أدوات النظام"</string>
    <string name="permgroupdesc_systemTools" msgid="8162102602190734305">"دخول المستوى الأقل والتحكم بالنظام."</string>
    <string name="permgrouplab_developmentTools" msgid="3446164584710596513">"أدوات التطوير"</string>
    <string name="permgroupdesc_developmentTools" msgid="7058828032358142018">"الميزات مطلوبة لمطوّري التطبيقات فقط."</string>
    <string name="permgrouplab_display" msgid="4279909676036402636">"واجهة مستخدم تطبيقات أخرى"</string>
    <string name="permgroupdesc_display" msgid="6051002031933013714">"التأثير على واجهة المستخدم بالتطبيقات الأخرى."</string>
    <string name="permgrouplab_storage" msgid="1971118770546336966">"التخزين"</string>
    <string name="permgroupdesc_storage" product="nosdcard" msgid="7442318502446874999">"‏الدخول إلى وحدة تخزين USB."</string>
    <string name="permgroupdesc_storage" product="default" msgid="9203302214915355774">"‏الدخول إلى بطاقة SD."</string>
    <string name="permgrouplab_accessibilityFeatures" msgid="7919025602283593907">"ميزات إمكانية الوصول"</string>
    <string name="permgroupdesc_accessibilityFeatures" msgid="4205196881678144335">"الميزات التي يمكن للتقنية المساعدة طلبها"</string>
    <string name="capability_title_canRetrieveWindowContent" msgid="3901717936930170320">"استرداد محتوى النافذة"</string>
    <string name="capability_desc_canRetrieveWindowContent" msgid="3772225008605310672">"فحص محتوى نافذة يتم التفاعل معها."</string>
    <string name="capability_title_canRequestTouchExploration" msgid="3108723364676667320">"تشغيل الاستكشاف باللمس"</string>
    <string name="capability_desc_canRequestTouchExploration" msgid="5800552516779249356">"سيتم نطق العناصر التي تم لمسها بصوت عال ويمكن استكشاف الشاشة باستخدام الإيماءات."</string>
    <string name="capability_title_canRequestEnhancedWebAccessibility" msgid="1739881766522594073">"تشغيل إمكانية الدخول المحسّن عبر الويب"</string>
    <string name="capability_desc_canRequestEnhancedWebAccessibility" msgid="7881063961507511765">"قد يتم تثبيت النصوص البرمجية لتسهيل الدخول إلى المحتوى."</string>
    <string name="capability_title_canRequestFilterKeyEvents" msgid="2103440391902412174">"ملاحظة النص الذي تكتبه"</string>
    <string name="capability_desc_canRequestFilterKeyEvents" msgid="7463135292204152818">"يتضمن بيانات شخصية مثل أرقام بطاقات الائتمان وكلمات المرور."</string>
    <string name="permlab_statusBar" msgid="7417192629601890791">"تعطيل شريط الحالة أو تعديله"</string>
    <string name="permdesc_statusBar" msgid="8434669549504290975">"للسماح للتطبيق بتعطيل شريط الحالة أو إضافة رموز نظام وإزالتها."</string>
    <string name="permlab_statusBarService" msgid="7247281911387931485">"شريط الحالة"</string>
    <string name="permdesc_statusBarService" msgid="716113660795976060">"للسماح للتطبيق بأن يكون شريط الحالة."</string>
    <string name="permlab_expandStatusBar" msgid="1148198785937489264">"توسيع/تصغير شريط الحالة"</string>
    <string name="permdesc_expandStatusBar" msgid="6917549437129401132">"للسماح للتطبيق بتوسيع شريط الحالة أو تصغيره."</string>
    <string name="permlab_install_shortcut" msgid="4279070216371564234">"تثبيت اختصارات"</string>
    <string name="permdesc_install_shortcut" msgid="8341295916286736996">"للسماح لتطبيق بإضافة اختصارات على الشاشة الرئيسية بدون تدخل المستخدم."</string>
    <string name="permlab_uninstall_shortcut" msgid="4729634524044003699">"إزالة الاختصارات"</string>
    <string name="permdesc_uninstall_shortcut" msgid="6745743474265057975">"للسماح للتطبيق بإزالة اختصارات من الشاشة الرئيسية بدون تدخل المستخدم."</string>
    <string name="permlab_processOutgoingCalls" msgid="3906007831192990946">"إعادة توجيه المكالمات الصادرة"</string>
    <string name="permdesc_processOutgoingCalls" msgid="5331318931937402040">"للسماح للتطبيق بمعالجة المكالمات الصادرة وتغيير الرقم المطلوب. يتيح هذا الإذن للتطبيق مراقبة المكالمات الصادرة أو إعادة توجيهها أو منعها."</string>
    <string name="permlab_receiveSms" msgid="8673471768947895082">"‏تلقي رسائل نصية (رسائل قصيرة SMS)"</string>
    <string name="permdesc_receiveSms" msgid="6424387754228766939">"‏للسماح للتطبيق بتلقي ومعالجة الرسائل القصيرة SMS. وهذا يعني أنه يمكن للتطبيق مراقبة الرسائل التي يتم إرسالها إلى جهازك أو حذفها بدون عرضها لك."</string>
    <string name="permlab_receiveMms" msgid="1821317344668257098">"تلقي رسائل نصية (رسائل وسائط متعددة)"</string>
    <string name="permdesc_receiveMms" msgid="533019437263212260">"للسماح للتطبيق بتلقي ومعالجة رسائل الوسائط المتعددة. وهذا يعني أنه يمكن للتطبيق مراقبة الرسائل التي يتم إرسالها لجهازك أو حذفها بدون عرضها لك."</string>
    <string name="permlab_receiveEmergencyBroadcast" msgid="1803477660846288089">"تلقي بث الطوارئ"</string>
    <string name="permdesc_receiveEmergencyBroadcast" msgid="848524070262431974">"للسماح للتطبيق بتلقي رسائل بث الطوارئ ومعالجتها. لا يتوفر هذا الإذن سوى لتطبيقات النظام."</string>
    <string name="permlab_readCellBroadcasts" msgid="1598328843619646166">"قراءة رسائل بث الخلية"</string>
    <string name="permdesc_readCellBroadcasts" msgid="6361972776080458979">"السماح للتطبيق بقراءة رسائل بث الخلية التي يتلقاها هذا الجهاز. يتم تسليم اشعارات بث الخلية في بعض المواقع لتحذيرك من حالات طارئة. يمكن أن تتداخل التطبيقات الضارة مع أداء أو تشغيل الجهاز عندما يتم تلقي بث خلية طارئ."</string>
    <string name="permlab_sendSms" msgid="5600830612147671529">"‏إرسال رسائل قصيرة SMS"</string>
    <string name="permdesc_sendSms" msgid="7094729298204937667">"‏للسماح للتطبيق بإرسال رسائل قصيرة SMS. وقد يؤدي هذا إلى تحمل رسوم غير متوقعة. وقد تكلفك التطبيقات الضارة أموالاً من خلال إرسال رسائل بدون موافقة منك."</string>
    <string name="permlab_sendRespondViaMessageRequest" msgid="8713889105305943200">"إرسال أحداث يتم الرد عليها عبر رسالة"</string>
    <string name="permdesc_sendRespondViaMessageRequest" msgid="7107648548468778734">"السماح للتطبيق بإرسال طلبات إلى تطبيقات المراسلة الأخرى للتعامل مع الأحداث التي يتم الرد عليها عبر الرسائل في المكالمات الواردة."</string>
    <string name="permlab_readSms" msgid="8745086572213270480">"‏قراءة الرسائل النصية (الرسائل القصيرة SMS أو رسائل الوسائط المتعددة)"</string>
    <string name="permdesc_readSms" product="tablet" msgid="2467981548684735522">"‏للسماح للتطبيق بقراءة الرسائل القصيرة SMS المخزنة على الجهاز اللوحي أو على بطاقة SIM. ويتيح هذا للتطبيق قراءة جميع الرسائل القصيرة SMS، بغض النظر عن المحتوى أو مدى السرية."</string>
    <string name="permdesc_readSms" product="default" msgid="3695967533457240550">"‏للسماح للتطبيق بقراءة الرسائل القصيرة SMS المخزنة على هاتفك أو على بطاقة SIM. ويتيح هذا للتطبيق قراءة جميع الرسائل القصيرة SMS، بغض النظر عن المحتوى أو مدى السرية."</string>
    <string name="permlab_writeSms" msgid="3216950472636214774">"‏تعديل الرسائل النصية (الرسائل القصيرة SMS أو رسائل الوسائط المتعددة)"</string>
    <string name="permdesc_writeSms" product="tablet" msgid="5160413947794501538">"‏للسماح للتطبيق بالكتابة إلى الرسائل القصيرة SMS المخزّنة على الجهاز اللوحي أو بطاقة SIM. قد تحذف التطبيقات الضارة رسائلك."</string>
    <string name="permdesc_writeSms" product="default" msgid="7268668709052328567">"‏للسماح للتطبيق بالكتابة إلى الرسائل القصيرة SMS المخزّنة على الهاتف أو بطاقة SIM. قد تحذف التطبيقات الضارة رسائلك."</string>
    <string name="permlab_receiveWapPush" msgid="5991398711936590410">"‏تلقي رسائل نصية (WAP)"</string>
    <string name="permdesc_receiveWapPush" msgid="748232190220583385">"‏للسماح للتطبيق بتلقي رسائل WAP ومعالجتها. ويتضمن هذا الإذن إمكانية مراقبة الرسائل التي يتم إرسالها إليك أو حذفها بدون عرضها لك."</string>
    <string name="permlab_getTasks" msgid="6466095396623933906">"استرداد التطبيقات التي قيد التشغيل"</string>
    <string name="permdesc_getTasks" msgid="7454215995847658102">"للسماح للتطبيق باسترداد معلومات حول المهام التي يجري تشغيلها حاليًا والتي تم تشغيلها مؤخرًا. وقد يسمح هذا للتطبيق باكتشاف معلومات حول التطبيقات المستخدمة على الجهاز."</string>
    <string name="permlab_interactAcrossUsers" msgid="7114255281944211682">"التعامل بين المستخدمين"</string>
    <string name="permdesc_interactAcrossUsers" msgid="364670963623385786">"للسماح للتطبيق بتنفيذ إجراءات بين مستخدمين مختلفين على الجهاز. قد تستخدم التطبيقات الضارة ذلك لانتهاك الحماية بين المستخدمين."</string>
    <string name="permlab_interactAcrossUsersFull" msgid="2567734285545074105">"الترخيص بالكامل للتعامل بين المستخدمين"</string>
    <string name="permdesc_interactAcrossUsersFull" msgid="376841368395502366">"للسماح بجميع التعاملات المحتملة بين المستخدمين."</string>
    <string name="permlab_manageUsers" msgid="1676150911672282428">"إدارة المستخدمين"</string>
    <string name="permdesc_manageUsers" msgid="8409306667645355638">"لتمكين التطبيقات من إدارة المستخدمين على الجهاز، بما في ذلك طلب البحث والإنشاء والحذف."</string>
    <string name="permlab_getDetailedTasks" msgid="6229468674753529501">"استرداد تفاصيل التطبيقات قيد التشغيل"</string>
    <string name="permdesc_getDetailedTasks" msgid="153824741440717599">"يسمح للتطبيق باسترداد معلومات تفصيلية حول المهام قيد التشغيل حاليًا ومؤخرًا. قد تكتشف التطبيقات الضارة معلومات خاصة حول التطبيقات الأخرى."</string>
    <string name="permlab_reorderTasks" msgid="2018575526934422779">"إعادة ترتيب التطبيقات قيد التشغيل"</string>
    <string name="permdesc_reorderTasks" msgid="7734217754877439351">"للسماح للتطبيق بنقل المهام إلى المقدمة والخلفية. وقد يجري التطبيق ذلك بدون إذنك."</string>
    <string name="permlab_removeTasks" msgid="6821513401870377403">"إيقاف التطبيقات التي قيد التشغيل"</string>
    <string name="permdesc_removeTasks" msgid="1394714352062635493">"للسماح للتطبيق بإزالة المهام وإنهاء تطبيقاتها. قد تعطل التطبيقات الضارة عمل التطبيقات الأخرى."</string>
    <string name="permlab_manageActivityStacks" msgid="7391191384027303065">"إدارة حزم الأنشطة"</string>
    <string name="permdesc_manageActivityStacks" msgid="1615881933034084440">"للسماح للتطبيق بإضافة حزم الأنشطة التي تعمل بها التطبيقات الأخرى وإزالتها وتعديلها. فقد تعطل التطبيقات الضارة سلوك عمل التطبيقات الأخرى."</string>
    <string name="permlab_startAnyActivity" msgid="2918768238045206456">"بدء أي نشاط"</string>
    <string name="permdesc_startAnyActivity" msgid="997823695343584001">"للسماح للتطبيق ببدء أي نشاط، بغض النظر عن حماية الإذن أو حالة التصدير."</string>
    <string name="permlab_setScreenCompatibility" msgid="6975387118861842061">"تعيين توافق الشاشة"</string>
    <string name="permdesc_setScreenCompatibility" msgid="692043618693917374">"السماح للتطبيق بالتحكم في وضع التوافق مع شاشة التطبيقات الأخرى. قد تتسبب التطبيقات الضارة في تعطيل سلوك التطبيقات الأخرى."</string>
    <string name="permlab_setDebugApp" msgid="3022107198686584052">"تمكين تصحيح أخطاء التطبيق"</string>
    <string name="permdesc_setDebugApp" msgid="4474512416299013256">"للسماح للتطبيق بتشغيل تصحيح الأخطاء لتطبيق آخر. قد تستخدم التطبيقات الضارة هذا لإنهاء التطبيقات الأخرى."</string>
    <string name="permlab_changeConfiguration" msgid="4162092185124234480">"تغيير إعدادات عرض النظام"</string>
    <string name="permdesc_changeConfiguration" msgid="4372223873154296076">"للسماح للتطبيق بتغيير التهيئة الحالية، مثل اللغة أو حجم الخط العام."</string>
    <string name="permlab_enableCarMode" msgid="5684504058192921098">"تمكين وضع السيارة"</string>
    <string name="permdesc_enableCarMode" msgid="4853187425751419467">"للسماح للتطبيق بتمكين وضع السيارة."</string>
    <string name="permlab_killBackgroundProcesses" msgid="3914026687420177202">"إغلاق التطبيقات الأخرى"</string>
    <string name="permdesc_killBackgroundProcesses" msgid="4593353235959733119">"للسماح للتطبيق بإنهاء عمليات التطبيقات الأخرى في الخلفية. وقد يؤدي هذا إلى توقف تطبيقات أخرى عن العمل."</string>
    <string name="permlab_forceStopPackages" msgid="2329627428832067700">"فرض إيقاف التطبيقات الأخرى"</string>
    <string name="permdesc_forceStopPackages" msgid="5253157296183940812">"للسماح للتطبيق بفرض إيقاف التطبيقات الأخرى بالقوة."</string>
    <string name="permlab_forceBack" msgid="652935204072584616">"فرض إغلاق التطبيق"</string>
    <string name="permdesc_forceBack" msgid="3892295830419513623">"للسماح للتطبيق بفرض إغلاق أي نشاط في المقدمة والرجوع مرة أخرى. لن تكون هناك حاجة إليه مطلقًا مع التطبيقات العادية."</string>
    <string name="permlab_dump" msgid="1681799862438954752">"استرداد الحالة الداخلية للنظام"</string>
    <string name="permdesc_dump" msgid="1778299088692290329">"للسماح للتطبيق باسترداد الحالة الداخلية للنظام. قد تسترد التطبيقات الضارة مجموعة كبيرة من المعلومات الخاصة والآمنة التي لا حاجة لها في العادة على الإطلاق."</string>
    <string name="permlab_retrieve_window_content" msgid="8022588608994589938">"استرداد محتوى الشاشة"</string>
    <string name="permdesc_retrieve_window_content" msgid="3193269069469700265">"للسماح للتطبيق باسترداد محتوى النافذة النشطة. يمكن للبرامج الضارة استرداد محتوى النافذة بالكامل وفحص جميع النصوص الموجودة بها باستثناء كلمات المرور."</string>
    <string name="permlab_temporary_enable_accessibility" msgid="2312612135127310254">"تمكين إمكانية الدخول مؤقتًا"</string>
    <string name="permdesc_temporary_enable_accessibility" msgid="8079456293182975464">"يتيح لتطبيق تمكين إمكانية الدخول مؤقتًا بالجهاز. قد تتيح التطبيقات الضارة تمكين إمكانية الدخول بدون موافقة المستخدم."</string>
    <string name="permlab_retrieve_window_info" msgid="8532295199112519378">"استرداد معلومات النوافذ"</string>
    <string name="permdesc_retrieve_window_info" msgid="4998836370424186849">"للسماح لأحد التطبيقات باستعادة معلومات حول النوافذ من مدير النوافذ. يمكن أن تستعيد التطبيقات الضارة معلومات الغرض منها استخدام النظام الداخلي."</string>
    <string name="permlab_filter_events" msgid="8675535648807427389">"تصفية الأحداث"</string>
    <string name="permdesc_filter_events" msgid="8006236315888347680">"للسماح لأحد التطبيقات بتسجيل فلتر إدخال يعمل على تصفية مجموعة البث من جميع أحداث المستخدمين قبل إرسالها. يمكن أن يتحكم برنامج ضار في واجهة المستخدم النظام دون تدخل المستخدم."</string>
    <string name="permlab_magnify_display" msgid="5973626738170618775">"تكبير الشاشة"</string>
    <string name="permdesc_magnify_display" msgid="7121235684515003792">"للسماح للتطبيق بتكبير محتوى شاشة. قد تؤدي التطبيقات الضارة إلى نقل محتوى الشاشة بطريقة تعرض الجهاز في وضع غير قابل للاستخدام."</string>
    <string name="permlab_shutdown" msgid="7185747824038909016">"إيقاف تشغيل جزئي"</string>
    <string name="permdesc_shutdown" msgid="7046500838746291775">"لوضع مدير الأنشطة في حالة إيقاف التشغيل. لا يتم تنفيذ إيقاف تشغيل كامل."</string>
    <string name="permlab_stopAppSwitches" msgid="4138608610717425573">"منع التبديل بين التطبيقات"</string>
    <string name="permdesc_stopAppSwitches" msgid="8262195802582255021">"لمنع المستخدم من التبديل إلى تطبيق آخر."</string>
    <string name="permlab_getTopActivityInfo" msgid="2537922311411546016">"الحصول على معلومات عن التطبيق الحالي"</string>
    <string name="permdesc_getTopActivityInfo" msgid="2512448855496067131">"للسماح للمالك باسترداد معلومات خاصة عن التطبيق الحالي في مقدمة الشاشة."</string>
    <string name="permlab_runSetActivityWatcher" msgid="892239094867182656">"مراقبة بدء تشغيل جميع التطبيقات والتحكم فيها"</string>
    <string name="permdesc_runSetActivityWatcher" msgid="6003603162578577406">"للسماح للتطبيق بمراقبة كيفية بدء النظام للأنشطة والتحكم فيها. قد تُعرِّض التطبيقات الضارة النظام للضرر بشكل كامل. لن تكون هناك حاجة لهذا الإذن سوى للتطوير فقط، وليس للاستخدام العادي على الإطلاق."</string>
    <string name="permlab_broadcastPackageRemoved" msgid="2576333434893532475">"إرسال بث الحزمة الذي تمت إزالته"</string>
    <string name="permdesc_broadcastPackageRemoved" msgid="6621901216207931089">"للسماح للتطبيق ببث تنبيه يفيد بإزالة حزمة أحد التطبيقات. قد تستخدم التطبيقات الضارة هذا لإنهاء أية تطبيقات أخرى قيد التشغيل."</string>
    <string name="permlab_broadcastSmsReceived" msgid="5689095009030336593">"‏إرسال بث SMS مستلم"</string>
    <string name="permdesc_broadcastSmsReceived" msgid="4152037720034365492">"‏للسماح للتطبيق ببث إشعار باستلام رسالة قصيرة SMS. قد تستخدم التطبيقات الضارة هذا لتزييف الرسائل القصيرة SMS الواردة."</string>
    <string name="permlab_broadcastWapPush" msgid="3145347413028582371">"‏إرسال بث WAP-PUSH المستلم"</string>
    <string name="permdesc_broadcastWapPush" msgid="4783402525039442729">"‏للسماح للتطبيق ببث إشعار باستلام رسالة WAP PUSH. يمكن أن تستخدم التطبيقات الضارة هذا لتزيف استلام رسالة وسائط متعددة أو لاستبدال محتوى أي صفحة ويب بمتغيرات ضارة بشكل غير ملحوظ."</string>
    <string name="permlab_setProcessLimit" msgid="2451873664363662666">"تحديد عدد العمليات قيد التشغيل"</string>
    <string name="permdesc_setProcessLimit" msgid="7318061314040879542">"للسماح للتطبيق بالتحكم في الحد الأقصى لعدد العمليات التي سيتم تشغيلها. غير مطلوب على الإطلاق للتطبيقات العادية."</string>
    <string name="permlab_setAlwaysFinish" msgid="550958507798796965">"فرض إغلاق تطبيقات الخلفية"</string>
    <string name="permdesc_setAlwaysFinish" msgid="7471310652868841499">"للسماح للتطبيق بالتحكم في ما إذا كانت الأنشطة ستنتهي دائمًا عقب انتقالها إلى الخلفية. غير مطلوب على الإطلاق للتطبيقات العادية."</string>
    <string name="permlab_batteryStats" msgid="2789610673514103364">"قراءة إحصاءات البطارية"</string>
    <string name="permdesc_batteryStats" msgid="5897346582882915114">"للسماح لتطبيق بقراءة البيانات الحالية التي تستهلك مستوى منخفضًا من البطارية. قد يتيح التطبيق معرفة معلومات تفصيلية عن التطبيقات التي تستخدمها."</string>
    <string name="permlab_updateBatteryStats" msgid="3719689764536379557">"تعديل إحصاءات البطارية"</string>
    <string name="permdesc_updateBatteryStats" msgid="6862817857178025002">"للسماح للتطبيق بتعديل إحصاءات البطارية المجمّعة. ليس للاستخدام بواسطة التطبيقات العادية."</string>
    <string name="permlab_getAppOpsStats" msgid="1508779687436585744">"استرداد إحصاءات عمليات التطبيق"</string>
    <string name="permdesc_getAppOpsStats" msgid="6243887041577912877">"للسماح للتطبيق باسترداد إحصاءات عمليات التطبيق المجمّعة. ليس للاستخدام بواسطة التطبيقات العادية."</string>
    <string name="permlab_updateAppOpsStats" msgid="8829097373851521505">"تعديل إحصاءات تشغيل التطبيق"</string>
    <string name="permdesc_updateAppOpsStats" msgid="50784596594403483">"للسماح للتطبيق بتعديل إحصاءات تشغيل التطبيق المجمّعة. ليس للاستخدام بواسطة التطبيقات العادية."</string>
    <string name="permlab_backup" msgid="470013022865453920">"التحكم في النسخة الاحتياطية للنظام واستعادتها"</string>
    <string name="permdesc_backup" msgid="6912230525140589891">"للسماح للتطبيق بالتحكم في النسخة الاحتياطية للنظام وآلية الاستعادة. ليس للاستخدام بواسطة التطبيقات العادية."</string>
    <string name="permlab_confirm_full_backup" msgid="5557071325804469102">"تأكيد إجراء عملية نسخ احتياطي أو استرداد كاملة"</string>
    <string name="permdesc_confirm_full_backup" msgid="1748762171637699562">"للسماح للتطبيق بتشغيل واجهة المستخدم لتأكيد عملية النسخ الاحتياطي الكاملة. ليس للاستخدام بواسطة أي تطبيق."</string>
    <string name="permlab_internalSystemWindow" msgid="2148563628140193231">"عرض النوافذ غير المصرح بها"</string>
    <string name="permdesc_internalSystemWindow" msgid="7458387759461466397">"للسماح للتطبيق بإنشاء نوافذ بقصد استخدامها بواسطة واجهة مستخدم النظام الداخلي. ليس للاستخدام بواسطة التطبيقات العادية."</string>
    <string name="permlab_systemAlertWindow" msgid="3543347980839518613">"التغطية على تطبيقات أخرى"</string>
    <string name="permdesc_systemAlertWindow" msgid="8584678381972820118">"للسماح بوضع التطبيق بالقرب أعلى التطبيقات الأخرى أو في أجزاء من واجهة المستخدم. وقد يتداخل مع استخدامك للواجهة في أي تطبيق أو قد يغير ما تعتقد أنك تراه في التطبيقات الأخرى."</string>
    <string name="permlab_setAnimationScale" msgid="2805103241153907174">"تعديل سرعة الرسوم المتحركة العمومية"</string>
    <string name="permdesc_setAnimationScale" msgid="7690063428924343571">"للسماح للتطبيق بتغيير سرعة الرسوم المتحركة العمومية (رسوم متحركة أسرع أو أبطأ) في أي وقت."</string>
    <string name="permlab_manageAppTokens" msgid="1286505717050121370">"إدارة الرموز المميزة للتطبيقات"</string>
    <string name="permdesc_manageAppTokens" msgid="8043431713014395671">"‏للسماح للتطبيق بإنشاء وإدارة رموزه الخاصة، وتجاوز ترتيب Z العادي. لن تكون هناك حاجة إليه مطلقًا مع التطبيقات العادية."</string>
    <string name="permlab_freezeScreen" msgid="4708181184441880175">"تجميد الشاشة"</string>
    <string name="permdesc_freezeScreen" msgid="8558923789222670064">"للسماح للتطبيق بتجميد الشاشة مؤقتًا لإجراء انتقال بملء الشاشة."</string>
    <string name="permlab_injectEvents" msgid="1378746584023586600">"مفاتيح الضغط وأزرار التحكم"</string>
    <string name="permdesc_injectEvents" product="tablet" msgid="206352565599968632">"للسماح للتطبيق بتسليم أحداث الإرسال الخاصة به (ضغطات المفاتيح وغير ذلك) إلى تطبيقات أخرى. يمكن أن تستخدم التطبيقات الضارة ذلك للاستحواذ على الجهاز اللوحي."</string>
    <string name="permdesc_injectEvents" product="default" msgid="653128057572326253">"للسماح للتطبيق بتسليم أحداث الإرسال الخاصة به (ضغطات المفاتيح وغير ذلك) إلى تطبيقات أخرى. يمكن أن تستخدم التطبيقات الضارة ذلك للاستحواذ على الهاتف."</string>
    <string name="permlab_readInputState" msgid="469428900041249234">"تسجيل ما تكتبه والإجراءات التي تتخذها"</string>
    <string name="permdesc_readInputState" msgid="8387754901688728043">"للسماح للتطبيقات بمراقبة الأحرف التي تضغط عليها حتى عند التفاعل مع تطبيق آخر (مثل إدخال كلمة مرور). لن تكون هناك حاجة إليه مطلقًا مع التطبيقات العادية."</string>
    <string name="permlab_bindInputMethod" msgid="3360064620230515776">"الالتزام بطريقة إرسال ما"</string>
    <string name="permdesc_bindInputMethod" msgid="3250440322807286331">"للسماح للمالك بالالتزام بواجهة المستوى العلوي لأسلوب الإدخال. لن تكون هناك حاجة إليه مطلقًا مع التطبيقات العادية."</string>
    <string name="permlab_bindAccessibilityService" msgid="5357733942556031593">"الالتزام بخدمة إمكانية الدخول"</string>
    <string name="permdesc_bindAccessibilityService" msgid="7034615928609331368">"للسماح للمالك بالالتزام بواجهة المستوى العلوي لخدمة إمكانية الدخول. لن تكون هناك حاجة إليه مطلقًا مع التطبيقات العادية."</string>
    <string name="permlab_bindPrintService" msgid="8462815179572748761">"الالتزام بخدمة طباعة"</string>
    <string name="permdesc_bindPrintService" msgid="7960067623209111135">"للسماح للمالك بالالتزام بواجهة المستوى العلوي لخدمة الطباعة. لن تكون هناك حاجة إليه مطلقًا مع التطبيقات العادية."</string>
    <string name="permlab_bindPrintSpoolerService" msgid="6807762783744125954">"الالتزام بخدمة التخزين المؤقت للطباعة"</string>
    <string name="permdesc_bindPrintSpoolerService" msgid="3680552285933318372">"للسماح للمالك بالالتزام بواجهة المستوى العلوي لخدمة التخزين المؤقت للطباعة. لن تكون هناك حاجة إليه مطلقًا مع التطبيقات العادية."</string>
    <string name="permlab_bindNfcService" msgid="2752731300419410724">"‏الربط بخدمة NFC"</string>
    <string name="permdesc_bindNfcService" msgid="6120647629174066862">"‏للسماح لحامل البطاقة بالربط بالتطبيقات التي تحاكي بطاقات NFC. لا يتوجب استخدامه على الإطلاق للتطبيقات العادية."</string>
    <string name="permlab_bindTextService" msgid="7358378401915287938">"الالتزام بخدمة إدخال النصوص"</string>
    <string name="permdesc_bindTextService" msgid="8151968910973998670">"‏للسماح للمالك بالالتزام بواجهة المستوى العلوي لخدمة إدخال النصوص (على سبيل المثال، SpellCheckerService). لن تكون هناك حاجة إليه مطلقًا مع التطبيقات العادية."</string>
    <string name="permlab_bindVpnService" msgid="4708596021161473255">"‏الالتزام بخدمة VPN"</string>
    <string name="permdesc_bindVpnService" msgid="2067845564581693905">"‏للسماح للمالك بالالتزام بواجهة المستوى العلوي لخدمة الشبكة الظاهرية الخاصة (VPN). لن تكون هناك حاجة إليه مطلقًا مع التطبيقات العادية."</string>
    <string name="permlab_bindWallpaper" msgid="8716400279937856462">"الالتزام بخلفية ما"</string>
    <string name="permdesc_bindWallpaper" msgid="7108428692595491668">"للسماح للمالك بالالتزام بواجهة المستوى العلوي للخلفية. لن تكون هناك حاجة إليه مطلقًا مع التطبيقات العادية."</string>
    <string name="permlab_bindRemoteDisplay" msgid="1782923938029941960">"الربط بالشاشة عن بُعد"</string>
    <string name="permdesc_bindRemoteDisplay" msgid="1261242718727295981">"للسماح للمالك بالالتزام بواجهة المستوى العلوي للعرض عن بُعد. لن تكون هناك حاجة إليه مطلقًا مع التطبيقات العادية."</string>
    <string name="permlab_bindRemoteViews" msgid="5697987759897367099">"الالتزام بخدمة أداة"</string>
    <string name="permdesc_bindRemoteViews" msgid="4717987810137692572">"للسماح للمالك بالالتزام بواجهة المستوى العلوي لخدمة الأداة. لن تكون هناك حاجة إليه مطلقًا مع التطبيقات العادية."</string>
    <string name="permlab_bindDeviceAdmin" msgid="8704986163711455010">"التفاعل مع مشرف الجهاز"</string>
    <string name="permdesc_bindDeviceAdmin" msgid="569715419543907930">"للسماح للمالك بإرسال الأهداف إلى أحد مشرفي الجهاز. لن تكون هناك حاجة إليه مطلقًا مع التطبيقات العادية."</string>
<<<<<<< HEAD
=======
    <string name="permlab_bindTvInput" msgid="5601264742478168987">"الالتزام بإدخال التلفزيون"</string>
    <string name="permdesc_bindTvInput" msgid="2371008331852001924">"للسماح للمالك بالالتزام بواجهة المستوى العلوي لإدخال التلفزيون. لن تكون هناك حاجة إليه مطلقًا مع التطبيقات العادية."</string>
>>>>>>> 352e1082
    <string name="permlab_manageDeviceAdmins" msgid="4248828900045808722">"إضافة مشرف جهاز أو إزالته"</string>
    <string name="permdesc_manageDeviceAdmins" msgid="5025608167709942485">"للسماح بحامل البطاقة بإضافة مشرفي أجهزة نشطين أو إزالتهم. لا يلزم ذلك أبدًا للتطبيقات العادية."</string>
    <string name="permlab_setOrientation" msgid="3365947717163866844">"تغيير اتجاه الشاشة"</string>
    <string name="permdesc_setOrientation" msgid="3046126619316671476">"للسماح للتطبيق بتغيير تدوير الشاشة في أي وقت. لن تكون هناك حاجة إليه مطلقًا مع التطبيقات العادية."</string>
    <string name="permlab_setPointerSpeed" msgid="9175371613322562934">"تغيير سرعة المؤشر"</string>
    <string name="permdesc_setPointerSpeed" msgid="6866563234274104233">"للسماح للتطبيق بتغيير سرعة مؤشر الماوس أو لوحة التتبع في أي وقت. لن تكون هناك حاجة إليه مطلقًا مع التطبيقات العادية."</string>
    <string name="permlab_setKeyboardLayout" msgid="4778731703600909340">"تغيير تنسيق لوحة مفاتيح"</string>
    <string name="permdesc_setKeyboardLayout" msgid="8480016771134175879">"للسماح للتطبيق بتغيير تنسيق لوحة المفاتيح. لن تكون هناك حاجة إليه مطلقًا مع التطبيقات العادية."</string>
    <string name="permlab_signalPersistentProcesses" msgid="4539002991947376659">"‏إرسال إشارات Linux للتطبيقات"</string>
    <string name="permdesc_signalPersistentProcesses" msgid="4896992079182649141">"للسماح للتطبيق بطلب إرسال الإشارة المزوّدة لجميع العمليات المستمرة."</string>
    <string name="permlab_persistentActivity" msgid="8841113627955563938">"تشغيل التطبيق دائمًا"</string>
    <string name="permdesc_persistentActivity" product="tablet" msgid="8525189272329086137">"للسماح للتطبيق بجعل أجزاء منه ثابتة في الذاكرة. وقد يؤدي هذا إلى تقييد الذاكرة المتاحة للتطبيقات الأخرى مما يؤدي إلى حدوث بطء في الجهاز اللوحي."</string>
    <string name="permdesc_persistentActivity" product="default" msgid="4384760047508278272">"للسماح للتطبيق بجعل أجزاء منه ثابتة في الذاكرة. وقد يؤدي هذا إلى تقييد الذاكرة المتاحة للتطبيقات الأخرى مما يؤدي إلى حدوث بطء في الهاتف."</string>
    <string name="permlab_deletePackages" msgid="184385129537705938">"حذف التطبيقات"</string>
    <string name="permdesc_deletePackages" msgid="7411480275167205081">"‏للسماح للتطبيق بحذف حزم Android. يمكن أن تستخدم التطبيقات الضارة ذلك لحذف التطبيقات المهمة."</string>
    <string name="permlab_clearAppUserData" msgid="274109191845842756">"حذف بيانات التطبيقات الأخرى"</string>
    <string name="permdesc_clearAppUserData" msgid="4625323684125459488">"للسماح للتطبيق بمحو بيانات المستخدم."</string>
    <string name="permlab_deleteCacheFiles" msgid="3128665571837408675">"حذف ذاكرات التخزين المؤقت للتطبيقات الأخرى"</string>
    <string name="permdesc_deleteCacheFiles" msgid="3812998599006730196">"للسماح للتطبيق بحذف ملفات ذاكرة التخزين المؤقت."</string>
    <string name="permlab_getPackageSize" msgid="7472921768357981986">"قياس مساحة تخزين التطبيق"</string>
    <string name="permdesc_getPackageSize" msgid="3921068154420738296">"للسماح للتطبيق باسترداد شفرته وبياناته وأحجام ذاكرات التخزين المؤقت"</string>
    <string name="permlab_installPackages" msgid="2199128482820306924">"تثبيت التطبيقات مباشرة"</string>
    <string name="permdesc_installPackages" msgid="5628530972548071284">"‏للسماح للتطبيق بتثبيت حزم Android الجديدة أو المحدّثة. يمكن أن تستخدم التطبيقات الضارة ذلك لإضافة تطبيقات جديدة ذات أذونات قوية على نحو عشوائي."</string>
    <string name="permlab_clearAppCache" msgid="7487279391723526815">"حذف جميع بيانات ذاكرة التخزين المؤقت للتطبيق"</string>
    <string name="permdesc_clearAppCache" product="tablet" msgid="8974640871945434565">"للسماح للتطبيق بتفريغ سعة تخزين الجهاز اللوحي من خلال حذف الملفات من أدلة ذاكرة التخزين المؤقت للتطبيقات الأخرى. قد يتسبب هذا في تشغيل التطبيقات الأخرى بشكل أكثر بطئًا حيث يلزمها إعادة استرداد بياناتها."</string>
    <string name="permdesc_clearAppCache" product="default" msgid="2459441021956436779">"للسماح للتطبيق بتفريغ مساحة تخزين الهاتف من خلال حذف الملفات من أدلة ذاكرة التخزين المؤقت للتطبيقات الأخرى. قد يتسبب هذا في تشغيل التطبيقات الأخرى بشكل أكثر بطئًا حيث يلزمها إعادة استرداد بياناتها."</string>
    <string name="permlab_movePackage" msgid="3289890271645921411">"نقل موارد التطبيقات"</string>
    <string name="permdesc_movePackage" msgid="319562217778244524">"للسماح للتطبيق بنقل موارد التطبيقات من الوسائط الداخلية إلى الوسائط الخارجية والعكس."</string>
    <string name="permlab_readLogs" msgid="6615778543198967614">"قراءة بيانات السجل الحساسة"</string>
    <string name="permdesc_readLogs" product="tablet" msgid="82061313293455151">"للسماح للتطبيق بالقراءة من ملفات سجلات النظام المتنوعة. ويسمح ذلك للتطبيق باكتشاف المعلومات العامة حول ما تفعله بالجهاز اللوحي، ومن المحتمل أن يتضمن معلومات شخصية أو خاصة."</string>
    <string name="permdesc_readLogs" product="default" msgid="2063438140241560443">"للسماح للتطبيق بالقراءة من ملفات سجلات النظام المتنوعة. ويسمح ذلك للتطبيق باكتشاف المعلومات العامة حول ما تفعله بالهاتف، ومن المحتمل أن يتضمن معلومات شخصية أو خاصة."</string>
    <string name="permlab_anyCodecForPlayback" msgid="715805555823881818">"استخدام أي برنامج فك تشفير وسائط من أجل التشغيل"</string>
    <string name="permdesc_anyCodecForPlayback" msgid="8283912488433189010">"السماح للتطبيق باستخدام أي برنامج فك تشفير وسائط مثبت لفك التشفير من أجل التشغيل."</string>
    <string name="permlab_manageCaCertificates" msgid="1678391896786882014">"إدارة بيانات الاعتماد الموثوقة"</string>
    <string name="permdesc_manageCaCertificates" msgid="4015644047196937014">"‏السماح للتطبيق بتثبيت شهادات CA وإلغاء تثبيتها باعتبارها بيانات اعتماد محل ثقة."</string>
    <string name="permlab_bindIdleService" msgid="7521398788076342815">"الالتزام بالخدمات الخاملة"</string>
    <string name="permdesc_bindIdleService" msgid="7747505810143356528">"‏يتيح هذا الإذن لنظام Android الارتباط بخدمات وضع الخمول لأحد التطبيقات."</string>
    <string name="permlab_diagnostic" msgid="8076743953908000342">"قراءة/كتابة إلى الموارد المملوكة بواسطة التشخيص"</string>
    <string name="permdesc_diagnostic" msgid="6608295692002452283">"‏للسماح للتطبيق بالقراءة والكتابة إلى أي مورد مملوك بواسطة مجموعة التشخيصات؛ على سبيل المثال، الملفات في /dev. من المحتمل أن يؤثر ذلك في استقرار النظام وأمانه. يجب ألا يستخدم ذلك سوى للتشخيصات الخاصة بالنظام من قِبل المصنِّع أو المشغِّل."</string>
    <string name="permlab_changeComponentState" msgid="6335576775711095931">"تمكين مكونات التطبيق أو تعطيلها"</string>
    <string name="permdesc_changeComponentState" product="tablet" msgid="8887435740982237294">"للسماح للتطبيق بتغيير ما إذا كان سيتم تمكين مكون لتطبيق آخر أم لا. يمكن أن تستخدم التطبيقات الضارة ذلك لتعطيل قدرات الجهاز اللوحي المهمة. يجب توخي الحذر عند استخدام هذا الإذن، وذلك لأنه من الممكن أن يؤدي ذلك إلى جعل حالة مكونات التطبيق غير قابلة للاستخدام أو غير متناسقة أو غير مستقرة."</string>
    <string name="permdesc_changeComponentState" product="default" msgid="1827232484416505615">"للسماح للتطبيق بتغيير ما إذا كان سيتم تمكين مكون لتطبيق آخر أم لا. يمكن أن تستخدم التطبيقات الضارة ذلك لتعطيل قدرات الهاتف المهمة. يجب توخي الحذر عند استخدام هذا الإذن، وذلك لأنه من الممكن أن يؤدي ذلك إلى جعل حالة مكونات التطبيق غير قابلة للاستخدام أو غير متناسقة أو غير مستقرة."</string>
    <string name="permlab_grantRevokePermissions" msgid="4627315351093508795">"منح الأذونات أو إلغائها"</string>
    <string name="permdesc_grantRevokePermissions" msgid="4088642654085850662">"للسماح لأحد التطبيقات بمنح أذونات محددة أو إلغائها لنفسه أو لتطبيقات أخرى. قد تستخدم التطبيقات الضارة هذا للدخول إلى ميزات لم تمنحها إذنًا لدخولها."</string>
    <string name="permlab_setPreferredApplications" msgid="8463181628695396391">"تعيين التطبيقات المفضلة"</string>
    <string name="permdesc_setPreferredApplications" msgid="4973986762241783712">"للسماح للتطبيق بتعديل التطبيقات المفضلة. يمكن أن تغيّر التطبيقات الضارة التطبيقات قيد التشغيل بشكل غير ملحوظ، وانتحال صفة التطبيقات الحالية لجمع بيانات خاصة منك."</string>
    <string name="permlab_writeSettings" msgid="2226195290955224730">"تعديل إعدادات النظام"</string>
    <string name="permdesc_writeSettings" msgid="7775723441558907181">"للسماح للتطبيق بتعديل بيانات إعدادات النظام. يمكن أن تتلف التطبيقات الضارة تهيئة نظامك."</string>
    <string name="permlab_writeSecureSettings" msgid="204676251876718288">"تعديل إعدادات النظام الآمنة"</string>
    <string name="permdesc_writeSecureSettings" msgid="8159535613020137391">"للسماح للتطبيق بتعديل بيانات الإعدادات الآمنة للنظام. لن تكون هناك حاجة إليه مطلقًا مع التطبيقات العادية."</string>
    <string name="permlab_writeGservices" msgid="2149426664226152185">"‏تعديل خريطة خدمات Google"</string>
    <string name="permdesc_writeGservices" msgid="1287309437638380229">"‏للسماح للتطبيق بتعديل خريطة خدمات Google. ليس للاستخدام بواسطة التطبيقات العادية."</string>
    <string name="permlab_receiveBootCompleted" msgid="5312965565987800025">"العمل عند بدء التشغيل"</string>
    <string name="permdesc_receiveBootCompleted" product="tablet" msgid="7390304664116880704">"للسماح للتطبيق ببدء تشغيل نفسه عقب انتهاء النظام من التشغيل. قد يؤدي ذلك إلى استغراق المزيد من الوقت عند بدء الجهاز اللوحي والسماح للتطبيق بإبطاء الأداء الإجمالي للجهاز اللوحي من خلال تشغيله دائمًا."</string>
    <string name="permdesc_receiveBootCompleted" product="default" msgid="513950589102617504">"للسماح للتطبيق ببدء تشغيل نفسه عقب انتهاء النظام من التشغيل. قد يؤدي ذلك إلى استغراق المزيد من الوقت عن بدء الهاتف والسماح للتطبيق بإبطاء الأداء الإجمالي للهاتف حيث يتم تشغيله دائمًا."</string>
    <string name="permlab_broadcastSticky" msgid="7919126372606881614">"إرسال بث طويل الزيارة"</string>
    <string name="permdesc_broadcastSticky" product="tablet" msgid="7749760494399915651">"للسماح للتطبيق بإرسال مجموعات بث مستمرة، والتي تظل بعد انتهاء البث. قد يؤدي الاستخدام بكثرة إلى حدوث بطء أو عدم استقرار في الجهاز اللوحي من خلال التسبب في استخدام الجهاز اللوحي لمساحة كبيرة للغاية من الذاكرة."</string>
    <string name="permdesc_broadcastSticky" product="default" msgid="2825803764232445091">"للسماح للتطبيق بإرسال مجموعات بث مستمرة، والتي تظل بعد انتهاء البث. قد يؤدي الاستخدام بكثرة إلى حدوث بطء أو عدم استقرار في الهاتف من خلال التسبب في استخدام الهاتف لمساحة كبيرة للغاية من الذاكرة."</string>
    <string name="permlab_readContacts" msgid="8348481131899886131">"قراءة جهات الاتصال"</string>
    <string name="permdesc_readContacts" product="tablet" msgid="5294866856941149639">"للسماح للتطبيق بقراءة بيانات حول جهات الاتصال المخزنة على الجهاز اللوحي، بما في ذلك مدى تكرار اتصالك بأفراد بعينهم أو مراسلتهم عبر البريد الإلكتروني أو التواصل معهم بطرق أخرى خلافًا لذلك. ويتيح هذا الإذن للتطبيقات حفظ بيانات جهات الاتصال، وقد تشارك التطبيقات الضارة بيانات جهات الاتصال بدون معرفتك."</string>
    <string name="permdesc_readContacts" product="default" msgid="8440654152457300662">"للسماح للتطبيق بقراءة بيانات حول جهات الاتصال المخزنة على الهاتف، بما في ذلك مدى تكرار اتصالك بأفراد بعينهم أو مراسلتهم عبر البريد الإلكتروني أو التواصل معهم بطرق أخرى خلافًا لذلك. ويتيح هذا الإذن للتطبيقات حفظ بيانات جهات الاتصال، وقد تشارك التطبيقات الضارة بيانات جهات الاتصال بدون معرفتك."</string>
    <string name="permlab_writeContacts" msgid="5107492086416793544">"تعديل جهات الاتصال"</string>
    <string name="permdesc_writeContacts" product="tablet" msgid="897243932521953602">"للسماح للتطبيق بتعديل البيانات حول جهات الاتصال المخزنة على جهازك اللوحي، بما في ذلك مدى تكرار اتصالك بجهات اتصال بعينها أو مراسلتها عبر البريد الإلكتروني أو التواصل معها بأية طريقة أخرى خلافًا لذلك. وقد يتيح هذا الإذن للتطبيقات حذف بيانات جهات الاتصال."</string>
    <string name="permdesc_writeContacts" product="default" msgid="589869224625163558">"للسماح للتطبيق بتعديل البيانات حول جهات الاتصال المخزنة على هاتفك، بما في ذلك مدى تكرار اتصالك بجهات اتصال بعينها أو مراسلتها عبر البريد الإلكتروني أو التواصل معها بأية طريقة أخرى خلافًا لذلك. وقد يتيح هذا الإذن للتطبيقات حذف بيانات جهات الاتصال."</string>
    <string name="permlab_readCallLog" msgid="3478133184624102739">"قراءة سجل المكالمات"</string>
    <string name="permdesc_readCallLog" product="tablet" msgid="3700645184870760285">"للسماح للتطبيق بقراءة سجل مكالمات الجهاز اللوحي، بما في ذلك البيانات حول المكالمات الواردة والصادرة. ويتيح هذا الإذن للتطبيق حفظ بيانات سجل المكالمات، وقد تشارك التطبيقات الضارة بيانات سجل المكالمات بدون معرفتك."</string>
    <string name="permdesc_readCallLog" product="default" msgid="5777725796813217244">"للسماح للتطبيق بقراءة سجل مكالمات الهاتف، بما في ذلك البيانات حول المكالمات الواردة والصادرة. ويتيح هذا الإذن للتطبيق حفظ بيانات سجل المكالمات، وقد تشارك التطبيقات الضارة بيانات سجل المكالمات بدون معرفتك."</string>
    <string name="permlab_writeCallLog" msgid="8552045664743499354">"كتابة سجل المكالمات"</string>
    <string name="permdesc_writeCallLog" product="tablet" msgid="6661806062274119245">"للسماح للتطبيق بتعديل سجل مكالمات الجهاز اللوحي، بما في ذلك البيانات عن المكالمات الواردة والصادرة. وربما تستخدم التطبيقات الضارة هذا لمسح سجل المكالمات أو تعديله."</string>
    <string name="permdesc_writeCallLog" product="default" msgid="683941736352787842">"للسماح للتطبيق بتعديل سجل مكالمات الهاتف، بما في ذلك البيانات عن المكالمات الواردة والصادرة. وربما تستخدم التطبيقات الضارة هذا لمحو سجل المكالمات أو تعديله."</string>
    <string name="permlab_readProfile" msgid="4701889852612716678">"قراءة بطاقة الاتصال الخاصة"</string>
    <string name="permdesc_readProfile" product="default" msgid="5462475151849888848">"للسماح للتطبيق بقراءة المعلومات الشخصية في الملف الشخصي المخزنة على الجهاز، مثل اسمك ومعلومات جهات الاتصال. ويعني ذلك أنه يمكن للتطبيق التعرف عليك كما يمكنه إرسال معلومات ملفك الشخصي إلى الآخرين."</string>
    <string name="permlab_writeProfile" msgid="907793628777397643">"تعديل بطاقة جهة الاتصال الخاصة"</string>
    <string name="permdesc_writeProfile" product="default" msgid="5552084294598465899">"للسماح للتطبيق بتغيير المعلومات الشخصية في الملف الشخصي المخزنة على الجهاز أو الإضافة إليها، مثل اسمك ومعلومات جهات الاتصال. ويعني ذلك أنه يمكن للتطبيق التعرف عليك كما يمكنه إرسال معلومات ملفك الشخصي إلى الآخرين."</string>
    <string name="permlab_readSocialStream" product="default" msgid="1268920956152419170">"قراءة المشاركات الاجتماعية"</string>
    <string name="permdesc_readSocialStream" product="default" msgid="4255706027172050872">"للسماح للتطبيق بالدخول إلى التحديثات الاجتماعية منك ومن أصدقائك ومزامنتها. توخ الحذر عند مشاركة المعلومات، حيث يتيح هذا للتطبيق قراءة عمليات التواصل بينك وبين أصدقائك على الشبكات الاجتماعية، بغض النظر عن مدى السرية. ملاحظة: لا يجوز فرض هذا الإذن على جميع الشبكات الاجتماعية."</string>
    <string name="permlab_writeSocialStream" product="default" msgid="3504179222493235645">"كتابة إلى المشاركات الاجتماعية"</string>
    <string name="permdesc_writeSocialStream" product="default" msgid="3086557552204114849">"للسماح للتطبيق بعرض التحديثات الاجتماعية منك ومن أصدقائك. توخ الحذر عند مشاركة المعلومات، حيث يتيح هذا للتطبيق إنشاء رسائل يبدو أنها واردة من صديق. ملاحظة: لا يجوز فرض هذا الإذن على جميع الشبكات الاجتماعية."</string>
    <string name="permlab_readCalendar" msgid="5972727560257612398">"قراءة أحداث التقويم بالإضافة إلى المعلومات السرية"</string>
    <string name="permdesc_readCalendar" product="tablet" msgid="4216462049057658723">"للسماح للتطبيق بقراءة جميع أحداث التقويم المخزنة على الجهاز اللوحي، بما في ذلك أحداث التقويم التابعة للأصدقاء أو زملاء العمل. وقد يتيح هذا للتطبيق مشاركة بيانات التقويم أو حفظها، بغض النظر عن مدى سرية البيانات أو حساسيتها."</string>
    <string name="permdesc_readCalendar" product="default" msgid="7434548682470851583">"للسماح للتطبيق بقراءة جميع أحداث التقويم المخزنة على الهاتف، بما في ذلك أحداث التقويم التابعة للأصدقاء أو زملاء العمل. وقد يتيح هذا للتطبيق مشاركة بيانات التقويم أو حفظها، بغض النظر عن مدى سرية البيانات أو حساسيتها."</string>
    <string name="permlab_writeCalendar" msgid="8438874755193825647">"إضافة أو تعديل أحداث التقويم وإرسال رسالة إلكترونية إلى المدعوين بدون معرفة المالكين"</string>
    <string name="permdesc_writeCalendar" product="tablet" msgid="6679035520113668528">"للسماح للتطبيق بإضافة أو إزالة أو تغيير الأحداث التي يمكنك تعديلها على جهازك اللوحي، بما في ذلك أحداث الأصدقاء أو زملاء العمل. وقد يتيح هذا للتطبيق إرسال رسائل يبدو أنها واردة من أصحاب التقويم أو تعديل الأحداث بدون معرفة المالكين."</string>
    <string name="permdesc_writeCalendar" product="default" msgid="2324469496327249376">"للسماح للتطبيق بإضافة أو إزالة أو تغيير الأحداث التي يمكنك تعديلها على هاتفك، بما في ذلك أحداث الأصدقاء أو زملاء العمل. وقد يتيح هذا للتطبيق إرسال رسائل يبدو أنها واردة من أصحاب التقويم أو تعديل الأحداث بدون معرفة المالكين."</string>
    <string name="permlab_accessMockLocation" msgid="8688334974036823330">"مصادر مواقع وهمية للاختبار"</string>
    <string name="permdesc_accessMockLocation" msgid="5808711039482051824">"‏لإنشاء مصادر مواقع زائفة للاختبار أو تثبيت موفر مواقع جديد. يتيح هذا للتطبيق إلغاء الموقع و/أو الحالة التي تعرضها مصادر المواقع الأخرى مثل GPS أو موفري المواقع."</string>
    <string name="permlab_accessLocationExtraCommands" msgid="2836308076720553837">"الدخول إلى المزيد من أوامر موفر الموقع"</string>
    <string name="permdesc_accessLocationExtraCommands" msgid="5945166642335800763">"‏للسماح للتطبيق بالدخول إلى المزيد من أوامر موفر خدمة الموقع. وقد يتيح هذا للتطبيق التدخل في عمل GPS أو مصادر المواقع الأخرى."</string>
    <string name="permlab_installLocationProvider" msgid="6578101199825193873">"إذن لتثبيت موفر خدمة موقع"</string>
    <string name="permdesc_installLocationProvider" msgid="9066146120470591509">"‏لإنشاء مصادر مواقع زائفة للاختبار أو تثبيت موفر مواقع جديد. يتيح هذا للتطبيق إلغاء الموقع و/أو الحالة التي تعرضها مصادر المواقع الأخرى مثل GPS أو موفري المواقع."</string>
    <string name="permlab_accessFineLocation" msgid="1191898061965273372">"الموقع الدقيق (مستند إلى نظام تحديد المواقع العالمي والشبكة)"</string>
    <string name="permdesc_accessFineLocation" msgid="5295047563564981250">"‏للسماح للتطبيق بتحديد موقعك بدقة وهذا باستخدام نظام تحديد المواقع العالمي (GPS) أو مصادر المواقع التي تستخدم الشبكات مثل أبراج الجوال أو تقنية Wi-Fi. يتعين توفر خدمات المواقع هذه وتشغيلها على جهازك للتطبيق كي يستخدمها. وقد تستخدم التطبيقات هذا لتحديد موقعك وقد تستهلك مزيدًا من طاقة البطارية."</string>
    <string name="permlab_accessCoarseLocation" msgid="4887895362354239628">"الموقع التقريبي (مستند إلى الشبكة)"</string>
    <string name="permdesc_accessCoarseLocation" msgid="2538200184373302295">"‏للسماح للتطبيق بتحديد موقعك التقريبي الذي يستمد من خدمات الموقع باستخدام مصادر المواقع التي تستخدم الشبكات مثل أبراج الجوال وتقنية Wi-Fi. يتعين توفر خدمات المواقع هذه وتشغيلها على جهازك للتطبيق كي يستخدمها. وقد تستخدم التطبيقات هذا لتحديد موقعك التقريبي."</string>
    <string name="permlab_accessSurfaceFlinger" msgid="2363969641792388947">"‏الدخول إلى SurfaceFlinger"</string>
    <string name="permdesc_accessSurfaceFlinger" msgid="1041619516733293551">"‏للسماح للتطبيق باستخدام ميزات SurfaceFlinger ذات المستوى المنخفض."</string>
    <string name="permlab_readFrameBuffer" msgid="6690504248178498136">"قراءة المخزن المؤقت للإطارات"</string>
    <string name="permdesc_readFrameBuffer" msgid="4937405521809454680">"للسماح للتطبيق بقراءة محتوى المخزن المؤقت للإطارات."</string>
    <string name="permlab_accessInputFlinger" msgid="5348635270689553857">"‏الدخول إلى InputFlinger"</string>
    <string name="permdesc_accessInputFlinger" msgid="2104864941201226616">"‏للسماح للتطبيق باستخدام ميزات InputFlinger ذات المستوى المنخفض."</string>
    <string name="permlab_configureWifiDisplay" msgid="5595661694746742168">"‏تهيئة شاشات Wi-Fi"</string>
    <string name="permdesc_configureWifiDisplay" msgid="7916815158690218065">"‏للسماح للتطبيق بتهيئة شاشات Wi-Fi والاتصال بها."</string>
    <string name="permlab_controlWifiDisplay" msgid="393641276723695496">"‏التحكم في شاشات Wi-Fi"</string>
    <string name="permdesc_controlWifiDisplay" msgid="4543912292681826986">"‏للسماح للتطبيق بالتحكم في الميزات ذات المستوى المنخفض في شاشات Wi-Fi."</string>
    <string name="permlab_captureAudioOutput" msgid="6857134498402346708">"التقاط إخراج الصوت"</string>
    <string name="permdesc_captureAudioOutput" msgid="6210597754212208853">"السماح للتطبيق بالتقاط إخراج الصوت وإعادة توجيهه."</string>
    <string name="permlab_captureAudioHotword" msgid="1890553935650349808">"اكتشاف الكلمة المهمة"</string>
    <string name="permdesc_captureAudioHotword" msgid="9151807958153056810">"للسماح للتطبيق بالتقاط الصوت لاكتشاف الكلمة المهمة. يمكن أن يتم الالتقاط في الخلفية ولكنه لا يمنع التقاط الأصوات الأخرى (على سبيل المثال، كاميرا الفيديو)."</string>
    <string name="permlab_captureVideoOutput" msgid="2246828773589094023">"التقاط إخراج الفيديو"</string>
    <string name="permdesc_captureVideoOutput" msgid="359481658034149860">"السماح للتطبيق بالتقاط إخراج الفيديو وإعادة توجيهه."</string>
    <string name="permlab_captureSecureVideoOutput" msgid="7815398969303382016">"التقاط إخراج الفيديو الآمن"</string>
    <string name="permdesc_captureSecureVideoOutput" msgid="2779793064709350289">"السماح للتطبيق بالتقاط إخراج الفيديو الآمن وإعادة توجيهه."</string>
    <string name="permlab_mediaContentControl" msgid="8749790560720562511">"التحكم في تشغيل الوسائط والدخول إلى البيانات الوصفية"</string>
    <string name="permdesc_mediaContentControl" msgid="1637478200272062">"للسماح للتطبيق بالتحكم في تشغيل الوسائط والدخول إلى معلومات الوسائط (العنوان، المؤلف...)."</string>
    <string name="permlab_modifyAudioSettings" msgid="6095859937069146086">"تغيير إعداداتك الصوتية"</string>
    <string name="permdesc_modifyAudioSettings" msgid="3522565366806248517">"للسماح للتطبيق بتعديل إعدادات الصوت العامة مثل مستوى الصوت وأي السماعات يتم استخدامها للاستماع."</string>
    <string name="permlab_recordAudio" msgid="3876049771427466323">"تسجيل الصوت"</string>
    <string name="permdesc_recordAudio" msgid="4906839301087980680">"للسماح للتطبيق بتسجيل الصوت باستخدام الميكروفون. ويتيح هذا الإذن للتطبيق تسجيل الصوت في أي وقت وبدون موافقة منك."</string>
    <string name="permlab_sim_communication" msgid="1180265879464893029">"‏اتصالات SIM"</string>
    <string name="permdesc_sim_communication" msgid="5725159654279639498">"‏السماح للتطبيق بإرسال أوامر إلى بطاقة SIM. وهذا أمر بالغ الخطورة."</string>
    <string name="permlab_camera" msgid="3616391919559751192">"التقاط صور ومقاطع فيديو"</string>
    <string name="permdesc_camera" msgid="8497216524735535009">"للسماح للتطبيق بالتقاط صور ومقاطع فيديو من خلال الكاميرا. ويتيح هذا الإذن للتطبيق استخدام الكاميرا في أي وقت وبدون موافقة منك."</string>
    <string name="permlab_cameraDisableTransmitLed" msgid="2651072630501126222">"‏تعطيل مؤشر LED للإرسال عندما تكون الكاميرا قيد الاستخدام"</string>
    <string name="permdesc_cameraDisableTransmitLed" msgid="4764585465480295341">"‏للسماح لتطبيق نظام مثبت مسبقًا لتعطيل مؤشر LED لاستخدام الكاميرا."</string>
    <string name="permlab_brick" product="tablet" msgid="2961292205764488304">"تعطيل الجهاز اللوحي نهائيًا"</string>
    <string name="permlab_brick" product="default" msgid="8337817093326370537">"تعطيل الهاتف على الدوام"</string>
    <string name="permdesc_brick" product="tablet" msgid="4334818808001699530">"للسماح للتطبيق بتعطيل الجهاز اللوحي بالكامل بشكل دائم. هذا خطير للغاية."</string>
    <string name="permdesc_brick" product="default" msgid="5788903297627283099">"للسماح للتطبيق بتعطيل الهاتف بالكامل بشكل دائم. هذا خطير للغاية."</string>
    <string name="permlab_reboot" product="tablet" msgid="3436634972561795002">"فرض إعادة تشغيل الجهاز اللوحي"</string>
    <string name="permlab_reboot" product="default" msgid="2898560872462638242">"فرض إعادة تشغيل الهاتف"</string>
    <string name="permdesc_reboot" product="tablet" msgid="8172056180063700741">"للسماح للتطبيق بفرض إعادة تشغيل الجهاز اللوحي."</string>
    <string name="permdesc_reboot" product="default" msgid="5326008124289989969">"للسماح للتطبيق بفرض إعادة تشغيل الهاتف."</string>
    <string name="permlab_mount_unmount_filesystems" product="nosdcard" msgid="2927361537942591841">"‏الدخول إلى نظام ملفات وحدة تخزين USB"</string>
    <string name="permlab_mount_unmount_filesystems" product="default" msgid="4402305049890953810">"‏الدخول إلى نظام ملفات بطاقة SD"</string>
    <string name="permdesc_mount_unmount_filesystems" msgid="1829290701658992347">"للسماح للتطبيق بتحميل أنظمة الملفات وإلغاء تحميلها إلى وحدة التخزين القابلة للإزالة."</string>
    <string name="permlab_mount_format_filesystems" product="nosdcard" msgid="6227819582624904972">"‏محو وحدة تخزين USB"</string>
    <string name="permlab_mount_format_filesystems" product="default" msgid="262582698639274056">"‏محو بطاقة SD"</string>
    <string name="permdesc_mount_format_filesystems" msgid="8784268246779198627">"للسماح للتطبيق بتنسيق وحدة التخزين القابلة للإزالة."</string>
    <string name="permlab_asec_access" msgid="3411338632002193846">"الحصول على معلومات حول وحدة التخزين الداخلية"</string>
    <string name="permdesc_asec_access" msgid="3094563844593878548">"للسماح للتطبيق بالحصول على معلومات حول سعة التخزين الداخلية."</string>
    <string name="permlab_asec_create" msgid="6414757234789336327">"إنشاء وحدة تخزين داخلية"</string>
    <string name="permdesc_asec_create" msgid="4558869273585856876">"للسماح للتطبيق بإنشاء سعة تخزين داخلية."</string>
    <string name="permlab_asec_destroy" msgid="526928328301618022">"مسح وحدة التخزين الداخلية"</string>
    <string name="permdesc_asec_destroy" msgid="7218749286145526537">"للسماح للتطبيق بمسح وحدة التخزين الداخلية."</string>
    <string name="permlab_asec_mount_unmount" msgid="8877998101944999386">"تحميل/إلغاء تحميل وحدة التخزين الداخلية"</string>
    <string name="permdesc_asec_mount_unmount" msgid="3451360114902490929">"للسماح للتطبيق بتحميل/إلغاء تحميل وحدة التخزين الداخلية."</string>
    <string name="permlab_asec_rename" msgid="7496633954080472417">"إعادة تسمية وحدة التخزين الداخلية"</string>
    <string name="permdesc_asec_rename" msgid="1794757588472127675">"للسماح للتطبيق بإعادة تسمية وحدة التخزين الداخلية."</string>
    <string name="permlab_vibrate" msgid="7696427026057705834">"التحكم في الاهتزاز"</string>
    <string name="permdesc_vibrate" msgid="6284989245902300945">"للسماح للتطبيق بالتحكم في الهزّاز."</string>
    <string name="permlab_flashlight" msgid="2155920810121984215">"التحكم في الضوء الوامض"</string>
    <string name="permdesc_flashlight" msgid="6522284794568368310">"للسماح للتطبيق بالتحكم في الضوء الوامض."</string>
    <string name="permlab_manageUsb" msgid="1113453430645402723">"‏إدارة التفضيلات والأذونات لأجهزة USB"</string>
    <string name="permdesc_manageUsb" msgid="7776155430218239833">"‏للسماح للتطبيق بإدارة التفضيلات والأذونات لأجهزة USB."</string>
    <string name="permlab_accessMtp" msgid="4953468676795917042">"‏تنفيذ بروتوكول MTP"</string>
    <string name="permdesc_accessMtp" msgid="6532961200486791570">"‏لإتاحة الدخول إلى برنامج تشغيل kernel MTP لتنفيذ بروتوكول MTP USB."</string>
    <string name="permlab_hardware_test" msgid="4148290860400659146">"اختبار الأجهزة"</string>
    <string name="permdesc_hardware_test" msgid="6597964191208016605">"للسماح للتطبيق بالتحكم في الأجهزة الطرفية المتنوعة بغرض اختبار الأجهزة."</string>
    <string name="permlab_callPhone" msgid="3925836347681847954">"اتصال مباشر بأرقام الهواتف"</string>
    <string name="permdesc_callPhone" msgid="3740797576113760827">"للسماح للتطبيق بطلب أرقام هاتفية بدون تدخل منك. وقد يؤدي ذلك إلى تحمل رسوم غير متوقعة أو إجراء مكالمات غير متوقعة. ومن الجدير بالذكر أن ذلك لا يتيح للتطبيق الاتصال بأرقام الطوارئ. وقد تؤدي التطبيقات الضارة إلى تحملك تكاليف مالية من خلال إجراء مكالمات بدون موافقة منك."</string>
    <string name="permlab_callPrivileged" msgid="4198349211108497879">"اتصال مباشر بأي رقم من أرقام الهواتف"</string>
    <string name="permdesc_callPrivileged" msgid="1689024901509996810">"للسماح للتطبيق بالاتصال بأي رقم هاتف، بما في ذلك أرقام الطوارئ، بدون تدخل منك. قد تجري التطبيقات الضارة اتصالات غير ضرورية وغير قانونية بخدمات الطوارئ."</string>
    <string name="permlab_performCdmaProvisioning" product="tablet" msgid="4842576994144604821">"‏بدء إعداد الجهاز اللوحي CDMA مباشرةً"</string>
    <string name="permlab_performCdmaProvisioning" product="default" msgid="5604848095315421425">"‏بدء إعداد هاتف CDMA مباشرة"</string>
    <string name="permdesc_performCdmaProvisioning" msgid="1994193538802314186">"‏للسماح للتطبيق ببدء توفير CDMA. قد تبدأ التطبيقات الضارة توفير CDMA بدون الحاجة إلى ذلك."</string>
    <string name="permlab_locationUpdates" msgid="7785408253364335740">"التحكم في اشعارات تحديث الموقع"</string>
    <string name="permdesc_locationUpdates" msgid="1120741557891438876">"للسماح للتطبيق بتمكين/تعطيل إشعارات تحديث الموقع من اللاسلكي. ليس للاستخدام بواسطة التطبيقات العادية."</string>
    <string name="permlab_checkinProperties" msgid="7855259461268734914">"الدخول إلى خصائص الإيداع"</string>
    <string name="permdesc_checkinProperties" msgid="4024526968630194128">"للسماح بدخول القراءة/الكتابة إلى الخصائص التي تم تحميلها بواسطة خدمة الإيداع. ليس للاستخدام بواسطة التطبيقات العادية."</string>
    <string name="permlab_bindGadget" msgid="776905339015863471">"اختيار أدوات"</string>
    <string name="permdesc_bindGadget" msgid="8261326938599049290">"للسماح للتطبيق بإخبار النظام بالأدوات التي يمكن استخدامها مع أي من التطبيقات. من خلال هذا الإذن، يمكن للتطبيق منح إمكانية دخول التطبيقات الأخرى إلى البيانات الشخصية. ليس للاستخدام بواسطة التطبيقات العادية."</string>
    <string name="permlab_modifyPhoneState" msgid="8423923777659292228">"تعديل حالة الهاتف"</string>
    <string name="permdesc_modifyPhoneState" msgid="1029877529007686732">"للسماح للتطبيق بالتحكم في ميزات الهاتف بالجهاز. يمكن لأحد التطبيقات بهذا الإذن تبديل الشبكات وتشغيل لاسلكي الهاتف وإيقاف تشغيله وما إلى ذلك بدون إعلامك على الإطلاق."</string>
    <string name="permlab_readPhoneState" msgid="9178228524507610486">"قراءة حالة الهاتف والهوية"</string>
    <string name="permdesc_readPhoneState" msgid="1639212771826125528">"للسماح للتطبيق بالدخول إلى ميزات الهاتف في الجهاز. ويتيح هذا الإذن للتطبيق تحديد رقم الهاتف ومعرّفات الجهاز، وما إذا كانت هناك مكالمة نشطة والرقم البعيد الذي تم الاتصال به في المكالمة."</string>
    <string name="permlab_wakeLock" product="tablet" msgid="1531731435011495015">"منع الجهاز اللوحي من الدخول في وضع السكون"</string>
    <string name="permlab_wakeLock" product="default" msgid="573480187941496130">"منع الهاتف من الدخول في وضع السكون"</string>
    <string name="permdesc_wakeLock" product="tablet" msgid="7311319824400447868">"للسماح للتطبيق بمنع الجهاز اللوحي من الانتقال إلى وضع السكون."</string>
    <string name="permdesc_wakeLock" product="default" msgid="8559100677372928754">"للسماح للتطبيق بمنع الهاتف من الانتقال إلى وضع السكون."</string>
    <string name="permlab_transmitIr" msgid="7545858504238530105">"إرسال الأشعة تحت الحمراء"</string>
    <string name="permdesc_transmitIr" product="tablet" msgid="5358308854306529170">"للسماح للتطبيق باستخدام مرسل الأشعة تحت الحمراء الخاص بالجهاز اللوحي."</string>
    <string name="permdesc_transmitIr" product="default" msgid="7957763745020300725">"للسماح للتطبيق باستخدام مرسل الأشعة تحت الحمراء الخاص بالهاتف."</string>
    <string name="permlab_devicePower" product="tablet" msgid="2787034722616350417">"تشغيل الجهاز اللوحي أو إيقاف تشغيله"</string>
    <string name="permlab_devicePower" product="default" msgid="4928622470980943206">"تشغيل الهاتف أو إيقاف تشغيله"</string>
    <string name="permdesc_devicePower" product="tablet" msgid="6689862878984631831">"للسماح للتطبيق بتشغيل الجهاز اللوحي أو إيقاف تشغيله."</string>
    <string name="permdesc_devicePower" product="default" msgid="6037057348463131032">"للسماح للتطبيق بتشغيل الهاتف أو إيقاف تشغيله."</string>
    <string name="permlab_factoryTest" msgid="3715225492696416187">"تشغيل في وضع اختبار المصنع"</string>
    <string name="permdesc_factoryTest" product="tablet" msgid="3952059318359653091">"التشغيل كاختبار للشركة المصنعة من المستوى المنخفض، مما يسمح بإكمال الدخول إلى الجهاز اللوحي. ويتوفر فقط عندما يتم تشغيل الجهاز اللوحي في وضع اختبار المصنِّع."</string>
    <string name="permdesc_factoryTest" product="default" msgid="8136644990319244802">"للتشغيل كاختبار مصنِّع بمستوى أدنى، مما يسمح بالدخول الكامل إلى جهاز الهاتف. لا يتوفر سوى عند تشغيل الهاتف في وضع اختبار المصنِّع."</string>
    <string name="permlab_setWallpaper" msgid="6627192333373465143">"تعيين الخلفية"</string>
    <string name="permdesc_setWallpaper" msgid="7373447920977624745">"للسماح للتطبيق بتعيين خلفية النظام."</string>
    <string name="permlab_setWallpaperHints" msgid="3278608165977736538">"تعديل حجم الخلفية"</string>
    <string name="permdesc_setWallpaperHints" msgid="8235784384223730091">"للسماح للتطبيق بتعيين تلميحات حجم خلفية النظام."</string>
    <string name="permlab_masterClear" msgid="2315750423139697397">"إعادة تعيين النظام إلى الإعدادات الافتراضية للمصنع"</string>
    <string name="permdesc_masterClear" msgid="3665380492633910226">"للسماح للتطبيق بإعادة تعيين النظام بالكامل على إعدادات المصنع، ومسح جميع البيانات والتهيئة والتطبيقات المثبّتة."</string>
    <string name="permlab_setTime" msgid="2021614829591775646">"تعيين الوقت"</string>
    <string name="permdesc_setTime" product="tablet" msgid="1896341438151152881">"للسماح للتطبيق بتغيير وقت ساعة الجهاز اللوحي."</string>
    <string name="permdesc_setTime" product="default" msgid="1855702730738020">"للسماح للتطبيق بتغيير وقت ساعة الهاتف."</string>
    <string name="permlab_setTimeZone" msgid="2945079801013077340">"تعيين المنطقة الزمنية"</string>
    <string name="permdesc_setTimeZone" product="tablet" msgid="1676983712315827645">"للسماح للتطبيق بتغيير المنطقة الزمنية للجهاز اللوحي."</string>
    <string name="permdesc_setTimeZone" product="default" msgid="4499943488436633398">"للسماح للتطبيق بتغيير المنطقة الزمنية للهاتف."</string>
    <string name="permlab_accountManagerService" msgid="4829262349691386986">"العمل كخدمة مدير حساب"</string>
    <string name="permdesc_accountManagerService" msgid="1948455552333615954">"للسماح للتطبيق بإجراء مكالمات مع مصدِّقي الحساب."</string>
    <string name="permlab_getAccounts" msgid="1086795467760122114">"البحث عن حسابات على الجهاز"</string>
    <string name="permdesc_getAccounts" product="tablet" msgid="2741496534769660027">"للسماح للتطبيق بالحصول على قائمة بالحسابات التي يعرفها الجهاز اللوحي. وقد يتضمن ذلك أية حسابات تم إنشاؤها بواسطة التطبيقات التي ثبتها."</string>
    <string name="permdesc_getAccounts" product="default" msgid="3448316822451807382">"للسماح للتطبيق بالحصول على قائمة بالحسابات التي يعرفها الهاتف. وقد يتضمن ذلك أية حسابات تم إنشاؤها بواسطة التطبيقات التي ثبتها."</string>
    <string name="permlab_authenticateAccounts" msgid="5265908481172736933">"إنشاء حسابات وتعيين كلمات مرور"</string>
    <string name="permdesc_authenticateAccounts" msgid="5472124296908977260">"‏للسماح للتطبيق باستخدام إمكانيات مصدِّق الحساب لـ AccountManager، بما في ذلك إنشاء حسابات والحصول على كلمات مرورها وتعينها."</string>
    <string name="permlab_manageAccounts" msgid="4983126304757177305">"إضافة حسابات أو إزالتها"</string>
    <string name="permdesc_manageAccounts" msgid="8698295625488292506">"للسماح للتطبيق بإجراء عمليات مثل إضافة حسابات وإزالتها وحذف كلمات مرورها."</string>
    <string name="permlab_useCredentials" msgid="235481396163877642">"استخدام الحسابات على الجهاز"</string>
    <string name="permdesc_useCredentials" msgid="7984227147403346422">"للسماح للتطبيق بطلب الرموز المميزة للمصادقة."</string>
    <string name="permlab_accessNetworkState" msgid="4951027964348974773">"عرض اتصالات الشبكة"</string>
    <string name="permdesc_accessNetworkState" msgid="8318964424675960975">"للسماح للتطبيق بعرض معلومات حول اتصالات الشبكة كعرض معلومات عن الشبكات المتوفرة والشبكات المتصلة."</string>
    <string name="permlab_createNetworkSockets" msgid="8018758136404323658">"إمكانية دخول كاملة إلى الشبكة"</string>
    <string name="permdesc_createNetworkSockets" msgid="3403062187779724185">"للسماح للتطبيق بإنشاء مقابس شبكات واستخدام بروتوكولات شبكات مخصصة. ويوفر المتصفح وتطبيقات أخرى طرقًا لإرسال البيانات إلى الإنترنت، ولذلك لا يعد هذا الإذن مطلوبًا لإرسال البيانات إلى الإنترنت."</string>
    <string name="permlab_writeApnSettings" msgid="505660159675751896">"تغيير/اعتراض إعدادات الشبكة وحركة المرور"</string>
    <string name="permdesc_writeApnSettings" msgid="5333798886412714193">"‏للسماح للتطبيق بتغيير إعدادات الشبكة ومقاطعة وفحص جميع حركة المرور في الشبكة، على سبيل المثال، تغيير الخادم الوكيل ومنفذ أي APN. قد تراقب التطبيقات الضارة حزم الشبكة أو تعيد توجيهها أو تعدلها بدون معرفتك."</string>
    <string name="permlab_changeNetworkState" msgid="958884291454327309">"تغيير اتصال الشبكة"</string>
    <string name="permdesc_changeNetworkState" msgid="6789123912476416214">"للسماح للتطبيق بتغيير حالة اتصال الشبكة."</string>
    <string name="permlab_changeTetherState" msgid="5952584964373017960">"تغيير الاتصال المربوط"</string>
    <string name="permdesc_changeTetherState" msgid="1524441344412319780">"للسماح للتطبيق بتغيير حالة اتصال الشبكة المربوطة."</string>
    <string name="permlab_changeBackgroundDataSetting" msgid="1400666012671648741">"تغيير إعداد استخدام بيانات الخلفية"</string>
    <string name="permdesc_changeBackgroundDataSetting" msgid="5347729578468744379">"للسماح للتطبيق بتغيير إعداد استخدام بيانات الخلفية."</string>
    <string name="permlab_accessWifiState" msgid="5202012949247040011">"‏عرض اتصالات Wi-Fi"</string>
    <string name="permdesc_accessWifiState" msgid="5002798077387803726">"‏للسماح للتطبيق بعرض معلومات حول شبكات Wi-Fi، كعرض معلومات حول ما إذا تم تمكين Wi-Fi واسم أجهزة Wi-Fi المتصلة."</string>
    <string name="permlab_changeWifiState" msgid="6550641188749128035">"‏التوصيل والفصل من Wi-Fi"</string>
    <string name="permdesc_changeWifiState" msgid="7137950297386127533">"‏للسماح للتطبيق بالاتصال بنقاط الوصول إلى Wi-Fi وقطع الاتصال بها، وإجراء تغييرات على تهيئة الجهاز لشبكات Wi-Fi."</string>
    <string name="permlab_changeWifiMulticastState" msgid="1368253871483254784">"‏السماح باستقبال بث Wi-Fi متعدد"</string>
    <string name="permdesc_changeWifiMulticastState" product="tablet" msgid="7969774021256336548">"‏للسماح للتطبيق بتلقي الحزم التي يتم إرسالها إلى جميع الأجهزة على شبكة Wi-Fi باستخدام عناوين بث متعدد، وليس باستخدام جهازك اللوحي فقط. ويؤدي ذلك إلى استخدام قدر أكبر من الطاقة يفوق وضع البث غير المتعدد."</string>
    <string name="permdesc_changeWifiMulticastState" product="default" msgid="6851949706025349926">"‏للسماح للتطبيق بتلقي الحزم التي يتم إرسالها إلى جميع الأجهزة على شبكة Wi-Fi باستخدام عناوين بث متعدد، وليس باستخدام هاتفك فقط. ويؤدي ذلك إلى استخدام قدر أكبر من الطاقة يفوق وضع البث غير المتعدد."</string>
    <string name="permlab_bluetoothAdmin" msgid="6006967373935926659">"الدخول إلى إعدادات بلوتوث"</string>
    <string name="permdesc_bluetoothAdmin" product="tablet" msgid="6921177471748882137">"للسماح للتطبيق بتهيئة لوحة البلوتوث المحلي، واكتشاف أجهزة التحكم عن بعد والاقتران بها."</string>
    <string name="permdesc_bluetoothAdmin" product="default" msgid="8931682159331542137">"للسماح للتطبيق بتهيئة هاتف البلوتوث المحلي، واكتشاف أجهزة التحكم عن بعد والاقتران بها."</string>
    <string name="permlab_bluetoothPriv" msgid="4009494246009513828">"السماح بإقران البلوتوث مع التطبيق"</string>
    <string name="permdesc_bluetoothPriv" product="tablet" msgid="8045735193417468857">"للسماح بإقران لتطبيق مع الأجهزة البعيدة بدون تدخل المستخدم."</string>
    <string name="permdesc_bluetoothPriv" product="default" msgid="8045735193417468857">"للسماح بإقران لتطبيق مع الأجهزة البعيدة بدون تدخل المستخدم."</string>
    <string name="permlab_accessWimaxState" msgid="4195907010610205703">"‏الاتصال بـشبكة WiMAX وقطع الاتصال بها"</string>
    <string name="permdesc_accessWimaxState" msgid="6360102877261978887">"‏للسماح للتطبيق بتحديد ما إذا تم تمكين WiMAX وتحديد معلومات حول أية شبكات WiMAX متصلة."</string>
    <string name="permlab_changeWimaxState" msgid="2405042267131496579">"‏تغيير حالة WiMAX"</string>
    <string name="permdesc_changeWimaxState" product="tablet" msgid="3156456504084201805">"‏للسماح للتطبيق بتوصيل الجهاز اللوحي بشبكات WiMAX وقطع اتصاله بها."</string>
    <string name="permdesc_changeWimaxState" product="default" msgid="697025043004923798">"‏للسماح للتطبيق بتوصيل الهاتف بشبكات WiMAX وقطع اتصاله بها."</string>
    <string name="permlab_bluetooth" msgid="6127769336339276828">"الاتصال بأجهزة بلوتوث"</string>
    <string name="permdesc_bluetooth" product="tablet" msgid="3480722181852438628">"للسماح للتطبيق بعرض تهيئة البلوتوث على الجهاز اللوحي وإجراء اتصالات وقبولها مع الأجهزة المقترنة."</string>
    <string name="permdesc_bluetooth" product="default" msgid="3207106324452312739">"للسماح للتطبيق بعرض تهيئة البلوتوث على الهاتف وإجراء اتصالات وقبولها مع الأجهزة المقترنة."</string>
    <string name="permlab_nfc" msgid="4423351274757876953">"التحكم في اتصال الحقل القريب"</string>
    <string name="permdesc_nfc" msgid="7120611819401789907">"‏للسماح للتطبيق بالاتصال بعلامات الاتصال قريب المدى (NFC)، والبطاقات وبرامج القراءة."</string>
    <string name="permlab_disableKeyguard" msgid="3598496301486439258">"تعطيل قفل الشاشة"</string>
    <string name="permdesc_disableKeyguard" msgid="6034203065077122992">"للسماح للتطبيق بتعطيل تأمين المفاتيح وأي أمان لكلمة مرور مرتبطة. على سبيل المثال، يعطل الهاتف تأمين المفاتيح عند استقبال مكالمة هاتفية واردة، ثم يعيد تمكين تأمين المفاتيح عند انتهاء المكالمة."</string>
    <string name="permlab_readSyncSettings" msgid="6201810008230503052">"قراءة إعدادات المزامنة"</string>
    <string name="permdesc_readSyncSettings" msgid="2706745674569678644">"للسماح للتطبيق بقراءة الإعدادات المتزامنة لحساب ما. على سبيل المثال، يمكن أن يؤدي هذا إلى تحديد ما إذا تمت مزامنة تطبيق \"الأشخاص\" مع حساب ما."</string>
    <string name="permlab_writeSyncSettings" msgid="5408694875793945314">"التبديل بين تشغيل المزامنة وإيقافها"</string>
    <string name="permdesc_writeSyncSettings" msgid="8956262591306369868">"للسماح للتطبيق بتعديل إعدادات المزامنة لحساب ما. على سبيل المثال، يمكن استخدام ذلك لتمكين مزامنة تطبيق \"الأشخاص\" مع حساب ما."</string>
    <string name="permlab_readSyncStats" msgid="7396577451360202448">"قراءة إحصاءات المزامنة"</string>
    <string name="permdesc_readSyncStats" msgid="1510143761757606156">"للسماح للتطبيق بقراءة إحصائيات المزامنة لحساب ما، بما في ذلك سجل الأحداث المتزامنة ومقدار البيانات التي تمت مزامنتها."</string>
    <string name="permlab_subscribedFeedsRead" msgid="4756609637053353318">"قراءة الخلاصات المشتركة"</string>
    <string name="permdesc_subscribedFeedsRead" msgid="5557058907906144505">"للسماح للتطبيق بالحصول على تفاصيل حول الخلاصات المتزامنة في الوقت الحالي."</string>
    <string name="permlab_subscribedFeedsWrite" msgid="9015246325408209296">"كتابة الخلاصات المشتركة"</string>
    <string name="permdesc_subscribedFeedsWrite" msgid="6928930188826089413">"للسماح للتطبيق بتعديل خلاصاتك المتزامنة في الوقت الحالي. قد تغيّر التطبيقات الضارة خلاصاتك المتزامنة."</string>
    <string name="permlab_readDictionary" msgid="4107101525746035718">"قراءة المصطلحات التي أضفتها إلى القاموس"</string>
    <string name="permdesc_readDictionary" msgid="659614600338904243">"للسماح للتطبيق بقراءة جميع الكلمات والأسماء والعبارات التي ربما يكون المستخدم قد خزنها في قاموس المستخدم."</string>
    <string name="permlab_writeDictionary" msgid="2183110402314441106">"إضافة كلمات إلى القاموس المعرّف بواسطة المستخدم"</string>
    <string name="permdesc_writeDictionary" msgid="8185385716255065291">"للسماح للتطبيق بكتابة كلمات جديدة في قاموس المستخدم."</string>
    <string name="permlab_sdcardRead" product="nosdcard" msgid="367275095159405468">"‏قراءة محتويات وحدة تخزين USB"</string>
    <string name="permlab_sdcardRead" product="default" msgid="2188156462934977940">"‏قراءة محتويات بطاقة SD"</string>
    <string name="permdesc_sdcardRead" product="nosdcard" msgid="3446988712598386079">"‏للسماح للتطبيق بقراءة محتويات وحدة تخزين USB."</string>
    <string name="permdesc_sdcardRead" product="default" msgid="2607362473654975411">"‏للسماح للتطبيق بقراءة محتويات بطاقة SD."</string>
    <string name="permlab_sdcardWrite" product="nosdcard" msgid="8485979062254666748">"‏تعديل محتويات وحدة تخزين USB أو حذفها"</string>
    <string name="permlab_sdcardWrite" product="default" msgid="8805693630050458763">"‏تعديل محتويات بطاقة SD أو حذفها"</string>
    <string name="permdesc_sdcardWrite" product="nosdcard" msgid="6175406299445710888">"‏للسماح للتطبيق بالكتابة إلى وحدة تخزين USB."</string>
    <string name="permdesc_sdcardWrite" product="default" msgid="4337417790936632090">"‏للسماح للتطبيق بالكتابة إلى بطاقة SD."</string>
    <string name="permlab_mediaStorageWrite" product="default" msgid="6859839199706879015">"تعديل/حذف محتويات وحدة تخزين الوسائط الداخلية"</string>
    <string name="permdesc_mediaStorageWrite" product="default" msgid="8189160597698529185">"للسماح للتطبيق بتعديل محتويات وحدة تخزين الوسائط الداخلية."</string>
    <string name="permlab_manageDocs" product="default" msgid="5778318598448849829">"إدارة السعة التخزينية للمستند"</string>
    <string name="permdesc_manageDocs" product="default" msgid="8704323176914121484">"السماح للتطبيق بإدارة السعة التخزينية للمستند."</string>
    <string name="permlab_sdcardAccessAll" msgid="8150613823900460576">"الوصول إلى سعة التخزين الخارجية لجميع المستخدمين"</string>
    <string name="permdesc_sdcardAccessAll" msgid="3215208357415891320">"للسماح للتطبيق بالدخول إلى سعة التخزين الخارجية لجميع المستخدمين."</string>
    <string name="permlab_cache_filesystem" msgid="5656487264819669824">"الدخول إلى نظام ملفات ذاكرة التخزين المؤقت"</string>
    <string name="permdesc_cache_filesystem" msgid="5578967642265550955">"للسماح للتطبيق بقراءة نظام ملفات ذاكرة التخزين المؤقت والكتابة به."</string>
    <string name="permlab_use_sip" msgid="5986952362795870502">"إجراء/تلقي مكالمات عبر الإنترنت"</string>
    <string name="permdesc_use_sip" msgid="4717632000062674294">"‏للسماح للتطبيق باستخدام خدمة SIP لإجراء/تلقي مكالمات عبر الإنترنت."</string>
    <string name="permlab_bind_call_service" msgid="6724009726671246551">"التفاعل مع الشاشة أثناء الاتصال"</string>
    <string name="permdesc_bind_call_service" msgid="8732547662442572435">"للسماح للتطبيق بالتحكم في وقت وكيفية مشاهدة المستخدم للشاشة أثناء الاتصال."</string>
    <string name="permlab_readNetworkUsageHistory" msgid="7862593283611493232">"قراءة بيانات الاستخدام السابقة للشبكة"</string>
    <string name="permdesc_readNetworkUsageHistory" msgid="7689060749819126472">"للسماح للتطبيق بقراءة معلومات سابقة عن استخدام الشبكة لشبكات وتطبيقات محددة."</string>
    <string name="permlab_manageNetworkPolicy" msgid="2562053592339859990">"إدارة سياسة الشبكة"</string>
    <string name="permdesc_manageNetworkPolicy" msgid="7537586771559370668">"للسماح لتطبيق بإدارة سياسات الشبكة وتحديد قواعد متعلقة بالتطبيق."</string>
    <string name="permlab_modifyNetworkAccounting" msgid="5088217309088729650">"تعديل حساب استخدام الشبكة"</string>
    <string name="permdesc_modifyNetworkAccounting" msgid="5443412866746198123">"للسماح للتطبيق بتعديل كيفية حساب استخدام الشبكة في التطبيقات. ليس للاستخدام بواسطة التطبيقات العادية."</string>
    <string name="permlab_markNetworkSocket" msgid="3658527214914959749">"تعديل علامات المقابس"</string>
    <string name="permdesc_markNetworkSocket" msgid="7655568433696356578">"للسماح للتطبيق بتعديل علامات المقابس لإعادة التوجيه."</string>
    <string name="permlab_accessNotifications" msgid="7673416487873432268">"إشعارات الدخول"</string>
    <string name="permdesc_accessNotifications" msgid="458457742683431387">"يتيح للتطبيق استرجاع الإشعارات وفحصها ومسحها، بما في ذلك تلك التي نشرتها تطبيقات أخرى."</string>
    <string name="permlab_bindNotificationListenerService" msgid="7057764742211656654">"الربط بخدمة تلقّي الإشعارات الصوتية"</string>
    <string name="permdesc_bindNotificationListenerService" msgid="985697918576902986">"يتيح للمالك الربط بواجهة المستوى العلوي لخدمة تلقّي الإشعارات الصوتية. ولن تكون هناك حاجة إليه مطلقًا مع التطبيقات العادية."</string>
    <string name="permlab_invokeCarrierSetup" msgid="3699600833975117478">"استدعاء تطبيق التهيئة الذي يوفره مشغل شبكة الجوال"</string>
    <string name="permdesc_invokeCarrierSetup" msgid="4159549152529111920">"للسماح للمالك باستدعاء تطبيق التهيئة الذي يوفره مشغل شبكة الجوال. لن تكون هناك حاجة إليه مطلقًا مع التطبيقات العادية."</string>
    <string name="permlab_accessNetworkConditions" msgid="8206077447838909516">"الاستماع إلى ملاحظات حول أحوال الشبكة"</string>
    <string name="permdesc_accessNetworkConditions" msgid="6899102075825272211">"للسماح للتطبيق بالاستماع إلى ملاحظات حول أحوال الشبكة. لا حاجة إلى هذا مع التطبيقات العادية."</string>
    <string name="policylab_limitPassword" msgid="4497420728857585791">"تعيين قواعد كلمة المرور"</string>
    <string name="policydesc_limitPassword" msgid="3252114203919510394">"يمكنك التحكم في الطول والأحرف المسموح بها في كلمات مرور إلغاء تأمين الشاشة."</string>
    <string name="policylab_watchLogin" msgid="914130646942199503">"مراقبة محاولات إلغاء قفل الشاشة"</string>
    <string name="policydesc_watchLogin" product="tablet" msgid="3215729294215070072">"لمراقبة عدد مرات كتابة كلمات المرور غير الصحيحة عند إلغاء تأمين الشاشة وتأمين الجهاز اللوحي أو مسح جميع بياناته في حالة كتابة الكثير من كلمات المرور غير الصحيحة."</string>
    <string name="policydesc_watchLogin" product="default" msgid="5712323091846761073">"مراقبة عدد كلمات المرور غير الصحيحة التي تمت كتابتها عند إلغاء تأمين الشاشة، وتأمين الهاتف ومحو جميع بياناته إذا تمت كتابة عدد أكبر من اللازم من كلمات المرور غير الصحيحة."</string>
    <string name="policylab_resetPassword" msgid="2620077191242688955">"تغيير كلمة مرور إلغاء قفل الشاشة"</string>
    <string name="policydesc_resetPassword" msgid="605963962301904458">"يمكنك تغيير كلمة مرور إلغاء تأمين الشاشة."</string>
    <string name="policylab_forceLock" msgid="2274085384704248431">"تأمين الشاشة"</string>
    <string name="policydesc_forceLock" msgid="1141797588403827138">"يمكنك التحكم في كيفية ووقت تأمين الشاشة."</string>
    <string name="policylab_wipeData" msgid="3910545446758639713">"مسح جميع البيانات"</string>
    <string name="policydesc_wipeData" product="tablet" msgid="4306184096067756876">"يمكنك محو بيانات الجهاز اللوحي بدون تحذير، وذلك عبر إجراء إعادة الضبط بحسب بيانات المصنع."</string>
    <string name="policydesc_wipeData" product="default" msgid="5096895604574188391">"يمكنك محو بيانات الهاتف بدون تحذير، وذلك عبر إجراء إعادة الضبط بحسب بيانات المصنع."</string>
    <string name="policylab_setGlobalProxy" msgid="2784828293747791446">"تعيين الخادم الوكيل العمومي للجهاز"</string>
    <string name="policydesc_setGlobalProxy" msgid="6387497466660154931">"تعيين الخادم الوكيل العمومي للجهاز لكي يتم استخدامه أثناء تمكين السياسة. يعين مشرف الجهاز الأول فقط الخادم الوكيل العمومي الفعال."</string>
    <string name="policylab_expirePassword" msgid="885279151847254056">"ضبط انتهاء كلمة مرور تأمين شاشة"</string>
    <string name="policydesc_expirePassword" msgid="1729725226314691591">"يمكنك التحكم في عدد مرات تغيير كلمة مرور تأمين الشاشة."</string>
    <string name="policylab_encryptedStorage" msgid="8901326199909132915">"تعيين تشفير التخزين"</string>
    <string name="policydesc_encryptedStorage" msgid="2637732115325316992">"يمكنك طلب تشفير بيانات التطبيق المخزنة."</string>
    <string name="policylab_disableCamera" msgid="6395301023152297826">"تعطيل الكاميرات"</string>
    <string name="policydesc_disableCamera" msgid="2306349042834754597">"يمكنك منح استخدام جميع كاميرات الجهاز."</string>
    <string name="policylab_disableKeyguardFeatures" msgid="266329104542638802">"تعطيل الميزات في وضع حماية المفاتيح"</string>
    <string name="policydesc_disableKeyguardFeatures" msgid="3467082272186534614">"يمكنك منع استخدام بعض الميزات في وضع حماية المفاتيح."</string>
  <string-array name="phoneTypes">
    <item msgid="8901098336658710359">"المنزل"</item>
    <item msgid="869923650527136615">"الجوال"</item>
    <item msgid="7897544654242874543">"عمل"</item>
    <item msgid="1103601433382158155">"فاكس العمل"</item>
    <item msgid="1735177144948329370">"فاكس المنزل"</item>
    <item msgid="603878674477207394">"جهاز النداء"</item>
    <item msgid="1650824275177931637">"آخر"</item>
    <item msgid="9192514806975898961">"مخصص"</item>
  </string-array>
  <string-array name="emailAddressTypes">
    <item msgid="8073994352956129127">"المنزل"</item>
    <item msgid="7084237356602625604">"عمل"</item>
    <item msgid="1112044410659011023">"آخر"</item>
    <item msgid="2374913952870110618">"مخصص"</item>
  </string-array>
  <string-array name="postalAddressTypes">
    <item msgid="6880257626740047286">"المنزل"</item>
    <item msgid="5629153956045109251">"عمل"</item>
    <item msgid="4966604264500343469">"آخر"</item>
    <item msgid="4932682847595299369">"مخصص"</item>
  </string-array>
  <string-array name="imAddressTypes">
    <item msgid="1738585194601476694">"المنزل"</item>
    <item msgid="1359644565647383708">"عمل"</item>
    <item msgid="7868549401053615677">"آخر"</item>
    <item msgid="3145118944639869809">"مخصص"</item>
  </string-array>
  <string-array name="organizationTypes">
    <item msgid="7546335612189115615">"عمل"</item>
    <item msgid="4378074129049520373">"آخر"</item>
    <item msgid="3455047468583965104">"مخصص"</item>
  </string-array>
  <string-array name="imProtocols">
    <item msgid="8595261363518459565">"AIM"</item>
    <item msgid="7390473628275490700">"Windows Live"</item>
    <item msgid="7882877134931458217">"Yahoo"</item>
    <item msgid="5035376313200585242">"Skype"</item>
    <item msgid="7532363178459444943">"QQ"</item>
    <item msgid="3713441034299660749">"Google Talk"</item>
    <item msgid="2506857312718630823">"ICQ"</item>
    <item msgid="1648797903785279353">"Jabber"</item>
  </string-array>
    <string name="phoneTypeCustom" msgid="1644738059053355820">"مخصص"</string>
    <string name="phoneTypeHome" msgid="2570923463033985887">"المنزل"</string>
    <string name="phoneTypeMobile" msgid="6501463557754751037">"الجوال"</string>
    <string name="phoneTypeWork" msgid="8863939667059911633">"عمل"</string>
    <string name="phoneTypeFaxWork" msgid="3517792160008890912">"فاكس العمل"</string>
    <string name="phoneTypeFaxHome" msgid="2067265972322971467">"فاكس المنزل"</string>
    <string name="phoneTypePager" msgid="7582359955394921732">"جهاز النداء"</string>
    <string name="phoneTypeOther" msgid="1544425847868765990">"آخر"</string>
    <string name="phoneTypeCallback" msgid="2712175203065678206">"هاتف معاودة الاتصال"</string>
    <string name="phoneTypeCar" msgid="8738360689616716982">"هاتف سيارة"</string>
    <string name="phoneTypeCompanyMain" msgid="540434356461478916">"هاتف الشركة الرئيسي"</string>
    <string name="phoneTypeIsdn" msgid="8022453193171370337">"ISDN"</string>
    <string name="phoneTypeMain" msgid="6766137010628326916">"رئيسي"</string>
    <string name="phoneTypeOtherFax" msgid="8587657145072446565">"فاكس آخر"</string>
    <string name="phoneTypeRadio" msgid="4093738079908667513">"لاسلكي"</string>
    <string name="phoneTypeTelex" msgid="3367879952476250512">"تلكس"</string>
    <string name="phoneTypeTtyTdd" msgid="8606514378585000044">"TTY TDD"</string>
    <string name="phoneTypeWorkMobile" msgid="1311426989184065709">"جوال العمل"</string>
    <string name="phoneTypeWorkPager" msgid="649938731231157056">"جهاز نداء العمل"</string>
    <string name="phoneTypeAssistant" msgid="5596772636128562884">"مساعد"</string>
    <string name="phoneTypeMms" msgid="7254492275502768992">"رسالة وسائط متعددة"</string>
    <string name="eventTypeCustom" msgid="7837586198458073404">"مخصص"</string>
    <string name="eventTypeBirthday" msgid="2813379844211390740">"عيد ميلاد"</string>
    <string name="eventTypeAnniversary" msgid="3876779744518284000">"الذكرى السنوية"</string>
    <string name="eventTypeOther" msgid="7388178939010143077">"غير ذلك"</string>
    <string name="emailTypeCustom" msgid="8525960257804213846">"مخصص"</string>
    <string name="emailTypeHome" msgid="449227236140433919">"المنزل"</string>
    <string name="emailTypeWork" msgid="3548058059601149973">"عمل"</string>
    <string name="emailTypeOther" msgid="2923008695272639549">"آخر"</string>
    <string name="emailTypeMobile" msgid="119919005321166205">"الجوال"</string>
    <string name="postalTypeCustom" msgid="8903206903060479902">"مخصص"</string>
    <string name="postalTypeHome" msgid="8165756977184483097">"المنزل"</string>
    <string name="postalTypeWork" msgid="5268172772387694495">"عمل"</string>
    <string name="postalTypeOther" msgid="2726111966623584341">"آخر"</string>
    <string name="imTypeCustom" msgid="2074028755527826046">"مخصص"</string>
    <string name="imTypeHome" msgid="6241181032954263892">"المنزل"</string>
    <string name="imTypeWork" msgid="1371489290242433090">"عمل"</string>
    <string name="imTypeOther" msgid="5377007495735915478">"آخر"</string>
    <string name="imProtocolCustom" msgid="6919453836618749992">"مخصص"</string>
    <string name="imProtocolAim" msgid="7050360612368383417">"AIM"</string>
    <string name="imProtocolMsn" msgid="144556545420769442">"Windows Live"</string>
    <string name="imProtocolYahoo" msgid="8271439408469021273">"Yahoo"</string>
    <string name="imProtocolSkype" msgid="9019296744622832951">"Skype"</string>
    <string name="imProtocolQq" msgid="8887484379494111884">"QQ"</string>
    <string name="imProtocolGoogleTalk" msgid="493902321140277304">"Hangouts"</string>
    <string name="imProtocolIcq" msgid="1574870433606517315">"ICQ"</string>
    <string name="imProtocolJabber" msgid="2279917630875771722">"Jabber"</string>
    <string name="imProtocolNetMeeting" msgid="8287625655986827971">"NetMeeting"</string>
    <string name="orgTypeWork" msgid="29268870505363872">"عمل"</string>
    <string name="orgTypeOther" msgid="3951781131570124082">"آخر"</string>
    <string name="orgTypeCustom" msgid="225523415372088322">"مخصص"</string>
    <string name="relationTypeCustom" msgid="3542403679827297300">"مخصص"</string>
    <string name="relationTypeAssistant" msgid="6274334825195379076">"مساعد"</string>
    <string name="relationTypeBrother" msgid="8757913506784067713">"أخ"</string>
    <string name="relationTypeChild" msgid="1890746277276881626">"طفل"</string>
    <string name="relationTypeDomesticPartner" msgid="6904807112121122133">"الزوج/الزوجة"</string>
    <string name="relationTypeFather" msgid="5228034687082050725">"أب"</string>
    <string name="relationTypeFriend" msgid="7313106762483391262">"صديق"</string>
    <string name="relationTypeManager" msgid="6365677861610137895">"مدير"</string>
    <string name="relationTypeMother" msgid="4578571352962758304">"أم"</string>
    <string name="relationTypeParent" msgid="4755635567562925226">"الأبوان"</string>
    <string name="relationTypePartner" msgid="7266490285120262781">"شريك"</string>
    <string name="relationTypeReferredBy" msgid="101573059844135524">"جهة الإحالة"</string>
    <string name="relationTypeRelative" msgid="1799819930085610271">"قريب"</string>
    <string name="relationTypeSister" msgid="1735983554479076481">"أخت"</string>
    <string name="relationTypeSpouse" msgid="394136939428698117">"زوج/زوجة"</string>
    <string name="sipAddressTypeCustom" msgid="2473580593111590945">"مخصص"</string>
    <string name="sipAddressTypeHome" msgid="6093598181069359295">"المنزل"</string>
    <string name="sipAddressTypeWork" msgid="6920725730797099047">"العمل"</string>
    <string name="sipAddressTypeOther" msgid="4408436162950119849">"غير ذلك"</string>
    <string name="quick_contacts_not_available" msgid="746098007828579688">"لم يتم العثور على تطبيق لعرض جهة الاتصال هذه."</string>
    <string name="keyguard_password_enter_pin_code" msgid="3037685796058495017">"‏اكتب رمز رمز PIN"</string>
    <string name="keyguard_password_enter_puk_code" msgid="4800725266925845333">"‏اكتب رمز PUK ورمز رمز PIN الجديد"</string>
    <string name="keyguard_password_enter_puk_prompt" msgid="1341112146710087048">"‏رمز PUK"</string>
    <string name="keyguard_password_enter_pin_prompt" msgid="8027680321614196258">"‏رمز رمز PIN الجديد"</string>
    <string name="keyguard_password_entry_touch_hint" msgid="7858547464982981384"><font size="17">"المس لكتابة كلمة المرور"</font></string>
    <string name="keyguard_password_enter_password_code" msgid="1054721668279049780">"اكتب كلمة المرور لإلغاء التأمين"</string>
    <string name="keyguard_password_enter_pin_password_code" msgid="6391755146112503443">"‏اكتب رمز PIN لإلغاء التأمين"</string>
    <string name="keyguard_password_wrong_pin_code" msgid="2422225591006134936">"‏رمز PIN غير صحيح."</string>
    <string name="keyguard_label_text" msgid="861796461028298424">"لإلغاء التأمين، اضغط على \"القائمة\" ثم على 0."</string>
    <string name="emergency_call_dialog_number_for_display" msgid="696192103195090970">"رقم الطوارئ"</string>
    <string name="lockscreen_carrier_default" msgid="8963839242565653192">"لا تتوفر خدمة"</string>
    <string name="lockscreen_screen_locked" msgid="7288443074806832904">"الشاشة مؤمّنة."</string>
    <string name="lockscreen_instructions_when_pattern_enabled" msgid="46154051614126049">"اضغط على \"القائمة\" لإلغاء التأمين أو إجراء اتصال بالطوارئ."</string>
    <string name="lockscreen_instructions_when_pattern_disabled" msgid="686260028797158364">"اضغط على \"القائمة\" لإلغاء التأمين."</string>
    <string name="lockscreen_pattern_instructions" msgid="7478703254964810302">"رسم نقش لإلغاء التأمين"</string>
    <string name="lockscreen_emergency_call" msgid="5347633784401285225">"الاتصال بالطوارئ"</string>
    <string name="lockscreen_return_to_call" msgid="5244259785500040021">"العودة إلى الاتصال"</string>
    <string name="lockscreen_pattern_correct" msgid="9039008650362261237">"صحيح!"</string>
    <string name="lockscreen_pattern_wrong" msgid="4317955014948108794">"أعد المحاولة"</string>
    <string name="lockscreen_password_wrong" msgid="5737815393253165301">"أعد المحاولة"</string>
    <string name="faceunlock_multiple_failures" msgid="754137583022792429">"تم تجاوز الحد الأقصى لعدد محاولات تأمين الجهاز بالوجه"</string>
    <string name="lockscreen_plugged_in" msgid="8057762828355572315">"جارٍ الشحن، <xliff:g id="NUMBER">%d</xliff:g><xliff:g id="PERCENT">%%</xliff:g>"</string>
    <string name="lockscreen_charged" msgid="321635745684060624">"تم الشحن"</string>
    <string name="lockscreen_battery_short" msgid="4477264849386850266">"<xliff:g id="NUMBER">%d</xliff:g><xliff:g id="PERCENT">%%</xliff:g>"</string>
    <string name="lockscreen_low_battery" msgid="1482873981919249740">"توصيل جهاز الشحن."</string>
    <string name="lockscreen_missing_sim_message_short" msgid="5099439277819215399">"‏ليست هناك بطاقة SIM"</string>
    <string name="lockscreen_missing_sim_message" product="tablet" msgid="151659196095791474">"‏ليس هناك بطاقة SIM في الجهاز اللوحي."</string>
    <string name="lockscreen_missing_sim_message" product="default" msgid="2186920585695169078">"‏ليس هناك بطاقة SIM في الهاتف."</string>
    <string name="lockscreen_missing_sim_instructions" msgid="5372787138023272615">"‏أدخل بطاقة SIM."</string>
    <string name="lockscreen_missing_sim_instructions_long" msgid="3526573099019319472">"‏بطاقة SIM مفقودة أو غير قابلة للقراءة. أدخل بطاقة SIM."</string>
    <string name="lockscreen_permanent_disabled_sim_message_short" msgid="5096149665138916184">"‏بطاقة SIM غير قابلة للاستخدام."</string>
    <string name="lockscreen_permanent_disabled_sim_instructions" msgid="910904643433151371">"‏تم تعطيل بطاقة SIM بشكل دائم.\n اتصل بمقدم خدمة اللاسلكي للحصول على بطاقة SIM أخرى."</string>
    <string name="lockscreen_transport_prev_description" msgid="201594905152746886">"زر المقطع الصوتي السابق"</string>
    <string name="lockscreen_transport_next_description" msgid="6089297650481292363">"زر المقطع الصوتي التالي"</string>
    <string name="lockscreen_transport_pause_description" msgid="7659088786780128001">"زر الإيقاف المؤقت"</string>
    <string name="lockscreen_transport_play_description" msgid="5888422938351019426">"زر التشغيل"</string>
    <string name="lockscreen_transport_stop_description" msgid="4562318378766987601">"زر الإيقاف"</string>
    <string name="emergency_calls_only" msgid="6733978304386365407">"مكالمات طوارئ فقط"</string>
    <string name="lockscreen_network_locked_message" msgid="143389224986028501">"الشبكة مؤمّنة"</string>
    <string name="lockscreen_sim_puk_locked_message" msgid="7441797339976230">"‏بطاقة SIM مؤمّنة بكود PUK."</string>
    <string name="lockscreen_sim_puk_locked_instructions" msgid="8127916255245181063">"راجع دليل المستخدم أو اتصل بخدمة العملاء."</string>
    <string name="lockscreen_sim_locked_message" msgid="8066660129206001039">"‏بطاقة SIM مؤمّنة."</string>
    <string name="lockscreen_sim_unlock_progress_dialog_message" msgid="595323214052881264">"‏جارٍ إلغاء تأمين بطاقة SIM…"</string>
    <string name="lockscreen_too_many_failed_attempts_dialog_message" msgid="6481623830344107222">"لقد رسمت نقش إلغاء التأمين بطريقة غير صحيحة <xliff:g id="NUMBER_0">%d</xliff:g> مرة.\n\nالرجاء إعادة المحاولة خلال <xliff:g id="NUMBER_1">%d</xliff:g> ثانية."</string>
    <string name="lockscreen_too_many_failed_password_attempts_dialog_message" msgid="2725973286239344555">"لقد كتبت كلمة المرور <xliff:g id="NUMBER_0">%d</xliff:g> مرة بشكل غير صحيح. \n\nأعد المحاولة خلال <xliff:g id="NUMBER_1">%d</xliff:g> ثانية."</string>
    <string name="lockscreen_too_many_failed_pin_attempts_dialog_message" msgid="6216672706545696955">"‏لقد كتبت رمز PIN <xliff:g id="NUMBER_0">%d</xliff:g> مرة بشكل غير صحيح. \n\nأعد المحاولة خلال <xliff:g id="NUMBER_1">%d</xliff:g> ثانية."</string>
    <string name="lockscreen_failed_attempts_almost_glogin" product="tablet" msgid="9191611984625460820">"‏لقد رسمت نقش إلغاء التأمين بشكل غير صحيح <xliff:g id="NUMBER_0">%d</xliff:g> مرة. بعد <xliff:g id="NUMBER_1">%d</xliff:g> من المحاولات غير الناجحة الأخرى، ستُطالب بإلغاء تأمين الجهاز اللوحي باستخدام معلومات تسجيل الدخول إلى Google.\n\n أعد المحاولة خلال <xliff:g id="NUMBER_2">%d</xliff:g> ثانية."</string>
    <string name="lockscreen_failed_attempts_almost_glogin" product="default" msgid="2590227559763762751">"‏لقد رسمت نقش إلغاء التأمين بشكل غير صحيح <xliff:g id="NUMBER_0">%d</xliff:g> مرة. بعد <xliff:g id="NUMBER_1">%d</xliff:g> من المحاولات غير الناجحة الأخرى، ستُطالب بإلغاء تأمين الهاتف باستخدام معلومات تسجيل الدخول إلى Google.\n\n أعد المحاولة خلال <xliff:g id="NUMBER_2">%d</xliff:g> ثانية."</string>
    <string name="lockscreen_failed_attempts_almost_at_wipe" product="tablet" msgid="6128106399745755604">"لقد حاولت إلغاء تأمين الجهاز اللوحي <xliff:g id="NUMBER_0">%d</xliff:g> من المرات. بعد <xliff:g id="NUMBER_1">%d</xliff:g> من المحاولات غير الناجحة، ستتم إعادة تعيين الجهاز اللوحي إلى الإعدادات الافتراضية للمصنع وسيتم فقد جميع بيانات المستخدم."</string>
    <string name="lockscreen_failed_attempts_almost_at_wipe" product="default" msgid="8603565142156826565">"لقد حاولت إلغاء تأمين الهاتف <xliff:g id="NUMBER_0">%d</xliff:g> من المرات. بعد <xliff:g id="NUMBER_1">%d</xliff:g> من المحاولات غير الناجحة، ستتم إعادة تعيين الهاتف إلى الإعدادات الافتراضية للمصنع وسيتم فقد جميع بيانات المستخدم."</string>
    <string name="lockscreen_failed_attempts_now_wiping" product="tablet" msgid="280873516493934365">"لقد حاولت إلغاء تأمين الجهاز اللوحي <xliff:g id="NUMBER">%d</xliff:g> من المرات بشكل غير صحيح. سيتم الآن إعادة تعيين الجهاز اللوحي إلى الإعدادات الافتراضية للمصنع."</string>
    <string name="lockscreen_failed_attempts_now_wiping" product="default" msgid="3025504721764922246">"لقد حاولت إلغاء تأمين الهاتف <xliff:g id="NUMBER">%d</xliff:g> من المرات بشكل غير صحيح. سيتم الآن إعادة تعيين الهاتف إلى الإعدادات الافتراضية للمصنع."</string>
    <string name="lockscreen_too_many_failed_attempts_countdown" msgid="6251480343394389665">"حاول مرة أخرى خلال <xliff:g id="NUMBER">%d</xliff:g> ثانية."</string>
    <string name="lockscreen_forgot_pattern_button_text" msgid="2626999449610695930">"هل نسيت النمط؟"</string>
    <string name="lockscreen_glogin_forgot_pattern" msgid="2588521501166032747">"إلغاء تأمين الحساب"</string>
    <string name="lockscreen_glogin_too_many_attempts" msgid="2751368605287288808">"محاولات النقش كثيرة جدًا"</string>
    <string name="lockscreen_glogin_instructions" msgid="3931816256100707784">"‏لإلغاء التأمين، سجّل الدخول بحسابك في Google."</string>
    <string name="lockscreen_glogin_username_hint" msgid="8846881424106484447">"اسم المستخدم (البريد إلكتروني)"</string>
    <string name="lockscreen_glogin_password_hint" msgid="5958028383954738528">"كلمة المرور"</string>
    <string name="lockscreen_glogin_submit_button" msgid="7130893694795786300">"تسجيل الدخول"</string>
    <string name="lockscreen_glogin_invalid_input" msgid="1364051473347485908">"اسم المستخدم غير صحيح أو كلمة المرور غير صحيحة."</string>
    <string name="lockscreen_glogin_account_recovery_hint" msgid="1696924763690379073">"‏هل نسيت اسم المستخدم أو كلمة المرور؟\nانتقل إلى "<b>"google.com/accounts/recovery"</b></string>
    <string name="lockscreen_glogin_checking_password" msgid="7114627351286933867">"جارٍ التحقق..."</string>
    <string name="lockscreen_unlock_label" msgid="737440483220667054">"إلغاء تأمين"</string>
    <string name="lockscreen_sound_on_label" msgid="9068877576513425970">"تشغيل الصوت"</string>
    <string name="lockscreen_sound_off_label" msgid="996822825154319026">"الصوت متوقف"</string>
    <string name="lockscreen_access_pattern_start" msgid="3941045502933142847">"بدأ النمط"</string>
    <string name="lockscreen_access_pattern_cleared" msgid="5583479721001639579">"تم محو النمط"</string>
    <string name="lockscreen_access_pattern_cell_added" msgid="6756031208359292487">"تمت إضافة الخلية"</string>
    <string name="lockscreen_access_pattern_detected" msgid="4988730895554057058">"اكتمل النمط"</string>
    <string name="keyguard_accessibility_widget_changed" msgid="5678624624681400191">"‏%1$s. الأداة %2$d من %3$d."</string>
    <string name="keyguard_accessibility_add_widget" msgid="8273277058724924654">"إضافة أداة."</string>
    <string name="keyguard_accessibility_widget_empty_slot" msgid="1281505703307930757">"فارغة"</string>
    <string name="keyguard_accessibility_unlock_area_expanded" msgid="2278106022311170299">"تم توسيع منطقة إلغاء القفل."</string>
    <string name="keyguard_accessibility_unlock_area_collapsed" msgid="6366992066936076396">"تم تصغير منطقة إلغاء القفل."</string>
    <string name="keyguard_accessibility_widget" msgid="6527131039741808240">"أداة <xliff:g id="WIDGET_INDEX">%1$s</xliff:g>."</string>
    <string name="keyguard_accessibility_user_selector" msgid="1226798370913698896">"محدد المستخدم"</string>
    <string name="keyguard_accessibility_status" msgid="8008264603935930611">"الحالة"</string>
    <string name="keyguard_accessibility_camera" msgid="8904231194181114603">"الكاميرا"</string>
    <string name="keygaurd_accessibility_media_controls" msgid="262209654292161806">"أدوات التحكم في الوسائط"</string>
    <string name="keyguard_accessibility_widget_reorder_start" msgid="8736853615588828197">"بدأت إعادة ترتيب الأدوات."</string>
    <string name="keyguard_accessibility_widget_reorder_end" msgid="7170190950870468320">"انتهت إعادة ترتيب الأدوات."</string>
    <string name="keyguard_accessibility_widget_deleted" msgid="4426204263929224434">"تم حذف أداة <xliff:g id="WIDGET_INDEX">%1$s</xliff:g>."</string>
    <string name="keyguard_accessibility_expand_lock_area" msgid="519859720934178024">"توسيع منطقة إلغاء القفل."</string>
    <string name="keyguard_accessibility_slide_unlock" msgid="2959928478764697254">"إلغاء القفل باستخدام التمرير."</string>
    <string name="keyguard_accessibility_pattern_unlock" msgid="1490840706075246612">"إلغاء القفل باستخدام النقش."</string>
    <string name="keyguard_accessibility_face_unlock" msgid="4817282543351718535">"تأمين الجهاز بالوجه."</string>
    <string name="keyguard_accessibility_pin_unlock" msgid="2469687111784035046">"‏إلغاء القفل باستخدام رمز PIN."</string>
    <string name="keyguard_accessibility_password_unlock" msgid="7675777623912155089">"إلغاء القفل باستخدام كلمة المرور."</string>
    <string name="keyguard_accessibility_pattern_area" msgid="7679891324509597904">"منطقة النقش."</string>
    <string name="keyguard_accessibility_slide_area" msgid="6736064494019979544">"منطقة التمرير."</string>
    <string name="password_keyboard_label_symbol_key" msgid="992280756256536042">"?123"</string>
    <string name="password_keyboard_label_alpha_key" msgid="8001096175167485649">"ب ت ث"</string>
    <string name="password_keyboard_label_alt_key" msgid="1284820942620288678">"ALT"</string>
    <string name="granularity_label_character" msgid="7336470535385009523">"حرف"</string>
    <string name="granularity_label_word" msgid="7075570328374918660">"كلمة"</string>
    <string name="granularity_label_link" msgid="5815508880782488267">"رابط"</string>
    <string name="granularity_label_line" msgid="5764267235026120888">"سطر"</string>
    <string name="hour_ampm" msgid="4584338083529355982">"<xliff:g id="HOUR">%-l</xliff:g><xliff:g id="AMPM">%P</xliff:g>"</string>
    <string name="hour_cap_ampm" msgid="2083465992940444366">"<xliff:g id="HOUR">%-l</xliff:g><xliff:g id="AMPM">%p</xliff:g>"</string>
    <string name="factorytest_failed" msgid="5410270329114212041">"أخفق اختبار المصنع"</string>
    <string name="factorytest_not_system" msgid="4435201656767276723">"‏إجراء FACTORY_TEST غير متاح سوى للحزم المثبتة في /system/app."</string>
    <string name="factorytest_no_action" msgid="872991874799998561">"‏لم يتم العثور على أية حزمة توفر إجراء FACTORY_TEST."</string>
    <string name="factorytest_reboot" msgid="6320168203050791643">"إعادة تشغيل"</string>
    <string name="js_dialog_title" msgid="1987483977834603872">"تعرض الصفحة في \"<xliff:g id="TITLE">%s</xliff:g>\":"</string>
    <string name="js_dialog_title_default" msgid="6961903213729667573">"جافا سكريبت"</string>
    <string name="js_dialog_before_unload_title" msgid="2619376555525116593">"تأكيد الانتقال"</string>
    <string name="js_dialog_before_unload_positive_button" msgid="3112752010600484130">"مغادرة هذه الصفحة"</string>
    <string name="js_dialog_before_unload_negative_button" msgid="5614861293026099715">"البقاء في هذه الصفحة"</string>
    <string name="js_dialog_before_unload" msgid="3468816357095378590">"<xliff:g id="MESSAGE">%s</xliff:g>\n\nهل تريد بالتأكيد الانتقال بعيدًا عن هذه الصفحة؟"</string>
    <string name="save_password_label" msgid="6860261758665825069">"تأكيد"</string>
    <string name="double_tap_toast" msgid="4595046515400268881">"نصيحة: اضغط مرتين للتكبير والتصغير."</string>
    <string name="autofill_this_form" msgid="4616758841157816676">"ملء تلقائي"</string>
    <string name="setup_autofill" msgid="7103495070180590814">"إعداد الملء التلقائي"</string>
    <string name="autofill_address_name_separator" msgid="6350145154779706772">" "</string>
    <string name="autofill_address_summary_name_format" msgid="3268041054899214945">"$1$2$3"</string>
    <string name="autofill_address_summary_separator" msgid="7483307893170324129">"، "</string>
    <string name="autofill_address_summary_format" msgid="4874459455786827344">"$1$2$3"</string>
    <string name="autofill_province" msgid="2231806553863422300">"الإقليم"</string>
    <string name="autofill_postal_code" msgid="4696430407689377108">"الرمز البريدي"</string>
    <string name="autofill_state" msgid="6988894195520044613">"الولاية"</string>
    <string name="autofill_zip_code" msgid="8697544592627322946">"الرمز البريدي"</string>
    <string name="autofill_county" msgid="237073771020362891">"المقاطعة"</string>
    <string name="autofill_island" msgid="4020100875984667025">"جزيرة"</string>
    <string name="autofill_district" msgid="8400735073392267672">"المنطقة"</string>
    <string name="autofill_department" msgid="5343279462564453309">"القسم"</string>
    <string name="autofill_prefecture" msgid="2028499485065800419">"المحافظة"</string>
    <string name="autofill_parish" msgid="8202206105468820057">"الدائرة"</string>
    <string name="autofill_area" msgid="3547409050889952423">"المنطقة"</string>
    <string name="autofill_emirate" msgid="2893880978835698818">"الإمارة"</string>
    <string name="permlab_readHistoryBookmarks" msgid="3775265775405106983">"قراءة إشارات ويب والسجل"</string>
    <string name="permdesc_readHistoryBookmarks" msgid="8462378226600439658">"‏للسماح للتطبيق بقراءة سجل جميع عناوين URL التي زارها المتصفح، وجميع الإشارات المرجعية في المتصفح. ملاحظة: لا يجوز فرض هذا الإذن من قِبل متصفحات جهة خارجية أو تطبيقات أخرى تتوفر بها إمكانيات تصفح الويب."</string>
    <string name="permlab_writeHistoryBookmarks" msgid="3714785165273314490">"كتابة إشارات ويب والسجل"</string>
    <string name="permdesc_writeHistoryBookmarks" product="tablet" msgid="6825527469145760922">"للسماح للتطبيق بتعديل سجل المتصفح أو الإشارات المرجعية المخزنة على جهازك اللوحي. وقد يتيح هذا للتطبيق محو بيانات المتصفح أو تعديلها. ملاحظة: لا يجوز فرض هذا الإذن من قِبل متصفحات جهات خارجية أو تطبيقات أخرى بها إمكانيات تصفح الويب."</string>
    <string name="permdesc_writeHistoryBookmarks" product="default" msgid="8497389531014185509">"للسماح للتطبيق بتعديل سجل المتصفح أو الإشارات المرجعية المخزنة على هاتفك. وقد يتيح هذا للتطبيق محو بيانات المتصفح أو تعديلها. ملاحظة: لا يجوز فرض هذا الإذن من قِبل متصفحات جهات خارجية أو تطبيقات أخرى بها إمكانيات تصفح الويب."</string>
    <string name="permlab_setAlarm" msgid="1379294556362091814">"تعيين منبه"</string>
    <string name="permdesc_setAlarm" msgid="316392039157473848">"للسماح للتطبيق بضبط المنبه في تطبيق المنبه المثبّت. ربما لا تنفذ بعض تطبيقات المنبه هذه الميزة."</string>
    <string name="permlab_addVoicemail" msgid="5525660026090959044">"إضافة بريد صوتي"</string>
    <string name="permdesc_addVoicemail" msgid="6604508651428252437">"للسماح للتطبيق بإضافة رسائل إلى صندوق البريد الصوتي."</string>
    <string name="permlab_writeGeolocationPermissions" msgid="5962224158955273932">"تعديل أذونات الموقع الجغرافي للمتصفح"</string>
    <string name="permdesc_writeGeolocationPermissions" msgid="1083743234522638747">"للسماح لأحد التطبيقات بتعديل أذونات الموقع الجغرافي للمتصفح. يمكن أن تستخدم التطبيقات الضارة هذا للسماح بإرسال معلومات الموقع إلى مواقع ويب عشوائية."</string>
    <string name="permlab_packageVerificationAgent" msgid="5568139100645829117">"التحقق من الحزم"</string>
    <string name="permdesc_packageVerificationAgent" msgid="8437590190990843381">"السماح للتطبيق بالتحقق من إمكانية تثبيت حزمة."</string>
    <string name="permlab_bindPackageVerifier" msgid="4187786793360326654">"الالتزام بمحقق حزمة"</string>
    <string name="permdesc_bindPackageVerifier" msgid="3180741773233862126">"السماح للمالك بإجراء طلبات محققي الحزمة. لن تكون هناك حاجة إليه مطلقًا مع التطبيقات العادية."</string>
    <string name="permlab_serialPort" msgid="546083327654631076">"الدخول إلى المنافذ التسلسلية"</string>
    <string name="permdesc_serialPort" msgid="2991639985224598193">"يسمح لحامله بالدخول إلى المنافذ التسلسلية باستخدام واجهة برمجة التطبيقات."</string>
    <string name="permlab_accessContentProvidersExternally" msgid="5077774297943409285">"الدخول إلى مزودي المحتوى خارجيًا"</string>
    <string name="permdesc_accessContentProvidersExternally" msgid="4544346486697853685">"السماح للمالك بالدخول إلى مزودي المحتوى من الوعاء. لن تكون هناك حاجة إليه مطلقًا مع التطبيقات العادية."</string>
    <string name="permlab_updateLock" msgid="3527558366616680889">"عدم التوصية بالتحديثات التلقائية للجهاز"</string>
    <string name="permdesc_updateLock" msgid="1655625832166778492">"للسماح للمالك بتقديم معلومات إلى النظام بشأن الوقت المناسب لإجراء إعادة تشغيل غير تفاعلية لترقية الجهاز."</string>
    <string name="save_password_message" msgid="767344687139195790">"هل تريد من المتصفح تذكر كلمة المرور هذه؟"</string>
    <string name="save_password_notnow" msgid="6389675316706699758">"ليس الآن"</string>
    <string name="save_password_remember" msgid="6491879678996749466">"تذكّر"</string>
    <string name="save_password_never" msgid="8274330296785855105">"مطلقًا"</string>
    <string name="open_permission_deny" msgid="7374036708316629800">"ليس لديك إذن بفتح هذه الصفحة."</string>
    <string name="text_copied" msgid="4985729524670131385">"تم نسخ النص إلى الحافظة."</string>
    <string name="more_item_label" msgid="4650918923083320495">"المزيد"</string>
    <string name="prepend_shortcut_label" msgid="2572214461676015642">"القائمة+"</string>
    <string name="menu_space_shortcut_label" msgid="2410328639272162537">"مسافة"</string>
    <string name="menu_enter_shortcut_label" msgid="2743362785111309668">"enter"</string>
    <string name="menu_delete_shortcut_label" msgid="3658178007202748164">"حذف"</string>
    <string name="search_go" msgid="8298016669822141719">"بحث"</string>
    <string name="searchview_description_search" msgid="6749826639098512120">"بحث"</string>
    <string name="searchview_description_query" msgid="5911778593125355124">"طلب البحث"</string>
    <string name="searchview_description_clear" msgid="1330281990951833033">"محو طلب البحث"</string>
    <string name="searchview_description_submit" msgid="2688450133297983542">"إرسال طلب البحث"</string>
    <string name="searchview_description_voice" msgid="2453203695674994440">"البحث الصوتي"</string>
    <string name="enable_explore_by_touch_warning_title" msgid="7460694070309730149">"‏هل تريد تمكين ميزة Explore by Touch؟"</string>
    <string name="enable_explore_by_touch_warning_message" product="tablet" msgid="8655887539089910577">"‏يريد <xliff:g id="ACCESSIBILITY_SERVICE_NAME">%1$s</xliff:g> تمكين ميزة Explore by Touch. عند تشغيل ميزة Explore by Touch، سيكون بإمكانك سماع أو مشاهدة أوصاف لما تحت إصبعك أو إجراء إيماءات للتفاعل مع الجهاز اللوحي."</string>
    <string name="enable_explore_by_touch_warning_message" product="default" msgid="2708199672852373195">"‏يريد <xliff:g id="ACCESSIBILITY_SERVICE_NAME">%1$s</xliff:g> تمكين ميزة Explore by Touch. عند تشغيل ميزة Explore by Touch، سيكون بإمكانك سماع أو مشاهدة أوصاف لما تحت إصبعك أو إجراء إيماءات للتفاعل مع الهاتف."</string>
    <string name="oneMonthDurationPast" msgid="7396384508953779925">"قبل شهر واحد"</string>
    <string name="beforeOneMonthDurationPast" msgid="909134546836499826">"قبل شهر واحد"</string>
  <plurals name="num_seconds_ago">
    <item quantity="one" msgid="4869870056547896011">"قبل ثانية واحدة"</item>
    <item quantity="other" msgid="3903706804349556379">"قبل <xliff:g id="COUNT">%d</xliff:g> ثانية"</item>
  </plurals>
  <plurals name="num_minutes_ago">
    <item quantity="one" msgid="3306787433088810191">"قبل دقيقة واحدة"</item>
    <item quantity="other" msgid="2176942008915455116">"قبل <xliff:g id="COUNT">%d</xliff:g> دقيقة"</item>
  </plurals>
  <plurals name="num_hours_ago">
    <item quantity="one" msgid="9150797944610821849">"قبل ساعة واحدة"</item>
    <item quantity="other" msgid="2467273239587587569">"قبل <xliff:g id="COUNT">%d</xliff:g> ساعة"</item>
  </plurals>
  <plurals name="last_num_days">
    <item quantity="other" msgid="3069992808164318268">"آخر <xliff:g id="COUNT">%d</xliff:g> من الأيام"</item>
  </plurals>
    <string name="last_month" msgid="3959346739979055432">"الشهر الماضي"</string>
    <string name="older" msgid="5211975022815554840">"أقدم"</string>
  <plurals name="num_days_ago">
    <item quantity="one" msgid="861358534398115820">"أمس"</item>
    <item quantity="other" msgid="2479586466153314633">"قبل <xliff:g id="COUNT">%d</xliff:g> يوم"</item>
  </plurals>
  <plurals name="in_num_seconds">
    <item quantity="one" msgid="2729745560954905102">"في ثانية واحدة"</item>
    <item quantity="other" msgid="1241926116443974687">"في <xliff:g id="COUNT">%d</xliff:g> ثانية"</item>
  </plurals>
  <plurals name="in_num_minutes">
    <item quantity="one" msgid="8793095251325200395">"في دقيقة واحدة"</item>
    <item quantity="other" msgid="3330713936399448749">"في <xliff:g id="COUNT">%d</xliff:g> دقيقة"</item>
  </plurals>
  <plurals name="in_num_hours">
    <item quantity="one" msgid="7164353342477769999">"في ساعة واحدة"</item>
    <item quantity="other" msgid="547290677353727389">"في <xliff:g id="COUNT">%d</xliff:g> ساعة"</item>
  </plurals>
  <plurals name="in_num_days">
    <item quantity="one" msgid="5413088743009839518">"غدًا"</item>
    <item quantity="other" msgid="5109449375100953247">"في <xliff:g id="COUNT">%d</xliff:g> يوم"</item>
  </plurals>
  <plurals name="abbrev_num_seconds_ago">
    <item quantity="one" msgid="1849036840200069118">"قبل ثانية واحدة"</item>
    <item quantity="other" msgid="3699169366650930415">"قبل <xliff:g id="COUNT">%d</xliff:g> ثانية"</item>
  </plurals>
  <plurals name="abbrev_num_minutes_ago">
    <item quantity="one" msgid="6361490147113871545">"قبل دقيقة واحدة"</item>
    <item quantity="other" msgid="851164968597150710">"قبل <xliff:g id="COUNT">%d</xliff:g> دقيقة"</item>
  </plurals>
  <plurals name="abbrev_num_hours_ago">
    <item quantity="one" msgid="4796212039724722116">"قبل ساعة واحدة"</item>
    <item quantity="other" msgid="6889970745748538901">"قبل <xliff:g id="COUNT">%d</xliff:g> ساعة"</item>
  </plurals>
  <plurals name="abbrev_num_days_ago">
    <item quantity="one" msgid="8463161711492680309">"أمس"</item>
    <item quantity="other" msgid="3453342639616481191">"قبل <xliff:g id="COUNT">%d</xliff:g> يوم"</item>
  </plurals>
  <plurals name="abbrev_in_num_seconds">
    <item quantity="one" msgid="5842225370795066299">"في ثانية واحدة"</item>
    <item quantity="other" msgid="5495880108825805108">"في <xliff:g id="COUNT">%d</xliff:g> ثانية"</item>
  </plurals>
  <plurals name="abbrev_in_num_minutes">
    <item quantity="one" msgid="562786149928284878">"في دقيقة واحدة"</item>
    <item quantity="other" msgid="4216113292706568726">"في <xliff:g id="COUNT">%d</xliff:g> دقيقة"</item>
  </plurals>
  <plurals name="abbrev_in_num_hours">
    <item quantity="one" msgid="3274708118124045246">"في ساعة واحدة"</item>
    <item quantity="other" msgid="3705373766798013406">"في <xliff:g id="COUNT">%d</xliff:g> ساعة"</item>
  </plurals>
  <plurals name="abbrev_in_num_days">
    <item quantity="one" msgid="2178576254385739855">"غدًا"</item>
    <item quantity="other" msgid="2973062968038355991">"في <xliff:g id="COUNT">%d</xliff:g> يوم"</item>
  </plurals>
    <string name="preposition_for_date" msgid="9093949757757445117">"في <xliff:g id="DATE">%s</xliff:g>"</string>
    <string name="preposition_for_time" msgid="5506831244263083793">"في الساعة <xliff:g id="TIME">%s</xliff:g>"</string>
    <string name="preposition_for_year" msgid="5040395640711867177">"في <xliff:g id="YEAR">%s</xliff:g>"</string>
    <string name="day" msgid="8144195776058119424">"يوم"</string>
    <string name="days" msgid="4774547661021344602">"أيام"</string>
    <string name="hour" msgid="2126771916426189481">"ساعة"</string>
    <string name="hours" msgid="894424005266852993">"ساعات"</string>
    <string name="minute" msgid="9148878657703769868">"دقيقة"</string>
    <string name="minutes" msgid="5646001005827034509">"دقائق"</string>
    <string name="second" msgid="3184235808021478">"ثانية"</string>
    <string name="seconds" msgid="3161515347216589235">"ثوانٍ"</string>
    <string name="week" msgid="5617961537173061583">"أسبوع"</string>
    <string name="weeks" msgid="6509623834583944518">"أسابيع"</string>
    <string name="year" msgid="4001118221013892076">"سنة"</string>
    <string name="years" msgid="6881577717993213522">"أعوام"</string>
  <plurals name="duration_seconds">
    <item quantity="one" msgid="6962015528372969481">"ثانية واحدة"</item>
    <item quantity="other" msgid="1886107766577166786">"<xliff:g id="COUNT">%d</xliff:g> من الثواني"</item>
  </plurals>
  <plurals name="duration_minutes">
    <item quantity="one" msgid="4915414002546085617">"دقيقة واحدة"</item>
    <item quantity="other" msgid="3165187169224908775">"<xliff:g id="COUNT">%d</xliff:g> من الدقائق"</item>
  </plurals>
  <plurals name="duration_hours">
    <item quantity="one" msgid="8917467491248809972">"ساعة واحدة"</item>
    <item quantity="other" msgid="3863962854246773930">"<xliff:g id="COUNT">%d</xliff:g> من الساعات"</item>
  </plurals>
    <string name="VideoView_error_title" msgid="3534509135438353077">"مشكلة في الفيديو"</string>
    <string name="VideoView_error_text_invalid_progressive_playback" msgid="3186670335938670444">"عذرًا، هذا الفيديو غير صالح للبث على هذا الجهاز."</string>
    <string name="VideoView_error_text_unknown" msgid="3450439155187810085">"لا يمكنك تشغيل هذا الفيديو."</string>
    <string name="VideoView_error_button" msgid="2822238215100679592">"موافق"</string>
    <string name="relative_time" msgid="1818557177829411417">"<xliff:g id="DATE">%1$s</xliff:g>، <xliff:g id="TIME">%2$s</xliff:g>"</string>
    <string name="noon" msgid="7245353528818587908">"الظهر"</string>
    <string name="Noon" msgid="3342127745230013127">"الظهر"</string>
    <string name="midnight" msgid="7166259508850457595">"منتصف الليل"</string>
    <string name="Midnight" msgid="5630806906897892201">"منتصف الليل"</string>
    <string name="elapsed_time_short_format_mm_ss" msgid="4431555943828711473">"<xliff:g id="MINUTES">%1$02d</xliff:g>:<xliff:g id="SECONDS">%2$02d</xliff:g>"</string>
    <string name="elapsed_time_short_format_h_mm_ss" msgid="1846071997616654124">"<xliff:g id="HOURS">%1$d</xliff:g>:<xliff:g id="MINUTES">%2$02d</xliff:g>:<xliff:g id="SECONDS">%3$02d</xliff:g>"</string>
    <string name="selectAll" msgid="6876518925844129331">"تحديد الكل"</string>
    <string name="cut" msgid="3092569408438626261">"قص"</string>
    <string name="copy" msgid="2681946229533511987">"نسخ"</string>
    <string name="paste" msgid="5629880836805036433">"لصق"</string>
    <string name="replace" msgid="5781686059063148930">"استبدال..."</string>
    <string name="delete" msgid="6098684844021697789">"حذف"</string>
    <string name="copyUrl" msgid="2538211579596067402">"‏نسخ عنوان URL"</string>
    <string name="selectTextMode" msgid="1018691815143165326">"تحديد نص"</string>
    <string name="textSelectionCABTitle" msgid="5236850394370820357">"تحديد النص"</string>
    <string name="addToDictionary" msgid="4352161534510057874">"إضافة إلى القاموس"</string>
    <string name="deleteText" msgid="6979668428458199034">"حذف"</string>
    <string name="inputMethod" msgid="1653630062304567879">"طريقة الإرسال"</string>
    <string name="editTextMenuTitle" msgid="4909135564941815494">"إجراءات النص"</string>
    <string name="low_internal_storage_view_title" msgid="5576272496365684834">"مساحة التخزين منخفضة"</string>
    <string name="low_internal_storage_view_text" msgid="6640505817617414371">"قد لا تعمل بعض وظائف النظام"</string>
    <string name="app_running_notification_title" msgid="8718335121060787914">"<xliff:g id="APP_NAME">%1$s</xliff:g> قيد التشغيل"</string>
    <string name="app_running_notification_text" msgid="4653586947747330058">"المس للحصول على مزيد من المعلومات أو لإيقاف التطبيق."</string>
    <string name="ok" msgid="5970060430562524910">"موافق"</string>
    <string name="cancel" msgid="6442560571259935130">"إلغاء"</string>
    <string name="yes" msgid="5362982303337969312">"موافق"</string>
    <string name="no" msgid="5141531044935541497">"إلغاء"</string>
    <string name="dialog_alert_title" msgid="2049658708609043103">"تنبيه"</string>
    <string name="loading" msgid="7933681260296021180">"جارٍ التحميل…"</string>
    <string name="capital_on" msgid="1544682755514494298">"تشغيل"</string>
    <string name="capital_off" msgid="6815870386972805832">"إيقاف"</string>
    <string name="whichApplication" msgid="4533185947064773386">"إكمال الإجراء باستخدام"</string>
    <string name="whichHomeApplication" msgid="4616420172727326782">"تحديد تطبيق الشاشة الرئيسية"</string>
    <string name="alwaysUse" msgid="4583018368000610438">"الاستخدام بشكل افتراضي لهذا الإجراء."</string>
    <string name="clearDefaultHintMsg" msgid="3252584689512077257">"‏يمكنك محو الإعدادات الافتراضية في إعدادات النظام &gt; التطبيقات &gt; ما تم تنزيله."</string>
    <string name="chooseActivity" msgid="7486876147751803333">"اختيار إجراء"</string>
    <string name="chooseUsbActivity" msgid="6894748416073583509">"‏اختيار أحد التطبيقات لجهاز USB"</string>
    <string name="noApplications" msgid="2991814273936504689">"ليست هناك تطبيقات يمكنها تنفيذ هذا الإجراء."</string>
    <string name="aerr_title" msgid="1905800560317137752"></string>
    <string name="aerr_application" msgid="932628488013092776">"للأسف، توقف <xliff:g id="APPLICATION">%1$s</xliff:g>."</string>
    <string name="aerr_process" msgid="4507058997035697579">"للأسف، توقفت العملية <xliff:g id="PROCESS">%1$s</xliff:g>."</string>
    <string name="anr_title" msgid="4351948481459135709"></string>
    <string name="anr_activity_application" msgid="1904477189057199066">"<xliff:g id="APPLICATION">%2$s</xliff:g> لا يستجيب.\n\nهل تريد إغلاقه؟"</string>
    <string name="anr_activity_process" msgid="5776209883299089767">"النشاط <xliff:g id="ACTIVITY">%1$s</xliff:g> لا يستجيب.\n\nهل تريد إغلاقه؟"</string>
    <string name="anr_application_process" msgid="8941757607340481057">"تطبيق <xliff:g id="APPLICATION">%1$s</xliff:g> لا يستجيب. هل تريد إغلاقه؟"</string>
    <string name="anr_process" msgid="6513209874880517125">"العملية <xliff:g id="PROCESS">%1$s</xliff:g> لا تستجيب.\n\nهل تريد إغلاقها؟"</string>
    <string name="force_close" msgid="8346072094521265605">"موافق"</string>
    <string name="report" msgid="4060218260984795706">"إرسال تقرير"</string>
    <string name="wait" msgid="7147118217226317732">"انتظار"</string>
    <string name="webpage_unresponsive" msgid="3272758351138122503">"أصبحت الصفحة لا تستجيب.\n\nهل تريد إغلاقها؟"</string>
    <string name="launch_warning_title" msgid="1547997780506713581">"تمت إعادة توجيه التطبيق"</string>
    <string name="launch_warning_replace" msgid="6202498949970281412">"<xliff:g id="APP_NAME">%1$s</xliff:g> قيد التشغيل الآن."</string>
    <string name="launch_warning_original" msgid="188102023021668683">"تم تشغيل <xliff:g id="APP_NAME">%1$s</xliff:g> من الأصل."</string>
    <string name="screen_compat_mode_scale" msgid="3202955667675944499">"تدرج"</string>
    <string name="screen_compat_mode_show" msgid="4013878876486655892">"الإظهار دائمًا"</string>
    <string name="screen_compat_mode_hint" msgid="1064524084543304459">"‏يمكنك إعادة تمكين هذا في إعدادات النظام &gt; التطبيقات &gt; ما تم تنزيله."</string>
    <string name="smv_application" msgid="3307209192155442829">"‏انتهك التطبيق <xliff:g id="APPLICATION">%1$s</xliff:g> (العملية <xliff:g id="PROCESS">%2$s</xliff:g>) سياسة StrictMode المفروضة ذاتيًا."</string>
    <string name="smv_process" msgid="5120397012047462446">"‏انتهكت العملية <xliff:g id="PROCESS">%1$s</xliff:g> سياسة StrictMode المفروضة ذاتيًا."</string>
    <string name="android_upgrading_title" msgid="1584192285441405746">"‏جارٍ ترقية Android..."</string>
    <string name="android_upgrading_apk" msgid="7904042682111526169">"جارٍ تحسين التطبيق <xliff:g id="NUMBER_0">%1$d</xliff:g> من <xliff:g id="NUMBER_1">%2$d</xliff:g>."</string>
    <string name="android_upgrading_starting_apps" msgid="451464516346926713">"بدء التطبيقات."</string>
    <string name="android_upgrading_complete" msgid="1405954754112999229">"جارٍ إعادة التشغيل."</string>
    <string name="heavy_weight_notification" msgid="9087063985776626166">"<xliff:g id="APP">%1$s</xliff:g> يعمل"</string>
    <string name="heavy_weight_notification_detail" msgid="1721681741617898865">"المس لتبديل التطبيق"</string>
    <string name="heavy_weight_switcher_title" msgid="7153167085403298169">"تبديل التطبيقات؟"</string>
    <string name="heavy_weight_switcher_text" msgid="7022631924534406403">"يوجد تطبيق آخر قيد التشغيل فعلاً ويجب إيقافه حتى تتمكن من بدء تطبيق جديد."</string>
    <string name="old_app_action" msgid="493129172238566282">"عودة إلى <xliff:g id="OLD_APP">%1$s</xliff:g>"</string>
    <string name="old_app_description" msgid="2082094275580358049">"عدم بدء التطبيق الجديد."</string>
    <string name="new_app_action" msgid="5472756926945440706">"بدء <xliff:g id="OLD_APP">%1$s</xliff:g>"</string>
    <string name="new_app_description" msgid="1932143598371537340">"إيقاف التطبيق القديم بدون الحفظ."</string>
    <string name="sendText" msgid="5209874571959469142">"اختيار إجراء للنص"</string>
    <string name="volume_ringtone" msgid="6885421406845734650">"مستوى صوت الرنين"</string>
    <string name="volume_music" msgid="5421651157138628171">"مستوى صوت الوسائط"</string>
    <string name="volume_music_hint_playing_through_bluetooth" msgid="9165984379394601533">"تشغيل من خلال البلوتوث"</string>
    <string name="volume_music_hint_silent_ringtone_selected" msgid="8310739960973156272">"تم تعيين نغمة الرنين الصامتة"</string>
    <string name="volume_call" msgid="3941680041282788711">"مستوى صوت المكالمات الواردة"</string>
    <string name="volume_bluetooth_call" msgid="2002891926351151534">"مستوى صوت المكالمة الواردة بالبلوتوث"</string>
    <string name="volume_alarm" msgid="1985191616042689100">"مستوى صوت المنبّه"</string>
    <string name="volume_notification" msgid="2422265656744276715">"مستوى صوت التنبيه"</string>
    <string name="volume_unknown" msgid="1400219669770445902">"مستوى الصوت"</string>
    <string name="volume_icon_description_bluetooth" msgid="6538894177255964340">"مستوى صوت البلوتوث"</string>
    <string name="volume_icon_description_ringer" msgid="3326003847006162496">"مستوى صوت نغمة الرنين"</string>
    <string name="volume_icon_description_incall" msgid="8890073218154543397">"مستوى صوت المكالمة"</string>
    <string name="volume_icon_description_media" msgid="4217311719665194215">"مستوى صوت الوسائط"</string>
    <string name="volume_icon_description_notification" msgid="7044986546477282274">"مستوى صوت الإشعار"</string>
    <string name="ringtone_default" msgid="3789758980357696936">"نغمة الرنين الافتراضية"</string>
    <string name="ringtone_default_with_actual" msgid="8129563480895990372">"نغمة الرنين الافتراضية (<xliff:g id="ACTUAL_RINGTONE">%1$s</xliff:g>)"</string>
    <string name="ringtone_silent" msgid="7937634392408977062">"لا شيء"</string>
    <string name="ringtone_picker_title" msgid="3515143939175119094">"نغمات الرنين"</string>
    <string name="ringtone_unknown" msgid="5477919988701784788">"نغمة رنين غير معروفة"</string>
  <plurals name="wifi_available">
    <item quantity="one" msgid="6654123987418168693">"‏شبكة Wi-Fi متاحة"</item>
    <item quantity="other" msgid="4192424489168397386">"‏شبكات Wi-Fi متاحة"</item>
  </plurals>
  <plurals name="wifi_available_detailed">
    <item quantity="one" msgid="1634101450343277345">"‏هناك شبكة Wi-Fi مفتوحة متاحة"</item>
    <item quantity="other" msgid="7915895323644292768">"‏هناك شبكات Wi-Fi مفتوحة متاحة"</item>
  </plurals>
    <string name="wifi_available_sign_in" msgid="4029489716605255386">"‏تسجيل الدخول إلى شبكة Wi-Fi"</string>
    <string name="network_available_sign_in" msgid="8495155593358054676">"تسجيل الدخول إلى الشبكة"</string>
    <!-- no translation found for network_available_sign_in_detailed (8000081941447976118) -->
    <skip />
    <string name="wifi_watchdog_network_disabled" msgid="7904214231651546347">"‏تعذر الاتصال بـ Wi-Fi"</string>
    <string name="wifi_watchdog_network_disabled_detailed" msgid="5548780776418332675">" لديها اتصال إنترنت رديء."</string>
    <string name="wifi_p2p_dialog_title" msgid="97611782659324517">"‏اتصال Wi-Fi مباشر"</string>
    <string name="wifi_p2p_turnon_message" msgid="2909250942299627244">"‏ابدأ Wi-Fi Direct. يؤدي هذا إلى إيقاف عميل/نقطة اتصال Wi-Fi."</string>
    <string name="wifi_p2p_failed_message" msgid="3763669677935623084">"‏تعذر بدء Wi-Fi Direct."</string>
    <string name="wifi_p2p_enabled_notification_title" msgid="2068321881673734886">"‏تم تشغيل اتصال Wi-Fi المباشر"</string>
    <string name="wifi_p2p_enabled_notification_message" msgid="1638949953993894335">"المس للحصول على الإعدادات"</string>
    <string name="accept" msgid="1645267259272829559">"قبول"</string>
    <string name="decline" msgid="2112225451706137894">"رفض"</string>
    <string name="wifi_p2p_invitation_sent_title" msgid="1318975185112070734">"تم إرسال الدعوة"</string>
    <string name="wifi_p2p_invitation_to_connect_title" msgid="4958803948658533637">"دعوة للاتصال"</string>
    <string name="wifi_p2p_from_message" msgid="570389174731951769">"من:"</string>
    <string name="wifi_p2p_to_message" msgid="248968974522044099">"إلى:"</string>
    <string name="wifi_p2p_enter_pin_message" msgid="5920929550367828970">"‏اكتب رمز PIN المطلوب:"</string>
    <string name="wifi_p2p_show_pin_message" msgid="8530563323880921094">"‏رمز PIN:"</string>
    <string name="wifi_p2p_frequency_conflict_message" product="tablet" msgid="8012981257742232475">"‏سيتم قطع اتصال الجهاز اللوحي مؤقتًا بشبكة Wi-Fi في الوقت الذي يكون فيه متصلاً بـ <xliff:g id="DEVICE_NAME">%1$s</xliff:g>"</string>
    <string name="wifi_p2p_frequency_conflict_message" product="default" msgid="7363907213787469151">"‏سيتم قطع اتصال الهاتف مؤقتًا بشبكة Wi-Fi في الوقت الذي يكون فيه متصلاً بـ <xliff:g id="DEVICE_NAME">%1$s</xliff:g>"</string>
    <string name="select_character" msgid="3365550120617701745">"إدراج حرف"</string>
    <string name="sms_control_title" msgid="7296612781128917719">"‏إرسال رسائل قصيرة SMS"</string>
    <string name="sms_control_message" msgid="3867899169651496433">"‏&lt;b&gt;<xliff:g id="APP_NAME">%1$s</xliff:g>&lt;/b&gt; يرسل عددًا كبيرًا من الرسائل القصيرة SMS. هل تريد السماح لهذا التطبيق بالاستمرار في إرسال الرسائل؟"</string>
    <string name="sms_control_yes" msgid="3663725993855816807">"السماح"</string>
    <string name="sms_control_no" msgid="625438561395534982">"رفض"</string>
    <string name="sms_short_code_confirm_message" msgid="1645436466285310855">"‏هناك رغبة من &lt;b&gt;<xliff:g id="APP_NAME">%1$s</xliff:g>&lt;/b&gt; في إرسال رسالة إلى &lt;b&gt;<xliff:g id="DEST_ADDRESS">%2$s</xliff:g>&lt;/b&gt;."</string>
    <string name="sms_short_code_details" msgid="3492025719868078457">"هذا "<font fgcolor="#ffffb060">"قد يؤدي إلى فرض رسوم"</font>" على حسابك على الجوال."</string>
    <string name="sms_premium_short_code_details" msgid="5523826349105123687"><font fgcolor="#ffffb060">"سيؤدي هذا إلى فرض رسوم على حسابك على الجوال."</font></string>
    <string name="sms_short_code_confirm_allow" msgid="4458878637111023413">"إرسال"</string>
    <string name="sms_short_code_confirm_deny" msgid="2927389840209170706">"إلغاء"</string>
    <string name="sms_short_code_remember_choice" msgid="5289538592272218136">"تذكر اختياري"</string>
    <string name="sms_short_code_remember_undo_instruction" msgid="4960944133052287484">"‏يمكنك تغيير ذلك لاحقًا من إعدادات &gt; تطبيقات"</string>
    <string name="sms_short_code_confirm_always_allow" msgid="3241181154869493368">"السماح دومًا"</string>
    <string name="sms_short_code_confirm_never_allow" msgid="446992765774269673">"عدم السماح مطلقًا"</string>
    <string name="sim_removed_title" msgid="6227712319223226185">"‏تمت إزالة بطاقة SIM"</string>
    <string name="sim_removed_message" msgid="2333164559970958645">"‏لن تكون شبكة الجوال متاحة حتى تتم إعادة التشغيل وإدخال بطاقة SIM صالحة."</string>
    <string name="sim_done_button" msgid="827949989369963775">"تم"</string>
    <string name="sim_added_title" msgid="3719670512889674693">"‏تمت إضافة بطاقة SIM"</string>
    <string name="sim_added_message" msgid="6599945301141050216">"أعد تشغيل جهازك للدخول إلى شبكة الجوال."</string>
    <string name="sim_restart_button" msgid="4722407842815232347">"إعادة التشغيل"</string>
    <string name="time_picker_dialog_title" msgid="8349362623068819295">"تعيين الوقت"</string>
    <string name="date_picker_dialog_title" msgid="5879450659453782278">"تعيين التاريخ"</string>
    <string name="date_time_set" msgid="5777075614321087758">"تعيين"</string>
    <string name="date_time_done" msgid="2507683751759308828">"تم"</string>
    <string name="perms_new_perm_prefix" msgid="8257740710754301407"><font size="12" fgcolor="#ff33b5e5">"جديد: "</font></string>
    <string name="perms_description_app" msgid="5139836143293299417">"يقدمه <xliff:g id="APP_NAME">%1$s</xliff:g>."</string>
    <string name="no_permissions" msgid="7283357728219338112">"لا أذونات مطلوبة"</string>
    <string name="perm_costs_money" msgid="4902470324142151116">"قد يكلفك هذا مالاً."</string>
    <string name="usb_storage_activity_title" msgid="4465055157209648641">"‏تخزين USB كبير السعة"</string>
    <string name="usb_storage_title" msgid="5901459041398751495">"‏USB متصل"</string>
    <string name="usb_storage_message" product="nosdcard" msgid="3308538094316477839">"‏لقد اتصلت بجهاز الكمبيوتر من خلال USB. المس الزر أدناه إذا كنت تريد نسخ الملفات بين جهاز الكمبيوتر ووحدة تخزين USB في Android."</string>
    <string name="usb_storage_message" product="default" msgid="805351000446037811">"‏لقد اتصلت بجهاز الكمبيوتر من خلال USB. المس الزر أدناه إذا كنت تريد نسخ الملفات بين جهاز الكمبيوتر وبطاقة SD لـ Android."</string>
    <string name="usb_storage_button_mount" msgid="1052259930369508235">"‏تشغيل سعة تخزين USB"</string>
    <string name="usb_storage_error_message" product="nosdcard" msgid="3017045217365540658">"‏حدثت مشكلة أثناء استخدام وحدة تخزين USB لتخزين كبير السعة عبر USB."</string>
    <string name="usb_storage_error_message" product="default" msgid="2876018512716970313">"‏حدثت مشكلة أثناء استخدام بطاقة SD لتخزين كبير السعة عبر USB."</string>
    <string name="usb_storage_notification_title" msgid="8175892554757216525">"‏USB متصل"</string>
    <string name="usb_storage_notification_message" msgid="939822783828183763">"المس لنسخ الملفات إلى/من جهاز الكمبيوتر."</string>
    <string name="usb_storage_stop_notification_title" msgid="2336058396663516017">"‏إيقاف تشغيل سعة تخزين USB"</string>
    <string name="usb_storage_stop_notification_message" msgid="1656852098555623822">"‏المس لإيقاف وحدة تخزين USB."</string>
    <string name="usb_storage_stop_title" msgid="660129851708775853">"‏سعة USB التخزينية المستخدمة"</string>
    <string name="usb_storage_stop_message" product="nosdcard" msgid="4264025280777219521">"‏قبل إيقاف وحدة تخزين USB، الغ تحميل (\"أخرج\") وحدة تخزين USB لـ Android من الكمبيوتر."</string>
    <string name="usb_storage_stop_message" product="default" msgid="8043969782460613114">"‏قبل إيقاف وحدة تخزين USB، الغ تحميل (\"أخرج\") بطاقة SD لـ Android من الكمبيوتر."</string>
    <string name="usb_storage_stop_button_mount" msgid="7060218034900696029">"‏إيقاف تشغيل سعة تخزين USB"</string>
    <string name="usb_storage_stop_error_message" msgid="1970374898263063836">"‏حدثت مشكلة أثناء إيقاف وحدة تخزين USB. تحقق من إلغاء تحميل مضيف USB، ثم أعد المحاولة."</string>
    <string name="dlg_confirm_kill_storage_users_title" msgid="963039033470478697">"‏تشغيل سعة تخزين USB"</string>
    <string name="dlg_confirm_kill_storage_users_text" msgid="5100428757107469454">"‏إذا تم تشغيل وحدة تخزين USB، فستتوقف بعض التطبيقات التي تستخدمها وربما تصبح غير متاحة إلى أن يتم إيقاف وحدة تخزين USB."</string>
    <string name="dlg_error_title" msgid="7323658469626514207">"‏لم تتم عملية USB بنجاح"</string>
    <string name="dlg_ok" msgid="7376953167039865701">"موافق"</string>
    <string name="usb_mtp_notification_title" msgid="3699913097391550394">"التوصيل كجهاز وسائط"</string>
    <string name="usb_ptp_notification_title" msgid="1960817192216064833">"التوصيل ككاميرا"</string>
    <string name="usb_cd_installer_notification_title" msgid="6774712827892090754">"التوصيل كأداة تثبيت"</string>
    <string name="usb_accessory_notification_title" msgid="7848236974087653666">"‏الاتصال بجهاز USB ملحق"</string>
    <string name="usb_notification_message" msgid="2290859399983720271">"‏المس للاطلاع على خيارات USB الأخرى."</string>
    <string name="extmedia_format_title" product="nosdcard" msgid="9020092196061007262">"‏تهيئة وحدة تخزين USB؟"</string>
    <string name="extmedia_format_title" product="default" msgid="3648415921526526069">"‏هل تريد تنسيق بطاقة SD؟"</string>
    <string name="extmedia_format_message" product="nosdcard" msgid="3934016853425761078">"‏سيتم مسح جميع الملفات المخزنة على وحدة تخزين USB. لا يمكن عكس هذا الإجراء!"</string>
    <string name="extmedia_format_message" product="default" msgid="14131895027543830">"ستفقد جميع البيانات على بطاقتك."</string>
    <string name="extmedia_format_button_format" msgid="4131064560127478695">"تنسيق"</string>
    <string name="adb_active_notification_title" msgid="6729044778949189918">"‏تم توصيل تصحيح أخطاء USB"</string>
    <string name="adb_active_notification_message" msgid="1016654627626476142">"‏المس لتعطيل تصحيح أخطاء USB."</string>
    <string name="select_input_method" msgid="4653387336791222978">"اختيار أسلوب الإدخال"</string>
    <string name="configure_input_methods" msgid="9091652157722495116">"إعداد أسلوب الإدخال"</string>
    <string name="use_physical_keyboard" msgid="6203112478095117625">"لوحة مفاتيح فعلية"</string>
    <string name="hardware" msgid="7517821086888990278">"أجهزة"</string>
    <string name="select_keyboard_layout_notification_title" msgid="1407367017263030773">"تحديد تخطيط لوحة مفاتيح"</string>
    <string name="select_keyboard_layout_notification_message" msgid="4465907700449257063">"المس لتحديد تخطيط لوحة مفاتيح."</string>
    <string name="fast_scroll_alphabet" msgid="5433275485499039199">" أ ب ت ث ج ح خ د ذ ر ز س ش ص ض ط ظ ع غ ف ق ك ل م ن ه و ي"</string>
    <string name="fast_scroll_numeric_alphabet" msgid="4030170524595123610">" 0123456789 أ ب ت ث ج ح خ د ذ ر ز س ش ص ض ط ظ ع غ ف ق ك ل م ن ه و ي"</string>
    <string name="candidates_style" msgid="4333913089637062257"><u>"العناصر المرشحة"</u></string>
    <string name="ext_media_checking_notification_title" product="nosdcard" msgid="3449816005351468560">"‏تحضير وحدة تخزين USB"</string>
    <string name="ext_media_checking_notification_title" product="default" msgid="5457603418970994050">"‏تحضير بطاقة SD"</string>
    <string name="ext_media_checking_notification_message" msgid="8287319882926737053">"التحقق من الأخطاء."</string>
    <string name="ext_media_nofs_notification_title" product="nosdcard" msgid="7788040745686229307">"‏وحدة تخزين USB فارغة"</string>
    <string name="ext_media_nofs_notification_title" product="default" msgid="780477838241212997">"‏بطاقة SD فارغة"</string>
    <string name="ext_media_nofs_notification_message" product="nosdcard" msgid="7840121067427269500">"‏وحدة تخزين USB فارغة أو تشتمل على نظام ملفات غير معتمد."</string>
    <string name="ext_media_nofs_notification_message" product="default" msgid="8641065641786923604">"‏بطاقة SD فارغة أو تشتمل على نظام ملفات غير معتمد."</string>
    <string name="ext_media_unmountable_notification_title" product="nosdcard" msgid="2090046769532713563">"‏وحدة تخزين USB تالفة"</string>
    <string name="ext_media_unmountable_notification_title" product="default" msgid="6410723906019100189">"‏بطاقة SD تالفة"</string>
    <string name="ext_media_unmountable_notification_message" product="nosdcard" msgid="1795917578395333280">"‏تعطلت وحدة تخزين USB. جرّب إعادة تنسيقها."</string>
    <string name="ext_media_unmountable_notification_message" product="default" msgid="1753898567525568253">"‏تعطلت بطاقة SD. جرّب إعادة تنسيقها."</string>
    <string name="ext_media_badremoval_notification_title" product="nosdcard" msgid="1661683031330951073">"‏تمت إزالة وحدة تخزين USB على غير المتوقع"</string>
    <string name="ext_media_badremoval_notification_title" product="default" msgid="6872152882604407837">"‏تمت إزالة بطاقة SD على نحو غير متوقع"</string>
    <string name="ext_media_badremoval_notification_message" product="nosdcard" msgid="4329848819865594241">"‏إلغاء تركيب وحدة تخزين USB قبل الإزالة لتجنب فقد البيانات."</string>
    <string name="ext_media_badremoval_notification_message" product="default" msgid="7260183293747448241">"‏ألغ تحميل بطاقة SD قبل الإزالة لتجنب فقدان البيانات."</string>
    <string name="ext_media_safe_unmount_notification_title" product="nosdcard" msgid="3967973893270360230">"‏يمكنك إزالة وحدة تخزين USB بشكل آمن"</string>
    <string name="ext_media_safe_unmount_notification_title" product="default" msgid="6729801130790616200">"‏يمكن إزالة بطاقة SD بأمان"</string>
    <string name="ext_media_safe_unmount_notification_message" product="nosdcard" msgid="6142195361606493530">"‏يمكنك إزالة وحدة تخزين USB بشكل آمن."</string>
    <string name="ext_media_safe_unmount_notification_message" product="default" msgid="568841278138377604">"‏يمكنك إزالة بطاقة SD بأمان."</string>
    <string name="ext_media_nomedia_notification_title" product="nosdcard" msgid="4486377230140227651">"‏تمت إزالة وحدة تخزين USB"</string>
    <string name="ext_media_nomedia_notification_title" product="default" msgid="8902518030404381318">"‏تمت إزالة بطاقة SD"</string>
    <string name="ext_media_nomedia_notification_message" product="nosdcard" msgid="6921126162580574143">"‏تمت إزالة وحدة تخزين USB. أدرج وسائط جديدة."</string>
    <string name="ext_media_nomedia_notification_message" product="default" msgid="3870120652983659641">"‏تمت إزالة بطاقة SD. أدخل بطاقة جديدة."</string>
    <string name="activity_list_empty" msgid="1675388330786841066">"لم يتم العثور على أي أنشطة متطابقة."</string>
    <string name="permlab_pkgUsageStats" msgid="8787352074326748892">"تحديث إحصاءات استخدام المكون"</string>
    <string name="permdesc_pkgUsageStats" msgid="1106612424254277630">"للسماح للتطبيق بتعديل إحصاءات استخدام المكون المجمّعة. ليس للاستخدام بواسطة التطبيقات العادية."</string>
    <string name="permlab_copyProtectedData" msgid="4341036311211406692">"نسخ المحتوى"</string>
    <string name="permdesc_copyProtectedData" msgid="4390697124288317831">"للسماح باستدعاء خدمة الحاوية الافتراضية لنسخ المحتوى. ليس للاستخدام بواسطة التطبيقات العادية."</string>
    <string name="permlab_route_media_output" msgid="1642024455750414694">"توجيه إخراج الوسائط"</string>
    <string name="permdesc_route_media_output" msgid="4932818749547244346">"للسماح للتطبيق بتوجيه إخراج الوسائط إلى أجهزة خارجية أخرى."</string>
    <string name="permlab_access_keyguard_secure_storage" msgid="7565552237977815047">"الدخول إلى التخزين المحمي بقفل المفاتيح"</string>
    <string name="permdesc_access_keyguard_secure_storage" msgid="5866245484303285762">"السماح لأحد التطبيقات بالدخول إلى التخزين المحمي بقفل المفاتيح."</string>
    <string name="permlab_control_keyguard" msgid="172195184207828387">"التحكم في عرض وإخفاء قفل المفاتيح"</string>
    <string name="permdesc_control_keyguard" msgid="3043732290518629061">"للسماح لأحد التطبيقات بالتحكم في قفل المفاتيح."</string>
    <string name="permlab_recovery" msgid="3157024487744125846">"التفاعل مع نظام التحديث والاسترداد"</string>
    <string name="permdesc_recovery" msgid="8511774533266359571">"للسماح للتطبيق بالتفاعل مع نظام الاسترداد وتحديثات النظام."</string>
    <string name="tutorial_double_tap_to_zoom_message_short" msgid="4070433208160063538">"المس مرتين للتحكم في التكبير/التصغير"</string>
    <string name="gadget_host_error_inflating" msgid="4882004314906466162">"تعذرت إضافة أداة."</string>
    <string name="ime_action_go" msgid="8320845651737369027">"تنفيذ"</string>
    <string name="ime_action_search" msgid="658110271822807811">"بحث"</string>
    <string name="ime_action_send" msgid="2316166556349314424">"إرسال"</string>
    <string name="ime_action_next" msgid="3138843904009813834">"التالي"</string>
    <string name="ime_action_done" msgid="8971516117910934605">"تم"</string>
    <string name="ime_action_previous" msgid="1443550039250105948">"السابق"</string>
    <string name="ime_action_default" msgid="2840921885558045721">"تنفيذ"</string>
    <string name="dial_number_using" msgid="5789176425167573586">"طلب رقم\nباستخدام <xliff:g id="NUMBER">%s</xliff:g>"</string>
    <string name="create_contact_using" msgid="4947405226788104538">"إنشاء جهة اتصال\nباستخدام <xliff:g id="NUMBER">%s</xliff:g>"</string>
    <string name="grant_credentials_permission_message_header" msgid="2106103817937859662">"يطلب التطبيق أو التطبيقات التالية الإذن للدخول إلى حسابك، الآن وفي المستقبل."</string>
    <string name="grant_credentials_permission_message_footer" msgid="3125211343379376561">"هل تريد السماح بذلك الطلب؟"</string>
    <string name="grant_permissions_header_text" msgid="6874497408201826708">"طلب الدخول"</string>
    <string name="allow" msgid="7225948811296386551">"السماح"</string>
    <string name="deny" msgid="2081879885755434506">"رفض"</string>
    <string name="permission_request_notification_title" msgid="6486759795926237907">"الإذن مطلوب"</string>
    <string name="permission_request_notification_with_subtitle" msgid="8530393139639560189">"الإذن مطلوب\nللحساب <xliff:g id="ACCOUNT">%s</xliff:g>."</string>
    <string name="input_method_binding_label" msgid="1283557179944992649">"طريقة الإرسال"</string>
    <string name="sync_binding_label" msgid="3687969138375092423">"مزامنة"</string>
    <string name="accessibility_binding_label" msgid="4148120742096474641">"إمكانية الدخول"</string>
    <string name="wallpaper_binding_label" msgid="1240087844304687662">"الخلفية"</string>
    <string name="chooser_wallpaper" msgid="7873476199295190279">"تغيير الخلفية"</string>
    <string name="notification_listener_binding_label" msgid="2014162835481906429">"برنامج تلقّي الإشعارات الصوتية"</string>
    <string name="vpn_title" msgid="19615213552042827">"‏تم تنشيط الشبكة الظاهرية الخاصة (VPN)"</string>
    <string name="vpn_title_long" msgid="6400714798049252294">"‏تم تنشيط VPN بواسطة <xliff:g id="APP">%s</xliff:g>"</string>
    <string name="vpn_text" msgid="3011306607126450322">"المس لإدارة الشبكة."</string>
    <string name="vpn_text_long" msgid="6407351006249174473">"تم الاتصال بـ <xliff:g id="SESSION">%s</xliff:g>. المس لإدارة الشبكة."</string>
    <string name="vpn_lockdown_connecting" msgid="6443438964440960745">"‏جارٍ الاتصال بشبكة ظاهرية خاصة (VPN) دائمة التشغيل..."</string>
    <string name="vpn_lockdown_connected" msgid="8202679674819213931">"‏تم الاتصال بشبكة ظاهرية خاصة (VPN) دائمة التشغيل"</string>
    <string name="vpn_lockdown_error" msgid="6009249814034708175">"‏خطأ بشبكة ظاهرية خاصة (VPN) دائمة التشغيل"</string>
    <string name="vpn_lockdown_config" msgid="6415899150671537970">"المس للتهيئة"</string>
    <string name="upload_file" msgid="2897957172366730416">"اختيار ملف"</string>
    <string name="no_file_chosen" msgid="6363648562170759465">"لم يتم اختيار أي ملف"</string>
    <string name="reset" msgid="2448168080964209908">"إعادة تعيين"</string>
    <string name="submit" msgid="1602335572089911941">"إرسال"</string>
    <string name="car_mode_disable_notification_title" msgid="3164768212003864316">"تم تمكين وضع السيارة"</string>
    <string name="car_mode_disable_notification_message" msgid="8035230537563503262">"المس لإنهاء وضع السيارة."</string>
    <string name="tethered_notification_title" msgid="3146694234398202601">"النطاق أو نقطة الاتصال نشطة"</string>
    <string name="tethered_notification_message" msgid="6857031760103062982">"المس للإعداد."</string>
    <string name="back_button_label" msgid="2300470004503343439">"رجوع"</string>
    <string name="next_button_label" msgid="1080555104677992408">"التالي"</string>
    <string name="skip_button_label" msgid="1275362299471631819">"تخطٍ"</string>
    <string name="throttle_warning_notification_title" msgid="4890894267454867276">"الاستخدام المرتفع لبيانات الجوال"</string>
    <string name="throttle_warning_notification_message" msgid="3340822228599337743">"يمكنك اللمس لمعرفة المزيد من المعلومات حول استخدام بيانات الجوال."</string>
    <string name="throttled_notification_title" msgid="6269541897729781332">"تم تجاوز حد بيانات الجوال"</string>
    <string name="throttled_notification_message" msgid="5443457321354907181">"يمكنك اللمس لمعرفة المزيد من المعلومات حول استخدام بيانات الجوال."</string>
    <string name="no_matches" msgid="8129421908915840737">"ليس هناك أية مطابقات"</string>
    <string name="find_on_page" msgid="1946799233822820384">"بحث في الصفحة"</string>
  <plurals name="matches_found">
    <item quantity="one" msgid="8167147081136579439">"مطابقة واحدة"</item>
    <item quantity="other" msgid="4641872797067609177">"<xliff:g id="INDEX">%d</xliff:g> من <xliff:g id="TOTAL">%d</xliff:g>"</item>
  </plurals>
    <string name="action_mode_done" msgid="7217581640461922289">"تم"</string>
    <string name="progress_unmounting" product="nosdcard" msgid="3923810448507612746">"‏جارٍ إلغاء تحميل وحدة تخزين USB..."</string>
    <string name="progress_unmounting" product="default" msgid="1327894998409537190">"‏جارٍ إلغاء تحميل بطاقة SD..."</string>
    <string name="progress_erasing" product="nosdcard" msgid="4521573321524340058">"‏جارٍ محو وحدة تخزين USB..."</string>
    <string name="progress_erasing" product="default" msgid="6596988875507043042">"‏جارٍ محو بطاقة SD..."</string>
    <string name="format_error" product="nosdcard" msgid="6299769563624776948">"‏تعذر مسح وحدة تخزين USB."</string>
    <string name="format_error" product="default" msgid="7315248696644510935">"‏تعذر مسح بطاقة SD."</string>
    <string name="media_bad_removal" msgid="7960864061016603281">"‏تمت إزالة بطاقة SD قبل أن يتم إلغاء تركيبها."</string>
    <string name="media_checking" product="nosdcard" msgid="418188720009569693">"‏يتم حاليًا التحقق من وحدة تخزين USB."</string>
    <string name="media_checking" product="default" msgid="7334762503904827481">"‏يتم الآن التحقق من بطاقة SD."</string>
    <string name="media_removed" msgid="7001526905057952097">"‏تمت إزالة بطاقة SD."</string>
    <string name="media_shared" product="nosdcard" msgid="5830814349250834225">"‏وحدة تخزين USB قيد الاستخدام بواسطة كمبيوتر حاليًا."</string>
    <string name="media_shared" product="default" msgid="5706130568133540435">"‏بطاقة SD قيد الاستخدام حاليًا بواسطة كمبيوتر."</string>
    <string name="media_unknown_state" msgid="729192782197290385">"وسائط خارجية في حالة غير معروفة."</string>
    <string name="share" msgid="1778686618230011964">"مشاركة"</string>
    <string name="find" msgid="4808270900322985960">"بحث"</string>
    <string name="websearch" msgid="4337157977400211589">"بحث الويب"</string>
    <string name="find_next" msgid="5742124618942193978">"بحث عن التطابق التالي"</string>
    <string name="find_previous" msgid="2196723669388360506">"بحث عن التطابق السابق"</string>
    <string name="gpsNotifTicker" msgid="5622683912616496172">"طلب الموقع من <xliff:g id="NAME">%s</xliff:g>"</string>
    <string name="gpsNotifTitle" msgid="5446858717157416839">"طلب الموقع"</string>
    <string name="gpsNotifMessage" msgid="1374718023224000702">"مطلوب من <xliff:g id="NAME">%1$s</xliff:g> (<xliff:g id="SERVICE">%2$s</xliff:g>)"</string>
    <string name="gpsVerifYes" msgid="2346566072867213563">"نعم"</string>
    <string name="gpsVerifNo" msgid="1146564937346454865">"لا"</string>
    <string name="sync_too_many_deletes" msgid="5296321850662746890">"تم تجاوز حد الحذف."</string>
    <string name="sync_too_many_deletes_desc" msgid="496551671008694245">"هناك <xliff:g id="NUMBER_OF_DELETED_ITEMS">%1$d</xliff:g> من العناصر المحذوفة لـ <xliff:g id="TYPE_OF_SYNC">%2$s</xliff:g>، في حساب <xliff:g id="ACCOUNT_NAME">%3$s</xliff:g>. ماذا تريد أن تفعل؟"</string>
    <string name="sync_really_delete" msgid="2572600103122596243">"حذف العناصر"</string>
    <string name="sync_undo_deletes" msgid="2941317360600338602">"التراجع عن عمليات الحذف"</string>
    <string name="sync_do_nothing" msgid="3743764740430821845">"عدم تنفيذ أي شيء الآن"</string>
    <string name="choose_account_label" msgid="5655203089746423927">"اختيار حساب"</string>
    <string name="add_account_label" msgid="2935267344849993553">"إضافة حساب"</string>
    <string name="add_account_button_label" msgid="3611982894853435874">"إضافة حساب"</string>
    <string name="number_picker_increment_button" msgid="2412072272832284313">"زيادة"</string>
    <string name="number_picker_decrement_button" msgid="476050778386779067">"تقليل"</string>
    <string name="number_picker_increment_scroll_mode" msgid="3073101067441638428">"<xliff:g id="VALUE">%s</xliff:g> المس مع الاستمرار."</string>
    <string name="number_picker_increment_scroll_action" msgid="9101473045891835490">"مرر لأعلى للزيادة ولأسفل للتقليل."</string>
    <string name="time_picker_increment_minute_button" msgid="8865885114028614321">"زيادة الدقائق"</string>
    <string name="time_picker_decrement_minute_button" msgid="6246834937080684791">"تقليل الدقائق"</string>
    <string name="time_picker_increment_hour_button" msgid="3652056055810223139">"زيادة الساعات"</string>
    <string name="time_picker_decrement_hour_button" msgid="1377479863429214792">"تقليل الساعات"</string>
    <string name="time_picker_increment_set_pm_button" msgid="4147590696151230863">"تعيين المساء"</string>
    <string name="time_picker_decrement_set_am_button" msgid="8302140353539486752">"تعيين الصباح"</string>
    <string name="date_picker_increment_month_button" msgid="5369998479067934110">"زيادة الشهور"</string>
    <string name="date_picker_decrement_month_button" msgid="1832698995541726019">"تقليل الشهور"</string>
    <string name="date_picker_increment_day_button" msgid="7130465412308173903">"زيادة الأيام"</string>
    <string name="date_picker_decrement_day_button" msgid="4131881521818750031">"تقليل الأيام"</string>
    <string name="date_picker_increment_year_button" msgid="6318697384310808899">"زيادة الأعوام"</string>
    <string name="date_picker_decrement_year_button" msgid="4482021813491121717">"تقليل الأعوام"</string>
    <string name="keyboardview_keycode_alt" msgid="4856868820040051939">"Alt"</string>
    <string name="keyboardview_keycode_cancel" msgid="1203984017245783244">"إلغاء"</string>
    <string name="keyboardview_keycode_delete" msgid="3337914833206635744">"حذف"</string>
    <string name="keyboardview_keycode_done" msgid="1992571118466679775">"تم"</string>
    <string name="keyboardview_keycode_mode_change" msgid="4547387741906537519">"تغيير الوضع"</string>
    <string name="keyboardview_keycode_shift" msgid="2270748814315147690">"العالي"</string>
    <string name="keyboardview_keycode_enter" msgid="2985864015076059467">"Enter"</string>
    <string name="activitychooserview_choose_application" msgid="2125168057199941199">"اختيار تطبيق"</string>
    <string name="activitychooserview_choose_application_error" msgid="8624618365481126668">"تعذر تشغيل <xliff:g id="APPLICATION_NAME">%s</xliff:g>"</string>
    <string name="shareactionprovider_share_with" msgid="806688056141131819">"مشاركة مع"</string>
    <string name="shareactionprovider_share_with_application" msgid="5627411384638389738">"مشاركة مع <xliff:g id="APPLICATION_NAME">%s</xliff:g>"</string>
    <string name="content_description_sliding_handle" msgid="415975056159262248">"مقبض التمرير. المس مع الاستمرار."</string>
    <string name="description_target_unlock_tablet" msgid="3833195335629795055">"مرر بسرعة لإلغاء التأمين."</string>
    <string name="keyboard_headset_required_to_hear_password" msgid="7011927352267668657">"يمكنك توصيل سماعة رأس لسماع مفاتيح كلمة المرور عندما يتم نطقها."</string>
    <string name="keyboard_password_character_no_headset" msgid="2859873770886153678">"نقطة"</string>
    <string name="action_bar_home_description" msgid="5293600496601490216">"التنقل إلى الشاشة الرئيسية"</string>
    <string name="action_bar_up_description" msgid="2237496562952152589">"التنقل إلى أعلى"</string>
    <string name="action_menu_overflow_description" msgid="2295659037509008453">"المزيد من الخيارات"</string>
    <string name="action_bar_home_description_format" msgid="7965984360903693903">"%1$s، %2$s"</string>
    <string name="action_bar_home_subtitle_description_format" msgid="6985546530471780727">"%1$s، %2$s، %3$s"</string>
    <string name="storage_internal" msgid="4891916833657929263">"وحدة تخزين داخلية"</string>
    <string name="storage_sd_card" msgid="3282948861378286745">"‏بطاقة SD"</string>
    <string name="storage_usb" msgid="3017954059538517278">"‏وحدة تخزين USB"</string>
    <string name="extract_edit_menu_button" msgid="8940478730496610137">"تعديل"</string>
    <string name="data_usage_warning_title" msgid="1955638862122232342">"تحذير استخدام البيانات"</string>
    <string name="data_usage_warning_body" msgid="2814673551471969954">"المس لعرض الاستخدام والإعدادات."</string>
    <string name="data_usage_3g_limit_title" msgid="7093334419518706686">"تم تعطيل بيانات شبكات الجيل الثاني والجيل الثالث"</string>
    <string name="data_usage_4g_limit_title" msgid="7636489436819470761">"تم تعطيل بيانات شبكة الجيل الرابع"</string>
    <string name="data_usage_mobile_limit_title" msgid="7869402519391631884">"تم تعطيل بيانات الجوال"</string>
    <string name="data_usage_wifi_limit_title" msgid="8992154736441284865">"‏تم تعطيل بيانات Wi-Fi"</string>
    <string name="data_usage_limit_body" msgid="3317964706973601386">"المس للتمكين."</string>
    <string name="data_usage_3g_limit_snoozed_title" msgid="7026739121138005231">"‏تم تجاوز حد بيانات شبكات 2G-3G"</string>
    <string name="data_usage_4g_limit_snoozed_title" msgid="1106562779311209039">"‏تم تجاوز حد بيانات 4G"</string>
    <string name="data_usage_mobile_limit_snoozed_title" msgid="279240572165412168">"تم تجاوز حد بيانات الجوال"</string>
    <string name="data_usage_wifi_limit_snoozed_title" msgid="8743856006384825974">"‏تم تجاوز حد بيانات شبكة Wi-Fi"</string>
    <string name="data_usage_limit_snoozed_body" msgid="7035490278298441767">"<xliff:g id="SIZE">%s</xliff:g> فوق الحد المعين."</string>
    <string name="data_usage_restricted_title" msgid="5965157361036321914">"تم تقييد بيانات الخلفية"</string>
    <string name="data_usage_restricted_body" msgid="6741521330997452990">"المس لإزالة التقييد."</string>
    <string name="ssl_certificate" msgid="6510040486049237639">"شهادة الأمان"</string>
    <string name="ssl_certificate_is_valid" msgid="6825263250774569373">"هذه الشهادة صالحة."</string>
    <string name="issued_to" msgid="454239480274921032">"إصدار لـ:"</string>
    <string name="common_name" msgid="2233209299434172646">"الاسم الشائع:"</string>
    <string name="org_name" msgid="6973561190762085236">"المؤسسة:"</string>
    <string name="org_unit" msgid="7265981890422070383">"الوحدة التنظيمية:"</string>
    <string name="issued_by" msgid="2647584988057481566">"جهة الإصدار:"</string>
    <string name="validity_period" msgid="8818886137545983110">"الصلاحية:"</string>
    <string name="issued_on" msgid="5895017404361397232">"تاريخ الإصدار:"</string>
    <string name="expires_on" msgid="3676242949915959821">"تنتهي الصلاحية في:"</string>
    <string name="serial_number" msgid="758814067660862493">"الرقم المسلسل:"</string>
    <string name="fingerprints" msgid="4516019619850763049">"بصمات الأصابع:"</string>
    <string name="sha256_fingerprint" msgid="4391271286477279263">"‏بصمة أصبع SHA-256:"</string>
    <string name="sha1_fingerprint" msgid="7930330235269404581">"‏بصمة أصبع SHA-1:"</string>
    <string name="activity_chooser_view_see_all" msgid="4292569383976636200">"عرض الكل"</string>
    <string name="activity_chooser_view_dialog_title_default" msgid="4710013864974040615">"اختيار نشاط"</string>
    <string name="share_action_provider_share_with" msgid="5247684435979149216">"مشاركة مع"</string>
    <string name="list_delimeter" msgid="3975117572185494152">"، "</string>
    <string name="sending" msgid="3245653681008218030">"جارٍ الإرسال..."</string>
    <string name="launchBrowserDefault" msgid="2057951947297614725">"تشغيل المتصفح؟"</string>
    <string name="SetupCallDefault" msgid="5834948469253758575">"هل تريد قبول المكالمة؟"</string>
    <string name="activity_resolver_use_always" msgid="8017770747801494933">"دومًا"</string>
    <string name="activity_resolver_use_once" msgid="2404644797149173758">"مرة واحدة فقط"</string>
    <string name="default_audio_route_name" product="tablet" msgid="4617053898167127471">"الجهاز اللوحي"</string>
    <string name="default_audio_route_name" product="default" msgid="4239291273420140123">"الهاتف"</string>
    <string name="default_audio_route_name_headphones" msgid="8119971843803439110">"سماعات رأس"</string>
    <string name="default_audio_route_name_dock_speakers" msgid="6240602982276591864">"مكبرات صوت للإرساء"</string>
    <string name="default_media_route_name_hdmi" msgid="2450970399023478055">"HDMI"</string>
    <string name="default_audio_route_category_name" msgid="3722811174003886946">"النظام"</string>
    <string name="bluetooth_a2dp_audio_route_name" msgid="8575624030406771015">"صوت بلوتوث"</string>
    <string name="wireless_display_route_description" msgid="9070346425023979651">"عرض شاشة لاسلكي"</string>
    <string name="media_route_button_content_description" msgid="5758553567065145276">"المنفذ الإعلامي"</string>
    <string name="media_route_chooser_title" msgid="1751618554539087622">"الاتصال بجهاز"</string>
    <string name="media_route_chooser_title_for_remote_display" msgid="3395541745872017583">"بث الشاشة على الجهاز"</string>
    <string name="media_route_chooser_searching" msgid="4776236202610828706">"جارٍ البحث عن الأجهزة…"</string>
    <string name="media_route_chooser_extended_settings" msgid="87015534236701604">"الإعدادات"</string>
    <string name="media_route_controller_disconnect" msgid="8966120286374158649">"قطع الاتصال"</string>
    <string name="media_route_status_scanning" msgid="7279908761758293783">"جارٍ الفحص..."</string>
    <string name="media_route_status_connecting" msgid="6422571716007825440">"جارٍ الاتصال..."</string>
    <string name="media_route_status_available" msgid="6983258067194649391">"متاح"</string>
    <string name="media_route_status_not_available" msgid="6739899962681886401">"غير متاح"</string>
    <string name="media_route_status_in_use" msgid="4533786031090198063">"قيد الاستخدام"</string>
    <string name="display_manager_built_in_display_name" msgid="2583134294292563941">"شاشة مدمجة"</string>
    <string name="display_manager_hdmi_display_name" msgid="1555264559227470109">"‏شاشة HDMI"</string>
    <string name="display_manager_overlay_display_name" msgid="5142365982271620716">"المركب #<xliff:g id="ID">%1$d</xliff:g>"</string>
    <string name="display_manager_overlay_display_title" msgid="652124517672257172">"‏<xliff:g id="NAME">%1$s</xliff:g>: <xliff:g id="WIDTH">%2$d</xliff:g>x<xliff:g id="HEIGHT">%3$d</xliff:g>، <xliff:g id="DPI">%4$d</xliff:g> نقطة لكل بوصة"</string>
    <string name="display_manager_overlay_display_secure_suffix" msgid="6022119702628572080">"آمن"</string>
    <string name="wifi_display_notification_connecting_title" msgid="2838646471050359706">"جارٍ بث الشاشة"</string>
    <string name="wifi_display_notification_connecting_message" msgid="5837350993752841389">"جارٍ الاتصال بـ <xliff:g id="NAME">%1$s</xliff:g>"</string>
    <string name="wifi_display_notification_connected_title" msgid="8567308065912676285">"جارٍ بث الشاشة"</string>
    <string name="wifi_display_notification_connected_message" msgid="2587209325701109715">"متصل بـ <xliff:g id="NAME">%1$s</xliff:g>"</string>
    <string name="wifi_display_notification_disconnect" msgid="6183754463561153372">"قطع الاتصال"</string>
    <string name="kg_emergency_call_label" msgid="684946192523830531">"الاتصال بالطوارئ"</string>
    <string name="kg_forgot_pattern_button_text" msgid="8852021467868220608">"نسيت النقش"</string>
    <string name="kg_wrong_pattern" msgid="1850806070801358830">"نقش خاطئ"</string>
    <string name="kg_wrong_password" msgid="2333281762128113157">"كلمة مرور خاطئة"</string>
    <string name="kg_wrong_pin" msgid="1131306510833563801">"رقم تعريف شخصي خاطئ"</string>
    <string name="kg_too_many_failed_attempts_countdown" msgid="6358110221603297548">"حاول مرة أخرى خلال <xliff:g id="NUMBER">%1$d</xliff:g> ثانية."</string>
    <string name="kg_pattern_instructions" msgid="398978611683075868">"ارسم نقشك"</string>
    <string name="kg_sim_pin_instructions" msgid="2319508550934557331">"‏أدخل رمز PIN لبطاقة SIM"</string>
    <string name="kg_pin_instructions" msgid="2377242233495111557">"‏أدخل رمز PIN"</string>
    <string name="kg_password_instructions" msgid="5753646556186936819">"أدخل كلمة المرور"</string>
    <string name="kg_puk_enter_puk_hint" msgid="453227143861735537">"‏بطاقة SIM معطلة الآن. أدخل رمز PUK للمتابعة. اتصل بمشغل شبكة الجوال للاطلاع على التفاصيل."</string>
    <string name="kg_puk_enter_pin_hint" msgid="7871604527429602024">"‏إدخال رمز رمز PIN المراد"</string>
    <string name="kg_enter_confirm_pin_hint" msgid="325676184762529976">"‏تأكيد رمز رمز PIN المراد"</string>
    <string name="kg_sim_unlock_progress_dialog_message" msgid="8950398016976865762">"‏جارٍ إلغاء تأمين بطاقة SIM…"</string>
    <string name="kg_password_wrong_pin_code" msgid="1139324887413846912">"‏رمز PIN غير صحيح."</string>
    <string name="kg_invalid_sim_pin_hint" msgid="8795159358110620001">"‏اكتب رمز PIN المكون من 4 إلى 8 أرقام."</string>
    <string name="kg_invalid_sim_puk_hint" msgid="6025069204539532000">"‏يجب أن يتكون رمز PUK من 8 أرقام."</string>
    <string name="kg_invalid_puk" msgid="3638289409676051243">"‏أعد إدخال رمز PUK الصحيح. وستؤدي المحاولات المتكررة إلى تعطيل بطاقة SIM نهائيًا."</string>
    <string name="kg_invalid_confirm_pin_hint" product="default" msgid="7003469261464593516">"‏لا يتطابق رمزا رمز PIN"</string>
    <string name="kg_login_too_many_attempts" msgid="6486842094005698475">"محاولات النقش كثيرة جدًا"</string>
    <string name="kg_login_instructions" msgid="1100551261265506448">"‏لإلغاء التأمين، سجّل الدخول بحسابك في Google."</string>
    <string name="kg_login_username_hint" msgid="5718534272070920364">"اسم المستخدم (البريد إلكتروني)"</string>
    <string name="kg_login_password_hint" msgid="9057289103827298549">"كلمة المرور"</string>
    <string name="kg_login_submit_button" msgid="5355904582674054702">"تسجيل الدخول"</string>
    <string name="kg_login_invalid_input" msgid="5754664119319872197">"اسم مستخدم غير صحيح أو كلمة مرور غير صالحة."</string>
    <string name="kg_login_account_recovery_hint" msgid="5690709132841752974">"‏هل نسيت اسم المستخدم أو كلمة المرور؟\nانتقل إلى "<b>"google.com/accounts/recovery"</b>"."</string>
    <string name="kg_login_checking_password" msgid="1052685197710252395">"جارٍ فحص الحساب…"</string>
    <string name="kg_too_many_failed_pin_attempts_dialog_message" msgid="8276745642049502550">"‏لقد كتبت رمز PIN بشكل غير صحيح <xliff:g id="NUMBER_0">%d</xliff:g> مرة. \n\nأعد المحاولة خلال <xliff:g id="NUMBER_1">%d</xliff:g> ثانية."</string>
    <string name="kg_too_many_failed_password_attempts_dialog_message" msgid="7813713389422226531">"لقد كتبت كلمة المرور بشكل غير صحيح <xliff:g id="NUMBER_0">%d</xliff:g> مرة. \n\nأعد المحاولة خلال <xliff:g id="NUMBER_1">%d</xliff:g> ثانية."</string>
    <string name="kg_too_many_failed_pattern_attempts_dialog_message" msgid="74089475965050805">"لقد رسمت نقش إلغاء التأمين بطريقة غير صحيحة <xliff:g id="NUMBER_0">%d</xliff:g> مرة. \n\nأعد المحاولة خلال <xliff:g id="NUMBER_1">%d</xliff:g> ثانية."</string>
    <string name="kg_failed_attempts_almost_at_wipe" product="tablet" msgid="1575557200627128949">"لقد حاولت إلغاء تأمين الجهاز اللوحي بشكل غير صحيح <xliff:g id="NUMBER_0">%d</xliff:g> مرة. بعد إجراء <xliff:g id="NUMBER_1">%d</xliff:g> من المحاولات غير الناجحة الأخرى، ستتم إعادة تعيين الجهاز اللوحي على الإعدادات الافتراضية للمصنع وسيتم فقد جميع بيانات المستخدم."</string>
    <string name="kg_failed_attempts_almost_at_wipe" product="default" msgid="4051015943038199910">"لقد حاولت إلغاء تأمين الهاتف بشكل غير صحيح <xliff:g id="NUMBER_0">%d</xliff:g> مرة. بعد إجراء <xliff:g id="NUMBER_1">%d</xliff:g> من المحاولات غير الناجحة الأخرى، ستتم إعادة تعيين الهاتف على الإعدادات الافتراضية للمصنع وسيتم فقد جميع بيانات المستخدم."</string>
    <string name="kg_failed_attempts_now_wiping" product="tablet" msgid="2072996269148483637">"لقد حاولت إلغاء تأمين الجهاز اللوحي بشكل غير صحيح <xliff:g id="NUMBER">%d</xliff:g> مرة. سيتم الآن إعادة تعيين الجهاز اللوحي على الإعدادات الافتراضية للمصنع."</string>
    <string name="kg_failed_attempts_now_wiping" product="default" msgid="4817627474419471518">"لقد حاولت إلغاء تأمين الهاتف بشكل غير صحيح <xliff:g id="NUMBER">%d</xliff:g> مرة. سيتم الآن إعادة تعيين الهاتف على الإعدادات الافتراضية للمصنع."</string>
    <string name="kg_failed_attempts_almost_at_login" product="tablet" msgid="3253575572118914370">"لقد رسمت نقش إلغاء التأمين بشكل غير صحيح <xliff:g id="NUMBER_0">%d</xliff:g> مرة. بعد إجراء <xliff:g id="NUMBER_1">%d</xliff:g> من المحاولات غير الناجحة الأخرى، ستطالَب بإلغاء تأمين الجهاز اللوحي باستخدام معلومات حساب بريد إلكتروني.\n\n أعد المحاولة خلال <xliff:g id="NUMBER_2">%d</xliff:g> ثانية."</string>
    <string name="kg_failed_attempts_almost_at_login" product="default" msgid="1437638152015574839">"لقد رسمت نقش إلغاء التأمين بشكل غير صحيح <xliff:g id="NUMBER_0">%d</xliff:g> مرة. بعد إجراء <xliff:g id="NUMBER_1">%d</xliff:g> من المحاولات غير الناجحة الأخرى، ستُطالب بإلغاء تأمين الهاتف باستخدام حساب بريد إلكتروني لإلغاء تأمين الهاتف.\n\n أعد المحاولة خلال <xliff:g id="NUMBER_2">%d</xliff:g> ثانية."</string>
    <string name="kg_text_message_separator" product="default" msgid="4160700433287233771">" — "</string>
    <string name="kg_reordering_delete_drop_target_text" msgid="7899202978204438708">"إزالة"</string>
    <string name="safe_media_volume_warning" product="default" msgid="7324161939475478066">"هل تريد رفع مستوى الصوت فوق المستوى الموصى به؟\nقد يضر سماع صوت عالٍ لفترات طويلة بسمعك."</string>
    <string name="continue_to_enable_accessibility" msgid="1626427372316070258">"اضغط بإصبعين لأسفل مع الاستمرار لتمكين تسهيل الدخول."</string>
    <string name="accessibility_enabled" msgid="1381972048564547685">"تم تمكين إمكانية الدخول."</string>
    <string name="enable_accessibility_canceled" msgid="3833923257966635673">"تم إلغاء تسهيل الدخول."</string>
    <string name="user_switched" msgid="3768006783166984410">"المستخدم الحالي <xliff:g id="NAME">%1$s</xliff:g>."</string>
    <string name="owner_name" msgid="2716755460376028154">"المالك"</string>
    <string name="error_message_title" msgid="4510373083082500195">"خطأ"</string>
    <string name="app_no_restricted_accounts" msgid="5739463249673727736">"لا يتوافق هذا التطبيق مع حسابات الملفات الشخصية المقيدة"</string>
    <string name="app_not_found" msgid="3429141853498927379">"لم يتم العثور على تطبيق يمكنه التعامل مع هذا الإجراء."</string>
    <string name="revoke" msgid="5404479185228271586">"إلغاء"</string>
    <string name="mediasize_iso_a0" msgid="1994474252931294172">"ISO A0"</string>
    <string name="mediasize_iso_a1" msgid="3333060421529791786">"ISO A1"</string>
    <string name="mediasize_iso_a2" msgid="3097535991925798280">"ISO A2"</string>
    <string name="mediasize_iso_a3" msgid="3023213259314236123">"ISO A3"</string>
    <string name="mediasize_iso_a4" msgid="231745325296873764">"ISO A4"</string>
    <string name="mediasize_iso_a5" msgid="3484327407340865411">"ISO A5"</string>
    <string name="mediasize_iso_a6" msgid="4861908487129577530">"ISO A6"</string>
    <string name="mediasize_iso_a7" msgid="5890208588072936130">"ISO A7"</string>
    <string name="mediasize_iso_a8" msgid="4319425041085816612">"ISO A8"</string>
    <string name="mediasize_iso_a9" msgid="4882220529506432008">"ISO A9"</string>
    <string name="mediasize_iso_a10" msgid="2382866026365359391">"ISO A10"</string>
    <string name="mediasize_iso_b0" msgid="3651827147402009675">"ISO B0"</string>
    <string name="mediasize_iso_b1" msgid="6072859628278739957">"ISO B1"</string>
    <string name="mediasize_iso_b2" msgid="1348731852150380378">"ISO B2"</string>
    <string name="mediasize_iso_b3" msgid="2612510181259261379">"ISO B3"</string>
    <string name="mediasize_iso_b4" msgid="695151378838115434">"ISO B4"</string>
    <string name="mediasize_iso_b5" msgid="4863754285582212487">"ISO B5"</string>
    <string name="mediasize_iso_b6" msgid="5305816292139647241">"ISO B6"</string>
    <string name="mediasize_iso_b7" msgid="531673542602786624">"ISO B7"</string>
    <string name="mediasize_iso_b8" msgid="9164474595708850034">"ISO B8"</string>
    <string name="mediasize_iso_b9" msgid="282102976764774160">"ISO B9"</string>
    <string name="mediasize_iso_b10" msgid="4517141714407898976">"ISO B10"</string>
    <string name="mediasize_iso_c0" msgid="3103521357901591100">"ISO C0"</string>
    <string name="mediasize_iso_c1" msgid="1231954105985048595">"ISO C1"</string>
    <string name="mediasize_iso_c2" msgid="927702816980087462">"ISO C2"</string>
    <string name="mediasize_iso_c3" msgid="835154173518304159">"ISO C3"</string>
    <string name="mediasize_iso_c4" msgid="5095951985108194011">"ISO C4"</string>
    <string name="mediasize_iso_c5" msgid="1985397450332305739">"ISO C5"</string>
    <string name="mediasize_iso_c6" msgid="8147421924174693013">"ISO C6"</string>
    <string name="mediasize_iso_c7" msgid="8993994925276122950">"ISO C7"</string>
    <string name="mediasize_iso_c8" msgid="6871178104139598957">"ISO C8"</string>
    <string name="mediasize_iso_c9" msgid="7983532635227561362">"ISO C9"</string>
    <string name="mediasize_iso_c10" msgid="5040764293406765584">"ISO C10"</string>
    <string name="mediasize_na_letter" msgid="2841414839888344296">"Letter"</string>
    <string name="mediasize_na_gvrnmt_letter" msgid="5295836838862962809">"Government Letter"</string>
    <string name="mediasize_na_legal" msgid="8621364037680465666">"Legal"</string>
    <string name="mediasize_na_junior_legal" msgid="3309324162155085904">"Junior Legal"</string>
    <string name="mediasize_na_ledger" msgid="5567030340509075333">"Ledger"</string>
    <string name="mediasize_na_tabloid" msgid="4571735038501661757">"Tabloid"</string>
    <string name="mediasize_na_index_3x5" msgid="5182901917818625126">"بطاقة فهرسة 3 × 5"</string>
    <string name="mediasize_na_index_4x6" msgid="7687620625422312396">"بطاقة فهرسة 4 × 6"</string>
    <string name="mediasize_na_index_5x8" msgid="8834215284646872800">"بطاقة فهرسة 5 × 8"</string>
    <string name="mediasize_na_monarch" msgid="213639906956550754">"Monarch"</string>
    <string name="mediasize_na_quarto" msgid="835778493593023223">"Quarto"</string>
    <string name="mediasize_na_foolscap" msgid="1573911237983677138">"فولسكاب"</string>
    <string name="mediasize_chinese_roc_8k" msgid="3626855847189438896">"ROC 8K"</string>
    <string name="mediasize_chinese_roc_16k" msgid="9182191577022943355">"ROC 16K"</string>
    <string name="mediasize_chinese_prc_1" msgid="4793232644980170500">"PRC 1"</string>
    <string name="mediasize_chinese_prc_2" msgid="5404109730975720670">"PRC 2"</string>
    <string name="mediasize_chinese_prc_3" msgid="1335092253339363526">"PRC 3"</string>
    <string name="mediasize_chinese_prc_4" msgid="9167997800486569834">"PRC 4"</string>
    <string name="mediasize_chinese_prc_5" msgid="845875168823541497">"PRC 5"</string>
    <string name="mediasize_chinese_prc_6" msgid="3220325667692648789">"PRC 6"</string>
    <string name="mediasize_chinese_prc_7" msgid="1776792138507038527">"PRC 7"</string>
    <string name="mediasize_chinese_prc_8" msgid="1417176642687456692">"PRC 8"</string>
    <string name="mediasize_chinese_prc_9" msgid="4785983473123798365">"PRC 9"</string>
    <string name="mediasize_chinese_prc_10" msgid="7847982299391851899">"PRC 10"</string>
    <string name="mediasize_chinese_prc_16k" msgid="262793383539980677">"PRC 16K"</string>
    <string name="mediasize_chinese_om_pa_kai" msgid="5256815579447959814">"Pa Kai"</string>
    <string name="mediasize_chinese_om_dai_pa_kai" msgid="7336412963441354407">"Dai Pa Kai"</string>
    <string name="mediasize_chinese_om_jurro_ku_kai" msgid="6324465444100490742">"Jurro Ku Kai"</string>
    <string name="mediasize_japanese_jis_b10" msgid="1787262845627694376">"JIS B10"</string>
    <string name="mediasize_japanese_jis_b9" msgid="3336035783663287470">"JIS B9"</string>
    <string name="mediasize_japanese_jis_b8" msgid="6195398299104345731">"JIS B8"</string>
    <string name="mediasize_japanese_jis_b7" msgid="1674621886902828884">"JIS B7"</string>
    <string name="mediasize_japanese_jis_b6" msgid="4170576286062657435">"JIS B6"</string>
    <string name="mediasize_japanese_jis_b5" msgid="4899297958100032533">"JIS B5"</string>
    <string name="mediasize_japanese_jis_b4" msgid="4213158129126666847">"JIS B4"</string>
    <string name="mediasize_japanese_jis_b3" msgid="8513715307410310696">"JIS B3"</string>
    <string name="mediasize_japanese_jis_b2" msgid="4777690211897131190">"JIS B2"</string>
    <string name="mediasize_japanese_jis_b1" msgid="4608142385457034603">"JIS B1"</string>
    <string name="mediasize_japanese_jis_b0" msgid="7587108366572243991">"JIS B0"</string>
    <string name="mediasize_japanese_jis_exec" msgid="5244075432263649068">"JIS Exec"</string>
    <string name="mediasize_japanese_chou4" msgid="4941652015032631361">"Chou4"</string>
    <string name="mediasize_japanese_chou3" msgid="6387319169263957010">"Chou3"</string>
    <string name="mediasize_japanese_chou2" msgid="1299112025415343982">"Chou2"</string>
    <string name="mediasize_japanese_hagaki" msgid="8070115620644254565">"Hagaki"</string>
    <string name="mediasize_japanese_oufuku" msgid="6049065587307896564">"Oufuku"</string>
    <string name="mediasize_japanese_kahu" msgid="6872696027560065173">"Kahu"</string>
    <string name="mediasize_japanese_kaku2" msgid="2359077233775455405">"Kaku2"</string>
    <string name="mediasize_japanese_you4" msgid="2091777168747058008">"You4"</string>
    <string name="mediasize_unknown_portrait" msgid="3088043641616409762">"عمودي غير معروف"</string>
    <string name="mediasize_unknown_landscape" msgid="4876995327029361552">"أفقي غير معروف"</string>
    <string name="write_fail_reason_cancelled" msgid="7091258378121627624">"ملغاة"</string>
    <string name="write_fail_reason_cannot_write" msgid="8132505417935337724">"حدث خطأ أثناء كتابة المحتوى"</string>
    <string name="reason_unknown" msgid="6048913880184628119">"غير معروف"</string>
    <string name="reason_service_unavailable" msgid="7824008732243903268">"خدمة الطباعة ليست ممكّنة"</string>
    <string name="print_service_installed_title" msgid="2246317169444081628">"تم تثبيت خدمة <xliff:g id="NAME">%s</xliff:g>"</string>
    <string name="print_service_installed_message" msgid="5897362931070459152">"انقر للتمكين."</string>
    <string name="restr_pin_enter_admin_pin" msgid="783643731895143970">"‏أدخل رمز PIN للمشرف"</string>
    <string name="restr_pin_enter_pin" msgid="3395953421368476103">"‏إدخال رمز PIN"</string>
    <string name="restr_pin_incorrect" msgid="8571512003955077924">"غير صحيح"</string>
    <string name="restr_pin_enter_old_pin" msgid="1462206225512910757">"‏رمز PIN الحالي"</string>
    <string name="restr_pin_enter_new_pin" msgid="5959606691619959184">"‏رمز PIN الجديد"</string>
    <string name="restr_pin_confirm_pin" msgid="8501523829633146239">"‏تأكيد رمز PIN الجديد"</string>
    <string name="restr_pin_create_pin" msgid="8017600000263450337">"إنشاء رقم تعريف شخصي لتعديل القيود"</string>
    <string name="restr_pin_error_doesnt_match" msgid="2224214190906994548">"أرقام التعريف الشخصية لا تتطابق، أعد المحاولة."</string>
    <string name="restr_pin_error_too_short" msgid="8173982756265777792">"‏رمز PIN أقصر مما يلزم، يجب ألا يقل عن 4 أرقام. "</string>
  <plurals name="restr_pin_countdown">
    <item quantity="one" msgid="311050995198548675">"أعد المحاولة خلال ثانية واحدة."</item>
    <item quantity="other" msgid="4730868920742952817">"أعد المحاولة خلال <xliff:g id="COUNT">%d</xliff:g> ثانية"</item>
  </plurals>
    <string name="restr_pin_try_later" msgid="973144472490532377">"أعد المحاولة لاحقًا"</string>
    <string name="immersive_mode_confirmation" msgid="7227416894979047467">"مرر بسرعة من أعلى لأسفل للخروج من وضع ملء الشاشة."</string>
    <string name="done_label" msgid="2093726099505892398">"تم"</string>
    <string name="hour_picker_description" msgid="6698199186859736512">"شريط التمرير الدائري للساعات"</string>
    <string name="minute_picker_description" msgid="8606010966873791190">"شريط التمرير الدائري للدقائق"</string>
    <string name="select_hours" msgid="6043079511766008245">"تحديد الساعات"</string>
    <string name="select_minutes" msgid="3974345615920336087">"تحديد الدقائق"</string>
    <string name="day_picker_description" msgid="8990847925961297968">"شبكة الشهر مكونة من الأيام"</string>
    <string name="year_picker_description" msgid="5524331207436052403">"قائمة الأعوام"</string>
    <string name="select_day" msgid="7774759604701773332">"تحديد الشهر واليوم"</string>
    <string name="select_year" msgid="7952052866994196170">"تحديد العام"</string>
    <string name="item_is_selected" msgid="949687401682476608">"تم تحديد <xliff:g id="ITEM">%1$s</xliff:g>"</string>
    <string name="deleted_key" msgid="7659477886625566590">"تم حذف <xliff:g id="KEY">%1$s</xliff:g>"</string>
</resources><|MERGE_RESOLUTION|>--- conflicted
+++ resolved
@@ -388,11 +388,8 @@
     <string name="permdesc_bindRemoteViews" msgid="4717987810137692572">"للسماح للمالك بالالتزام بواجهة المستوى العلوي لخدمة الأداة. لن تكون هناك حاجة إليه مطلقًا مع التطبيقات العادية."</string>
     <string name="permlab_bindDeviceAdmin" msgid="8704986163711455010">"التفاعل مع مشرف الجهاز"</string>
     <string name="permdesc_bindDeviceAdmin" msgid="569715419543907930">"للسماح للمالك بإرسال الأهداف إلى أحد مشرفي الجهاز. لن تكون هناك حاجة إليه مطلقًا مع التطبيقات العادية."</string>
-<<<<<<< HEAD
-=======
     <string name="permlab_bindTvInput" msgid="5601264742478168987">"الالتزام بإدخال التلفزيون"</string>
     <string name="permdesc_bindTvInput" msgid="2371008331852001924">"للسماح للمالك بالالتزام بواجهة المستوى العلوي لإدخال التلفزيون. لن تكون هناك حاجة إليه مطلقًا مع التطبيقات العادية."</string>
->>>>>>> 352e1082
     <string name="permlab_manageDeviceAdmins" msgid="4248828900045808722">"إضافة مشرف جهاز أو إزالته"</string>
     <string name="permdesc_manageDeviceAdmins" msgid="5025608167709942485">"للسماح بحامل البطاقة بإضافة مشرفي أجهزة نشطين أو إزالتهم. لا يلزم ذلك أبدًا للتطبيقات العادية."</string>
     <string name="permlab_setOrientation" msgid="3365947717163866844">"تغيير اتجاه الشاشة"</string>
