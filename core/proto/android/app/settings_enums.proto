--- conflicted
+++ resolved
@@ -2689,12 +2689,10 @@
     // OS: R QPR
     ADAPTIVE_CONNECTIVITY_CATEGORY = 1850;
 
-<<<<<<< HEAD
+    // OS: R QPR2
+    BLUETOOTH_PAIRING_RECEIVER = 1851;
+
     // Custom Additions
     // Panel for Bluetooth
     PANEL_BLUETOOTH = 2001;
-=======
-    // OS: R QPR2
-    BLUETOOTH_PAIRING_RECEIVER = 1851;
->>>>>>> b17db7a3
 }