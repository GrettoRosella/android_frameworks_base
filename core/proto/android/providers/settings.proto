/*
 * Copyright (C) 2017 The Android Open Source Project
 *
 * Licensed under the Apache License, Version 2.0 (the "License");
 * you may not use this file except in compliance with the License.
 * You may obtain a copy of the License at
 *
 *      http://www.apache.org/licenses/LICENSE-2.0
 *
 * Unless required by applicable law or agreed to in writing, software
 * distributed under the License is distributed on an "AS IS" BASIS,
 * WITHOUT WARRANTIES OR CONDITIONS OF ANY KIND, either express or implied.
 * See the License for the specific language governing permissions and
 * limitations under the License.
 */

syntax = "proto2";
package android.providers.settings;

option java_multiple_files = true;
option java_outer_classname = "SettingsServiceProto";

import "frameworks/base/libs/incident/proto/android/privacy.proto";

message SettingsServiceDumpProto {
    option (android.msg_privacy).dest = DEST_EXPLICIT;

    // Per user settings
    repeated UserSettingsProto user_settings = 1;

    // Global settings
    optional GlobalSettingsProto global_settings = 2;
}

message UserSettingsProto {
    option (android.msg_privacy).dest = DEST_EXPLICIT;

    // Should be 0, 10, 11, 12, etc. where 0 is the owner.
    optional int32 user_id = 1 [ (android.privacy).dest = DEST_AUTOMATIC ];

    // The secure settings for this user
    optional SecureSettingsProto secure_settings = 2;

    // The system settings for this user
    optional SystemSettingsProto system_settings = 3;
}

// Note: it's a conscious decision to add each setting as a separate field. This
// allows annotating each setting with its own privacy tag.
message GlobalSettingsProto {
    option (android.msg_privacy).dest = DEST_EXPLICIT;

    repeated SettingsOperationProto historical_operations = 1;

    optional SettingProto add_users_when_locked = 2 [ (android.privacy).dest = DEST_AUTOMATIC ];
    optional SettingProto enable_accessibility_global_gesture_enabled = 3 [ (android.privacy).dest = DEST_AUTOMATIC ];
    optional SettingProto airplane_mode_on = 4 [ (android.privacy).dest = DEST_AUTOMATIC ];
    optional SettingProto theater_mode_on = 5 [ (android.privacy).dest = DEST_AUTOMATIC ];
    // A comma-separated list of radios that need to be disabled when airplane
    // mode is on. This overrides wifi_on and bluetooth_on if wifi and bluetooth
    // are included in the comma-separated list.
    optional SettingProto airplane_mode_radios = 6 [ (android.privacy).dest = DEST_AUTOMATIC ];
    optional SettingProto airplane_mode_toggleable_radios = 7 [ (android.privacy).dest = DEST_AUTOMATIC ];
    optional SettingProto bluetooth_class_of_device = 8 [ (android.privacy).dest = DEST_AUTOMATIC ];
    optional SettingProto bluetooth_disabled_profiles = 9;
    optional SettingProto bluetooth_interoperability_list = 10;
    optional SettingProto wifi_sleep_policy = 11 [ (android.privacy).dest = DEST_AUTOMATIC ];
    optional SettingProto auto_time = 12 [ (android.privacy).dest = DEST_AUTOMATIC ];
    optional SettingProto auto_time_zone = 13 [ (android.privacy).dest = DEST_AUTOMATIC ];
    optional SettingProto car_dock_sound = 14;
    optional SettingProto car_undock_sound = 15;
    optional SettingProto desk_dock_sound = 16;
    optional SettingProto desk_undock_sound = 17;
    optional SettingProto dock_sounds_enabled = 18 [ (android.privacy).dest = DEST_AUTOMATIC ];
    optional SettingProto dock_sounds_enabled_when_accessibility = 19 [ (android.privacy).dest = DEST_AUTOMATIC ];
    optional SettingProto lock_sound = 20;
    optional SettingProto unlock_sound = 21;
    optional SettingProto trusted_sound = 22;
    optional SettingProto low_battery_sound = 23;
    optional SettingProto power_sounds_enabled = 24 [ (android.privacy).dest = DEST_AUTOMATIC ];
    optional SettingProto wireless_charging_started_sound = 25;
    optional SettingProto charging_sounds_enabled = 26 [ (android.privacy).dest = DEST_AUTOMATIC ];
    optional SettingProto stay_on_while_plugged_in = 27 [ (android.privacy).dest = DEST_AUTOMATIC ];
    optional SettingProto bugreport_in_power_menu = 28 [ (android.privacy).dest = DEST_AUTOMATIC ];
    optional SettingProto adb_enabled = 29 [ (android.privacy).dest = DEST_AUTOMATIC ];
    // Whether views are allowed to save their attribute data.
    optional SettingProto debug_view_attributes = 30 [ (android.privacy).dest = DEST_AUTOMATIC ];
    optional SettingProto assisted_gps_enabled = 31 [ (android.privacy).dest = DEST_AUTOMATIC ];
    optional SettingProto bluetooth_on = 32 [ (android.privacy).dest = DEST_AUTOMATIC ];
    optional SettingProto cdma_cell_broadcast_sms = 33 [ (android.privacy).dest = DEST_AUTOMATIC ];
    optional SettingProto cdma_roaming_mode = 34 [ (android.privacy).dest = DEST_AUTOMATIC ];
    optional SettingProto cdma_subscription_mode = 35 [ (android.privacy).dest = DEST_AUTOMATIC ];
    optional SettingProto data_activity_timeout_mobile = 36 [ (android.privacy).dest = DEST_AUTOMATIC ];
    optional SettingProto data_activity_timeout_wifi = 37 [ (android.privacy).dest = DEST_AUTOMATIC ];
    optional SettingProto data_roaming = 38 [ (android.privacy).dest = DEST_AUTOMATIC ];
    optional SettingProto mdc_initial_max_retry = 39 [ (android.privacy).dest = DEST_AUTOMATIC ];
    optional SettingProto force_allow_on_external = 40 [ (android.privacy).dest = DEST_AUTOMATIC ];
    optional SettingProto euicc_provisioned = 41 [ (android.privacy).dest = DEST_AUTOMATIC ];
    optional SettingProto development_force_resizable_activities = 42 [ (android.privacy).dest = DEST_AUTOMATIC ];
    optional SettingProto development_enable_freeform_windows_support = 43 [ (android.privacy).dest = DEST_AUTOMATIC ];
    optional SettingProto development_settings_enabled = 44 [ (android.privacy).dest = DEST_AUTOMATIC ];
    optional SettingProto device_provisioned = 45 [ (android.privacy).dest = DEST_AUTOMATIC ];
    optional SettingProto device_provisioning_mobile_data_enabled = 46 [ (android.privacy).dest = DEST_AUTOMATIC ];
    optional SettingProto display_size_forced = 47 [ (android.privacy).dest = DEST_AUTOMATIC ];
    optional SettingProto display_scaling_force = 48 [ (android.privacy).dest = DEST_AUTOMATIC ];
    optional SettingProto download_max_bytes_over_mobile = 49 [ (android.privacy).dest = DEST_AUTOMATIC ];
    optional SettingProto download_recommended_max_bytes_over_mobile = 50 [ (android.privacy).dest = DEST_AUTOMATIC ];
    optional SettingProto hdmi_control_enabled = 51 [ (android.privacy).dest = DEST_AUTOMATIC ];
    optional SettingProto hdmi_system_audio_control_enabled = 52 [ (android.privacy).dest = DEST_AUTOMATIC ];
    optional SettingProto hdmi_control_auto_wakeup_enabled = 53 [ (android.privacy).dest = DEST_AUTOMATIC ];
    optional SettingProto hdmi_control_auto_device_off_enabled = 54 [ (android.privacy).dest = DEST_AUTOMATIC ];
    // If true, out-of-the-box execution for priv apps is enabled.
    optional SettingProto priv_app_oob_enabled = 55 [ (android.privacy).dest = DEST_AUTOMATIC ];
    optional SettingProto location_background_throttle_interval_ms = 56 [ (android.privacy).dest = DEST_AUTOMATIC ];
    optional SettingProto location_background_throttle_proximity_alert_interval_ms = 57 [ (android.privacy).dest = DEST_AUTOMATIC ];
    // Packages that are whitelisted for background throttling (throttling will
    // not be applied).
    optional SettingProto location_background_throttle_package_whitelist = 58 [ (android.privacy).dest = DEST_AUTOMATIC ];
    optional SettingProto wifi_scan_background_throttle_interval_ms = 59 [ (android.privacy).dest = DEST_AUTOMATIC ];
    optional SettingProto wifi_scan_background_throttle_package_whitelist = 60 [ (android.privacy).dest = DEST_AUTOMATIC ];
    optional SettingProto mhl_input_switching_enabled = 61 [ (android.privacy).dest = DEST_AUTOMATIC ];
    optional SettingProto mhl_power_charge_enabled = 62 [ (android.privacy).dest = DEST_AUTOMATIC ];
    optional SettingProto mobile_data = 63 [ (android.privacy).dest = DEST_AUTOMATIC ];
    optional SettingProto mobile_data_always_on = 64 [ (android.privacy).dest = DEST_AUTOMATIC ];
    optional SettingProto connectivity_metrics_buffer_size = 65 [ (android.privacy).dest = DEST_AUTOMATIC ];
    optional SettingProto netstats_enabled = 66 [ (android.privacy).dest = DEST_AUTOMATIC ];
    optional SettingProto netstats_poll_interval = 67 [ (android.privacy).dest = DEST_AUTOMATIC ];
    optional SettingProto netstats_time_cache_max_age = 68 [ (android.privacy).dest = DEST_AUTOMATIC ];
    optional SettingProto netstats_global_alert_bytes = 69 [ (android.privacy).dest = DEST_AUTOMATIC ];
    optional SettingProto netstats_sample_enabled = 70 [ (android.privacy).dest = DEST_AUTOMATIC ];
    optional SettingProto netstats_augment_enabled = 71 [ (android.privacy).dest = DEST_AUTOMATIC ];
    optional SettingProto netstats_dev_bucket_duration = 72 [ (android.privacy).dest = DEST_AUTOMATIC ];
    optional SettingProto netstats_dev_persist_bytes = 73 [ (android.privacy).dest = DEST_AUTOMATIC ];
    optional SettingProto netstats_dev_rotate_age = 74 [ (android.privacy).dest = DEST_AUTOMATIC ];
    optional SettingProto netstats_dev_delete_age = 75 [ (android.privacy).dest = DEST_AUTOMATIC ];
    optional SettingProto netstats_uid_bucket_duration = 76 [ (android.privacy).dest = DEST_AUTOMATIC ];
    optional SettingProto netstats_uid_persist_bytes = 77 [ (android.privacy).dest = DEST_AUTOMATIC ];
    optional SettingProto netstats_uid_rotate_age = 78 [ (android.privacy).dest = DEST_AUTOMATIC ];
    optional SettingProto netstats_uid_delete_age = 79 [ (android.privacy).dest = DEST_AUTOMATIC ];
    optional SettingProto netstats_uid_tag_bucket_duration = 80 [ (android.privacy).dest = DEST_AUTOMATIC ];
    optional SettingProto netstats_uid_tag_persist_bytes = 81 [ (android.privacy).dest = DEST_AUTOMATIC ];
    optional SettingProto netstats_uid_tag_rotate_age = 82 [ (android.privacy).dest = DEST_AUTOMATIC ];
    optional SettingProto netstats_uid_tag_delete_age = 83 [ (android.privacy).dest = DEST_AUTOMATIC ];
    // User preference for which network(s) should be used.
    optional SettingProto network_preference = 84;
    optional SettingProto network_scorer_app = 85 [ (android.privacy).dest = DEST_AUTOMATIC ];
    optional SettingProto night_display_forced_auto_mode_available = 86 [ (android.privacy).dest = DEST_AUTOMATIC ];
    optional SettingProto nitz_update_diff = 87 [ (android.privacy).dest = DEST_AUTOMATIC ];
    optional SettingProto nitz_update_spacing = 88 [ (android.privacy).dest = DEST_AUTOMATIC ];
    optional SettingProto ntp_server = 89;
    optional SettingProto ntp_timeout = 90 [ (android.privacy).dest = DEST_AUTOMATIC ];
    optional SettingProto storage_benchmark_interval = 91 [ (android.privacy).dest = DEST_AUTOMATIC ];
    optional SettingProto dns_resolver_sample_validity_seconds = 92 [ (android.privacy).dest = DEST_AUTOMATIC ];
    optional SettingProto dns_resolver_success_threshold_percent = 93 [ (android.privacy).dest = DEST_AUTOMATIC ];
    optional SettingProto dns_resolver_min_samples = 94 [ (android.privacy).dest = DEST_AUTOMATIC ];
    optional SettingProto dns_resolver_max_samples = 95 [ (android.privacy).dest = DEST_AUTOMATIC ];
    // Whether to disable the automatic scheduling of system updates.
    optional SettingProto ota_disable_automatic_update = 96 [ (android.privacy).dest = DEST_AUTOMATIC ];
    optional SettingProto package_verifier_enable = 97 [ (android.privacy).dest = DEST_AUTOMATIC ];
    optional SettingProto package_verifier_timeout = 98 [ (android.privacy).dest = DEST_AUTOMATIC ];
    optional SettingProto package_verifier_default_response = 99;
    optional SettingProto package_verifier_setting_visible = 100 [ (android.privacy).dest = DEST_AUTOMATIC ];
    optional SettingProto package_verifier_include_adb = 101 [ (android.privacy).dest = DEST_AUTOMATIC ];
    optional SettingProto fstrim_mandatory_interval = 102 [ (android.privacy).dest = DEST_AUTOMATIC ];
    optional SettingProto pdp_watchdog_poll_interval_ms = 103 [ (android.privacy).dest = DEST_AUTOMATIC ];
    optional SettingProto pdp_watchdog_long_poll_interval_ms = 104 [ (android.privacy).dest = DEST_AUTOMATIC ];
    optional SettingProto pdp_watchdog_error_poll_interval_ms = 105 [ (android.privacy).dest = DEST_AUTOMATIC ];
    optional SettingProto pdp_watchdog_trigger_packet_count = 106 [ (android.privacy).dest = DEST_AUTOMATIC ];
    optional SettingProto pdp_watchdog_error_poll_count = 107 [ (android.privacy).dest = DEST_AUTOMATIC ];
    optional SettingProto pdp_watchdog_max_pdp_reset_fail_count = 108 [ (android.privacy).dest = DEST_AUTOMATIC ];
    optional SettingProto setup_prepaid_data_service_url = 109;
    optional SettingProto setup_prepaid_detection_target_url = 110;
    optional SettingProto setup_prepaid_detection_redir_host = 111;
    optional SettingProto sms_outgoing_check_interval_ms = 112 [ (android.privacy).dest = DEST_AUTOMATIC ];
    optional SettingProto sms_outgoing_check_max_count = 113 [ (android.privacy).dest = DEST_AUTOMATIC ];
    // Used to disable SMS short code confirmation. Defaults to true.
    optional SettingProto sms_short_code_confirmation = 114 [ (android.privacy).dest = DEST_AUTOMATIC ];
    optional SettingProto sms_short_code_rule = 115 [ (android.privacy).dest = DEST_AUTOMATIC ];
    optional SettingProto tcp_default_init_rwnd = 116 [ (android.privacy).dest = DEST_AUTOMATIC ];
    optional SettingProto tether_supported = 117 [ (android.privacy).dest = DEST_AUTOMATIC ];
    optional SettingProto tether_dun_required = 118 [ (android.privacy).dest = DEST_AUTOMATIC ];
    optional SettingProto tether_dun_apn = 119;
    optional SettingProto tether_offload_disabled = 120 [ (android.privacy).dest = DEST_AUTOMATIC ];
    // List of carrier app certificate mapped to carrier app package id which are whitelisted to
    // prompt the user for install when a SIM card with matching UICC carrier privilege rules is
    // inserted.
    optional SettingProto carrier_app_whitelist = 121 [ (android.privacy).dest = DEST_AUTOMATIC ];
    optional SettingProto carrier_app_names = 122 [ (android.privacy).dest = DEST_AUTOMATIC ];
    optional SettingProto usb_mass_storage_enabled = 123 [ (android.privacy).dest = DEST_AUTOMATIC ];
    optional SettingProto use_google_mail = 124 [ (android.privacy).dest = DEST_AUTOMATIC ];
    optional SettingProto webview_data_reduction_proxy_key = 125;
    optional SettingProto webview_fallback_logic_enabled = 126 [ (android.privacy).dest = DEST_AUTOMATIC ];
    // Name of the package used as WebView provider.
    optional SettingProto webview_provider = 127 [ (android.privacy).dest = DEST_AUTOMATIC ];
    optional SettingProto webview_multiprocess = 128 [ (android.privacy).dest = DEST_AUTOMATIC ];
    optional SettingProto network_switch_notification_daily_limit = 129 [ (android.privacy).dest = DEST_AUTOMATIC ];
    optional SettingProto network_switch_notification_rate_limit_millis = 130 [ (android.privacy).dest = DEST_AUTOMATIC ];
    optional SettingProto network_avoid_bad_wifi = 131 [ (android.privacy).dest = DEST_AUTOMATIC ];
    optional SettingProto network_metered_multipath_preference = 132 [ (android.privacy).dest = DEST_AUTOMATIC ];
    optional SettingProto network_watchlist_last_report_time = 133 [ (android.privacy).dest = DEST_AUTOMATIC ];
    optional SettingProto wifi_badging_thresholds = 134 [ (android.privacy).dest = DEST_AUTOMATIC ];
    optional SettingProto wifi_display_on = 135 [ (android.privacy).dest = DEST_AUTOMATIC ];
    optional SettingProto wifi_display_certification_on = 136 [ (android.privacy).dest = DEST_AUTOMATIC ];
    optional SettingProto wifi_display_wps_config = 137 [ (android.privacy).dest = DEST_AUTOMATIC ];
    optional SettingProto wifi_networks_available_notification_on = 138 [ (android.privacy).dest = DEST_AUTOMATIC ];
    optional SettingProto wifi_carrier_networks_available_notification_on = 139 [ (android.privacy).dest = DEST_AUTOMATIC ];
    optional SettingProto wimax_networks_available_notification_on = 140 [ (android.privacy).dest = DEST_AUTOMATIC ];
    optional SettingProto wifi_networks_available_repeat_delay = 141 [ (android.privacy).dest = DEST_AUTOMATIC ];
    optional SettingProto wifi_country_code = 142;
    optional SettingProto wifi_framework_scan_interval_ms = 143 [ (android.privacy).dest = DEST_AUTOMATIC ];
    optional SettingProto wifi_idle_ms = 144 [ (android.privacy).dest = DEST_AUTOMATIC ];
    optional SettingProto wifi_num_open_networks_kept = 145 [ (android.privacy).dest = DEST_AUTOMATIC ];
    optional SettingProto wifi_on = 146 [ (android.privacy).dest = DEST_AUTOMATIC ];
    optional SettingProto wifi_scan_always_available = 147 [ (android.privacy).dest = DEST_AUTOMATIC ];
    optional SettingProto soft_ap_timeout_enabled = 148 [ (android.privacy).dest = DEST_AUTOMATIC ];
    optional SettingProto wifi_wakeup_enabled = 149 [ (android.privacy).dest = DEST_AUTOMATIC ];
    optional SettingProto network_scoring_ui_enabled = 150 [ (android.privacy).dest = DEST_AUTOMATIC ];
    optional SettingProto speed_label_cache_eviction_age_millis = 151 [ (android.privacy).dest = DEST_AUTOMATIC ];
    optional SettingProto recommended_network_evaluator_cache_expiry_ms = 152 [ (android.privacy).dest = DEST_AUTOMATIC ];
    optional SettingProto network_recommendations_enabled = 153 [ (android.privacy).dest = DEST_AUTOMATIC ];
    optional SettingProto network_recommendations_package = 154 [ (android.privacy).dest = DEST_AUTOMATIC ];
    optional SettingProto use_open_wifi_package = 155 [ (android.privacy).dest = DEST_AUTOMATIC ];
    optional SettingProto network_recommendation_request_timeout_ms = 156 [ (android.privacy).dest = DEST_AUTOMATIC ];
    optional SettingProto ble_scan_always_available = 157 [ (android.privacy).dest = DEST_AUTOMATIC ];
    optional SettingProto ble_scan_low_power_window_ms = 158 [ (android.privacy).dest = DEST_AUTOMATIC ];
    optional SettingProto ble_scan_balanced_window_ms = 159 [ (android.privacy).dest = DEST_AUTOMATIC ];
    optional SettingProto ble_scan_low_latency_window_ms = 160 [ (android.privacy).dest = DEST_AUTOMATIC ];
    optional SettingProto ble_scan_low_power_interval_ms = 161 [ (android.privacy).dest = DEST_AUTOMATIC ];
    optional SettingProto ble_scan_balanced_interval_ms = 162 [ (android.privacy).dest = DEST_AUTOMATIC ];
    optional SettingProto ble_scan_low_latency_interval_ms = 163 [ (android.privacy).dest = DEST_AUTOMATIC ];
    optional SettingProto wifi_saved_state = 164 [ (android.privacy).dest = DEST_AUTOMATIC ];
    optional SettingProto wifi_supplicant_scan_interval_ms = 165 [ (android.privacy).dest = DEST_AUTOMATIC ];
    optional SettingProto wifi_enhanced_auto_join = 166 [ (android.privacy).dest = DEST_AUTOMATIC ];
    optional SettingProto wifi_network_show_rssi = 167 [ (android.privacy).dest = DEST_AUTOMATIC ];
    optional SettingProto wifi_scan_interval_when_p2p_connected_ms = 168 [ (android.privacy).dest = DEST_AUTOMATIC ];
    optional SettingProto wifi_watchdog_on = 169 [ (android.privacy).dest = DEST_AUTOMATIC ];
    optional SettingProto wifi_watchdog_poor_network_test_enabled = 170 [ (android.privacy).dest = DEST_AUTOMATIC ];
    optional SettingProto wifi_suspend_optimizations_enabled = 171 [ (android.privacy).dest = DEST_AUTOMATIC ];
    optional SettingProto wifi_verbose_logging_enabled = 172 [ (android.privacy).dest = DEST_AUTOMATIC ];
    optional SettingProto wifi_connected_mac_randomization_enabled = 173 [ (android.privacy).dest = DEST_AUTOMATIC ];
    optional SettingProto wifi_max_dhcp_retry_count = 174 [ (android.privacy).dest = DEST_AUTOMATIC ];
    optional SettingProto wifi_mobile_data_transition_wakelock_timeout_ms = 175 [ (android.privacy).dest = DEST_AUTOMATIC ];
    optional SettingProto wifi_device_owner_configs_lockdown = 176 [ (android.privacy).dest = DEST_AUTOMATIC ];
    optional SettingProto wifi_frequency_band = 177 [ (android.privacy).dest = DEST_AUTOMATIC ];
    optional SettingProto wifi_p2p_device_name = 178;
    optional SettingProto wifi_reenable_delay_ms = 179 [ (android.privacy).dest = DEST_AUTOMATIC ];
    optional SettingProto wifi_ephemeral_out_of_range_timeout_ms = 180 [ (android.privacy).dest = DEST_AUTOMATIC ];
    optional SettingProto data_stall_alarm_non_aggressive_delay_in_ms = 181 [ (android.privacy).dest = DEST_AUTOMATIC ];
    optional SettingProto data_stall_alarm_aggressive_delay_in_ms = 182 [ (android.privacy).dest = DEST_AUTOMATIC ];
    optional SettingProto provisioning_apn_alarm_delay_in_ms = 183 [ (android.privacy).dest = DEST_AUTOMATIC ];
    optional SettingProto gprs_register_check_period_ms = 184 [ (android.privacy).dest = DEST_AUTOMATIC ];
    optional SettingProto wtf_is_fatal = 185 [ (android.privacy).dest = DEST_AUTOMATIC ];
    // Ringer mode. A change in this value will not reflect as a change in the
    // ringer mode.
    optional SettingProto mode_ringer = 186 [ (android.privacy).dest = DEST_AUTOMATIC ];
    // Overlay display devices setting.
    // The value is a specially formatted string that describes the size and
    // density of simulated secondary devices.
    // Format: {width}x{height}/dpi;...
    optional SettingProto overlay_display_devices = 187 [ (android.privacy).dest = DEST_AUTOMATIC ];
    optional SettingProto battery_discharge_duration_threshold = 188 [ (android.privacy).dest = DEST_AUTOMATIC ];
    optional SettingProto battery_discharge_threshold = 189 [ (android.privacy).dest = DEST_AUTOMATIC ];
    optional SettingProto send_action_app_error = 190 [ (android.privacy).dest = DEST_AUTOMATIC ];
    optional SettingProto dropbox_age_seconds = 191 [ (android.privacy).dest = DEST_AUTOMATIC ];
    optional SettingProto dropbox_max_files = 192 [ (android.privacy).dest = DEST_AUTOMATIC ];
    optional SettingProto dropbox_quota_kb = 193 [ (android.privacy).dest = DEST_AUTOMATIC ];
    optional SettingProto dropbox_quota_percent = 194 [ (android.privacy).dest = DEST_AUTOMATIC ];
    optional SettingProto dropbox_reserve_percent = 195 [ (android.privacy).dest = DEST_AUTOMATIC ];
    repeated SettingProto dropbox_settings = 196;
    repeated SettingProto error_logcat_lines = 197;
    optional SettingProto sys_free_storage_log_interval = 198 [ (android.privacy).dest = DEST_AUTOMATIC ];
    optional SettingProto disk_free_change_reporting_threshold = 199 [ (android.privacy).dest = DEST_AUTOMATIC ];
    optional SettingProto sys_storage_threshold_percentage = 200 [ (android.privacy).dest = DEST_AUTOMATIC ];
    optional SettingProto sys_storage_threshold_max_bytes = 201 [ (android.privacy).dest = DEST_AUTOMATIC ];
    optional SettingProto sys_storage_full_threshold_bytes = 202 [ (android.privacy).dest = DEST_AUTOMATIC ];
    optional SettingProto sys_storage_cache_percentage = 203 [ (android.privacy).dest = DEST_AUTOMATIC ];
    optional SettingProto sys_storage_cache_max_bytes = 204 [ (android.privacy).dest = DEST_AUTOMATIC ];
    optional SettingProto sync_max_retry_delay_in_seconds = 205 [ (android.privacy).dest = DEST_AUTOMATIC ];
    optional SettingProto connectivity_change_delay = 206 [ (android.privacy).dest = DEST_AUTOMATIC ];
    optional SettingProto connectivity_sampling_interval_in_seconds = 207 [ (android.privacy).dest = DEST_AUTOMATIC ];
    optional SettingProto pac_change_delay = 208 [ (android.privacy).dest = DEST_AUTOMATIC ];
    optional SettingProto captive_portal_mode = 209 [ (android.privacy).dest = DEST_AUTOMATIC ];
    optional SettingProto captive_portal_detection_enabled = 210 [ (android.privacy).dest = DEST_AUTOMATIC ];
    optional SettingProto captive_portal_server = 211;
    optional SettingProto captive_portal_https_url = 212;
    optional SettingProto captive_portal_http_url = 213;
    optional SettingProto captive_portal_fallback_url = 214;
    optional SettingProto captive_portal_other_fallback_urls = 215;
    optional SettingProto captive_portal_use_https = 216 [ (android.privacy).dest = DEST_AUTOMATIC ];
    optional SettingProto captive_portal_user_agent = 217;
    optional SettingProto nsd_on = 218 [ (android.privacy).dest = DEST_AUTOMATIC ];
    // Let user pick default install location.
    optional SettingProto set_install_location = 219 [ (android.privacy).dest = DEST_AUTOMATIC ];
    optional SettingProto default_install_location = 220 [ (android.privacy).dest = DEST_AUTOMATIC ];
    optional SettingProto inet_condition_debounce_up_delay = 221 [ (android.privacy).dest = DEST_AUTOMATIC ];
    optional SettingProto inet_condition_debounce_down_delay = 222 [ (android.privacy).dest = DEST_AUTOMATIC ];
    optional SettingProto read_external_storage_enforced_default = 223 [ (android.privacy).dest = DEST_AUTOMATIC ];
    optional SettingProto http_proxy = 224;
    optional SettingProto global_http_proxy_host = 225;
    optional SettingProto global_http_proxy_port = 226;
    optional SettingProto global_http_proxy_exclusion_list = 227;
    optional SettingProto global_http_proxy_pac = 228;
    // Enables the UI setting to allow the user to specify the global HTTP proxy
    // and associated exclusion list.
    optional SettingProto set_global_http_proxy = 229 [ (android.privacy).dest = DEST_AUTOMATIC ];
    optional SettingProto default_dns_server = 230;
    // The requested Private DNS mode and an accompanying specifier.
    optional SettingProto private_dns_mode = 231;
    optional SettingProto private_dns_specifier = 232;
    repeated SettingProto bluetooth_headset_priorities = 233;
    repeated SettingProto bluetooth_a2dp_sink_priorities = 234;
    repeated SettingProto bluetooth_a2dp_src_priorities = 235;
    repeated SettingProto bluetooth_a2dp_supports_optional_codecs = 236;
    repeated SettingProto bluetooth_a2dp_optional_codecs_enabled = 237;
    repeated SettingProto bluetooth_input_device_priorities = 238;
    repeated SettingProto bluetooth_map_priorities = 239;
    repeated SettingProto bluetooth_map_client_priorities = 240;
    repeated SettingProto bluetooth_pbap_client_priorities = 241;
    repeated SettingProto bluetooth_sap_priorities = 242;
    repeated SettingProto bluetooth_pan_priorities = 243;
    repeated SettingProto bluetooth_hearing_aid_priorities = 244;
    // These are key=value lists, separated by commas.
    optional SettingProto activity_manager_constants = 245;
    optional SettingProto device_idle_constants = 246;
    optional SettingProto battery_saver_constants = 247;
    optional SettingProto battery_saver_device_specific_constants = 248;
    optional SettingProto battery_tip_constants = 249;
    optional SettingProto anomaly_detection_constants = 250;
    // Version of the anomaly config.
    optional SettingProto anomaly_config_version = 251 [ (android.privacy).dest = DEST_AUTOMATIC ];
    // A base64-encoded string represents anomaly stats config.
    optional SettingProto anomaly_config = 252;
    // This is a key=value list, separated by commas.
    optional SettingProto always_on_display_constants = 253;
    // System VDSO global setting. This links to the "sys.vdso" system property.
    // The following values are supported:
    // false  -> both 32 and 64 bit vdso disabled
    // 32     -> 32 bit vdso enabled
    // 64     -> 64 bit vdso enabled
    // Any other value defaults to both 32 bit and 64 bit true.
    optional SettingProto sys_vdso = 254 [ (android.privacy).dest = DEST_AUTOMATIC ];
    // UidCpuPower global setting. This links the sys.uidcpupower system property.
    // The following values are supported:
    // 0 -> /proc/uid_cpupower/* are disabled
    // 1 -> /proc/uid_cpupower/* are enabled
    // Any other value defaults to enabled.
    optional SettingProto sys_uidcpupower = 255 [ (android.privacy).dest = DEST_AUTOMATIC ];
    // An integer to reduce the FPS by this factor. Only for experiments.
    optional SettingProto fps_divisor = 256 [ (android.privacy).dest = DEST_AUTOMATIC ];
    // Flag to enable or disable display panel low power mode (lpm)
    // false -> Display panel power saving mode is disabled.
    // true  -> Display panel power saving mode is enabled.
    optional SettingProto display_panel_lpm = 257 [ (android.privacy).dest = DEST_AUTOMATIC ];
    // These are key=value lists, separated by commas.
    optional SettingProto app_idle_constants = 258;
    optional SettingProto power_manager_constants = 259;
    optional SettingProto alarm_manager_constants = 260;
    optional SettingProto job_scheduler_constants = 261;
    optional SettingProto shortcut_manager_constants = 262;
    optional SettingProto device_policy_constants = 263;
    optional SettingProto text_classifier_constants = 264;
    optional SettingProto battery_stats_constants = 265;
    optional SettingProto sync_manager_constants = 266;
    optional SettingProto app_standby_enabled = 267 [ (android.privacy).dest = DEST_AUTOMATIC ];
    optional SettingProto app_auto_restriction_enabled = 268 [ (android.privacy).dest = DEST_AUTOMATIC ];
    optional SettingProto forced_app_standby_enabled = 269 [ (android.privacy).dest = DEST_AUTOMATIC ];
    optional SettingProto forced_app_standby_for_small_battery_enabled = 270 [ (android.privacy).dest = DEST_AUTOMATIC ];
    optional SettingProto off_body_radios_off_for_small_battery_enabled = 271 [ (android.privacy).dest = DEST_AUTOMATIC ];
    optional SettingProto off_body_radios_off_delay_ms = 272 [ (android.privacy).dest = DEST_AUTOMATIC ];
    optional SettingProto wifi_on_when_proxy_disconnected = 273 [ (android.privacy).dest = DEST_AUTOMATIC ];
    optional SettingProto time_only_mode_constants = 274 [ (android.privacy).dest = DEST_AUTOMATIC ];
    optional SettingProto network_watchlist_enabled = 275 [ (android.privacy).dest = DEST_AUTOMATIC ];
    optional SettingProto keep_profile_in_background = 276 [ (android.privacy).dest = DEST_AUTOMATIC ];
    optional SettingProto window_animation_scale = 277 [ (android.privacy).dest = DEST_AUTOMATIC ];
    optional SettingProto transition_animation_scale = 278 [ (android.privacy).dest = DEST_AUTOMATIC ];
    optional SettingProto animator_duration_scale = 279 [ (android.privacy).dest = DEST_AUTOMATIC ];
    optional SettingProto fancy_ime_animations = 280 [ (android.privacy).dest = DEST_AUTOMATIC ];
    optional SettingProto compatibility_mode = 281 [ (android.privacy).dest = DEST_AUTOMATIC ];
    optional SettingProto emergency_tone = 282 [ (android.privacy).dest = DEST_AUTOMATIC ];
    optional SettingProto call_auto_retry = 283 [ (android.privacy).dest = DEST_AUTOMATIC ];
    optional SettingProto emergency_affordance_needed = 284 [ (android.privacy).dest = DEST_AUTOMATIC ];
    optional SettingProto preferred_network_mode = 285 [ (android.privacy).dest = DEST_AUTOMATIC ];
    // Name of an application package to be debugged.
    optional SettingProto debug_app = 286;
    optional SettingProto wait_for_debugger = 287 [ (android.privacy).dest = DEST_AUTOMATIC ];
    optional SettingProto enable_gpu_debug_layers = 288 [ (android.privacy).dest = DEST_AUTOMATIC ];
    // App allowed to load GPU debug layers.
    optional SettingProto gpu_debug_app = 289;
    optional SettingProto gpu_debug_layers = 290 [ (android.privacy).dest = DEST_AUTOMATIC ];
    optional SettingProto low_power_mode = 291 [ (android.privacy).dest = DEST_AUTOMATIC ];
    // Battery level [1-100] at which low power mode automatically turns on. If
    // 0, it will not automatically turn on.
    optional SettingProto low_power_mode_trigger_level = 292 [ (android.privacy).dest = DEST_AUTOMATIC ];
    // The max value for {@link #LOW_POWER_MODE_TRIGGER_LEVEL}. If this setting
    // is not set or the value is 0, the default max will be used.
    optional SettingProto low_power_mode_trigger_level_max = 293 [ (android.privacy).dest = DEST_AUTOMATIC ];
    optional SettingProto always_finish_activities = 294 [ (android.privacy).dest = DEST_AUTOMATIC ];
    optional SettingProto dock_audio_media_enabled = 295 [ (android.privacy).dest = DEST_AUTOMATIC ];
    optional SettingProto encoded_surround_output = 296 [ (android.privacy).dest = DEST_AUTOMATIC ];
    optional SettingProto audio_safe_volume_state = 297 [ (android.privacy).dest = DEST_AUTOMATIC ];
    optional SettingProto tzinfo_update_content_url = 298;
    optional SettingProto tzinfo_update_metadata_url = 299;
    optional SettingProto selinux_update_content_url = 300;
    optional SettingProto selinux_update_metadata_url = 301;
    optional SettingProto sms_short_codes_update_content_url = 302;
    optional SettingProto sms_short_codes_update_metadata_url = 303;
    optional SettingProto apn_db_update_content_url = 304;
    optional SettingProto apn_db_update_metadata_url = 305;
    optional SettingProto cert_pin_update_content_url = 306;
    optional SettingProto cert_pin_update_metadata_url = 307;
    optional SettingProto intent_firewall_update_content_url = 308;
    optional SettingProto intent_firewall_update_metadata_url = 309;
    optional SettingProto lang_id_update_content_url = 310;
    optional SettingProto lang_id_update_metadata_url = 311;
    optional SettingProto smart_selection_update_content_url = 312;
    optional SettingProto smart_selection_update_metadata_url = 313;
    optional SettingProto selinux_status = 314 [ (android.privacy).dest = DEST_AUTOMATIC ];
    optional SettingProto development_force_rtl = 315 [ (android.privacy).dest = DEST_AUTOMATIC ];
    optional SettingProto low_battery_sound_timeout = 316 [ (android.privacy).dest = DEST_AUTOMATIC ];
    optional SettingProto wifi_bounce_delay_override_ms = 317 [ (android.privacy).dest = DEST_AUTOMATIC ];
    optional SettingProto policy_control = 318 [ (android.privacy).dest = DEST_AUTOMATIC ];
    optional SettingProto emulate_display_cutout = 319 [ (android.privacy).dest = DEST_AUTOMATIC ];
    optional SettingProto zen_mode = 320 [ (android.privacy).dest = DEST_AUTOMATIC ];
    optional SettingProto zen_mode_ringer_level = 321 [ (android.privacy).dest = DEST_AUTOMATIC ];
    optional SettingProto zen_mode_config_etag = 322;
    // If 0, turning on dnd manually will last indefinitely. Else if
    // non-negative, turning on dnd manually will last for this many minutes.
    // Else (if negative), turning on dnd manually will surface a dialog that
    // prompts user to specify a duration.
    optional SettingProto zen_duration = 323 [ (android.privacy).dest = DEST_AUTOMATIC ];
    optional SettingProto heads_up_notifications_enabled = 324 [ (android.privacy).dest = DEST_AUTOMATIC ];
    optional SettingProto device_name = 325;
    optional SettingProto network_scoring_provisioned = 326 [ (android.privacy).dest = DEST_AUTOMATIC ];
    optional SettingProto require_password_to_decrypt = 327 [ (android.privacy).dest = DEST_AUTOMATIC ];
    optional SettingProto enhanced_4g_mode_enabled = 328 [ (android.privacy).dest = DEST_AUTOMATIC ];
    optional SettingProto vt_ims_enabled = 329 [ (android.privacy).dest = DEST_AUTOMATIC ];
    optional SettingProto wfc_ims_enabled = 330 [ (android.privacy).dest = DEST_AUTOMATIC ];
    optional SettingProto wfc_ims_mode = 331 [ (android.privacy).dest = DEST_AUTOMATIC ];
    optional SettingProto wfc_ims_roaming_mode = 332 [ (android.privacy).dest = DEST_AUTOMATIC ];
    optional SettingProto wfc_ims_roaming_enabled = 333 [ (android.privacy).dest = DEST_AUTOMATIC ];
    optional SettingProto lte_service_forced = 334 [ (android.privacy).dest = DEST_AUTOMATIC ];
    optional SettingProto ephemeral_cookie_max_size_bytes = 335 [ (android.privacy).dest = DEST_AUTOMATIC ];
    optional SettingProto enable_ephemeral_feature = 336 [ (android.privacy).dest = DEST_AUTOMATIC ];
    optional SettingProto instant_app_dexopt_enabled = 337 [ (android.privacy).dest = DEST_AUTOMATIC ];
    optional SettingProto installed_instant_app_min_cache_period = 338 [ (android.privacy).dest = DEST_AUTOMATIC ];
    optional SettingProto installed_instant_app_max_cache_period = 339 [ (android.privacy).dest = DEST_AUTOMATIC ];
    optional SettingProto uninstalled_instant_app_min_cache_period = 340 [ (android.privacy).dest = DEST_AUTOMATIC ];
    optional SettingProto uninstalled_instant_app_max_cache_period = 341 [ (android.privacy).dest = DEST_AUTOMATIC ];
    optional SettingProto unused_static_shared_lib_min_cache_period = 342 [ (android.privacy).dest = DEST_AUTOMATIC ];
    optional SettingProto allow_user_switching_when_system_user_locked = 343 [ (android.privacy).dest = DEST_AUTOMATIC ];
    optional SettingProto boot_count = 344 [ (android.privacy).dest = DEST_AUTOMATIC ];
    optional SettingProto safe_boot_disallowed = 345 [ (android.privacy).dest = DEST_AUTOMATIC ];
    optional SettingProto device_demo_mode = 346 [ (android.privacy).dest = DEST_AUTOMATIC ];
    optional SettingProto network_access_timeout_ms = 347 [ (android.privacy).dest = DEST_AUTOMATIC ];
    optional SettingProto database_downgrade_reason = 348;
    optional SettingProto database_creation_buildid = 349 [ (android.privacy).dest = DEST_AUTOMATIC ];
    optional SettingProto contacts_database_wal_enabled = 350 [ (android.privacy).dest = DEST_AUTOMATIC ];
    optional SettingProto location_settings_link_to_permissions_enabled = 351 [ (android.privacy).dest = DEST_AUTOMATIC ];
    optional SettingProto euicc_factory_reset_timeout_millis = 352 [ (android.privacy).dest = DEST_AUTOMATIC ];
    optional SettingProto storage_settings_clobber_threshold = 353 [ (android.privacy).dest = DEST_AUTOMATIC ];
    // If set to 1, {@link Secure#LOCATION_MODE} will be set to {@link
    // Secure#LOCATION_MODE_OFF} temporarily for all users.
    optional SettingProto location_global_kill_switch = 354 [ (android.privacy).dest = DEST_AUTOMATIC ];
    // If set to 1, SettingsProvider's restoreAnyVersion="true" attribute will
    // be ignored and restoring to lower version of platform API will be
    // skipped.
    optional SettingProto override_settings_provider_restore_any_version = 355 [ (android.privacy).dest = DEST_AUTOMATIC ];
    optional SettingProto chained_battery_attribution_enabled = 356 [ (android.privacy).dest = DEST_AUTOMATIC ];
    optional SettingProto autofill_compat_allowed_packages = 357 [ (android.privacy).dest = DEST_AUTOMATIC ];
    optional SettingProto hidden_api_blacklist_exemptions = 358 [ (android.privacy).dest = DEST_AUTOMATIC ];
    optional SettingProto sound_trigger_detection_service_op_timeout = 387  [ (android.privacy).dest = DEST_AUTOMATIC ];
<<<<<<< HEAD
=======
    optional SettingProto max_sound_trigger_detection_service_ops_per_day = 388  [ (android.privacy).dest = DEST_AUTOMATIC ];
>>>>>>> 6ed6340e
    // Subscription to be used for voice call on a multi sim device. The
    // supported values are 0 = SUB1, 1 = SUB2 and etc.
    optional SettingProto multi_sim_voice_call_subscription = 359 [ (android.privacy).dest = DEST_AUTOMATIC ];
    optional SettingProto multi_sim_voice_prompt = 360 [ (android.privacy).dest = DEST_AUTOMATIC ];
    optional SettingProto multi_sim_data_call_subscription = 361 [ (android.privacy).dest = DEST_AUTOMATIC ];
    optional SettingProto multi_sim_sms_subscription = 362 [ (android.privacy).dest = DEST_AUTOMATIC ];
    optional SettingProto multi_sim_sms_prompt = 363 [ (android.privacy).dest = DEST_AUTOMATIC ];
    // Whether to enable new contacts aggregator or not.
    // 1 = enable, 0 = disable.
    optional SettingProto new_contact_aggregator = 364 [ (android.privacy).dest = DEST_AUTOMATIC ];
    optional SettingProto contact_metadata_sync_enabled = 365 [ (android.privacy).dest = DEST_AUTOMATIC ];
    optional SettingProto enable_cellular_on_boot = 366 [ (android.privacy).dest = DEST_AUTOMATIC ];
    optional SettingProto max_notification_enqueue_rate = 367 [ (android.privacy).dest = DEST_AUTOMATIC ];
    optional SettingProto show_notification_channel_warnings = 368 [ (android.privacy).dest = DEST_AUTOMATIC ];
    optional SettingProto cell_on = 369 [ (android.privacy).dest = DEST_AUTOMATIC ];
    optional SettingProto show_temperature_warning = 370 [ (android.privacy).dest = DEST_AUTOMATIC ];
    optional SettingProto warning_temperature = 371 [ (android.privacy).dest = DEST_AUTOMATIC ];
    optional SettingProto enable_diskstats_logging = 372 [ (android.privacy).dest = DEST_AUTOMATIC ];
    optional SettingProto enable_cache_quota_calculation = 373 [ (android.privacy).dest = DEST_AUTOMATIC ];
    optional SettingProto enable_deletion_helper_no_threshold_toggle = 374 [ (android.privacy).dest = DEST_AUTOMATIC ];
    optional SettingProto notification_snooze_options = 375 [ (android.privacy).dest = DEST_AUTOMATIC ];
    // Configuration flags for SQLite Compatibility WAL. Encoded as a key-value
    // list, separated by commas.
    // E.g.: compatibility_wal_supported=true, wal_syncmode=OFF
    optional SettingProto sqlite_compatibility_wal_flags = 376 [ (android.privacy).dest = DEST_AUTOMATIC ];
    optional SettingProto enable_gnss_raw_meas_full_tracking = 377 [ (android.privacy).dest = DEST_AUTOMATIC ];
    optional SettingProto install_carrier_app_notification_persistent = 378 [ (android.privacy).dest = DEST_AUTOMATIC ];
    optional SettingProto install_carrier_app_notification_sleep_millis = 379 [ (android.privacy).dest = DEST_AUTOMATIC ];
    optional SettingProto zram_enabled = 380 [ (android.privacy).dest = DEST_AUTOMATIC ];
    optional SettingProto smart_replies_in_notifications_flags = 381 [ (android.privacy).dest = DEST_AUTOMATIC ];
    optional SettingProto show_first_crash_dialog = 382 [ (android.privacy).dest = DEST_AUTOMATIC ];
    optional SettingProto show_restart_in_crash_dialog = 383 [ (android.privacy).dest = DEST_AUTOMATIC ];
    optional SettingProto show_mute_in_crash_dialog = 384 [ (android.privacy).dest = DEST_AUTOMATIC ];
    optional SettingsProto show_zen_upgrade_notification = 385  [ (android.privacy).dest = DEST_AUTOMATIC ];
    optional SettingsProto backup_agent_timeout_parameters = 386;
    // Please insert fields in the same order as in
    // frameworks/base/core/java/android/provider/Settings.java.
<<<<<<< HEAD
    // Next tag = 388;
=======
    // Next tag = 389;
>>>>>>> 6ed6340e
}

message SecureSettingsProto {
    option (android.msg_privacy).dest = DEST_EXPLICIT;

    repeated SettingsOperationProto historical_operations = 1;

    optional SettingProto android_id = 2;
    optional SettingProto default_input_method = 3 [ (android.privacy).dest = DEST_AUTOMATIC ];
    optional SettingProto selected_input_method_subtype = 4 [ (android.privacy).dest = DEST_AUTOMATIC ];
    optional SettingProto input_methods_subtype_history = 5 [ (android.privacy).dest = DEST_AUTOMATIC ];
    optional SettingProto input_method_selector_visibility = 6 [ (android.privacy).dest = DEST_AUTOMATIC ];
    // The currently selected voice interaction service flattened ComponentName.
    optional SettingProto voice_interaction_service = 7 [ (android.privacy).dest = DEST_AUTOMATIC ];
    // The currently selected autofill service flattened ComponentName.
    optional SettingProto autofill_service = 8 [ (android.privacy).dest = DEST_AUTOMATIC ];
    // Boolean indicating if Autofill supports field classification.
    optional SettingProto autofill_feature_field_classification = 9 [ (android.privacy).dest = DEST_AUTOMATIC ];
    optional SettingProto autofill_user_data_max_user_data_size = 10 [ (android.privacy).dest = DEST_AUTOMATIC ];
    optional SettingProto autofill_user_data_max_field_classification_ids_size = 11 [ (android.privacy).dest = DEST_AUTOMATIC ];
    optional SettingProto autofill_user_data_max_category_count = 12 [ (android.privacy).dest = DEST_AUTOMATIC ];
    optional SettingProto autofill_user_data_max_value_length = 13 [ (android.privacy).dest = DEST_AUTOMATIC ];
    optional SettingProto autofill_user_data_min_value_length = 14 [ (android.privacy).dest = DEST_AUTOMATIC ];
    optional SettingProto user_setup_complete = 15 [ (android.privacy).dest = DEST_AUTOMATIC ];
    // Whether the current user has been set up via setup wizard (0 = false,
    // 1 = true). This value differs from USER_SETUP_COMPLETE in that it can be
    // reset back to 0 in case SetupWizard has been re-enabled on TV devices.
    optional SettingProto tv_user_setup_complete = 16 [ (android.privacy).dest = DEST_AUTOMATIC ];
    repeated SettingProto completed_categories = 17;
    optional SettingProto enabled_input_methods = 18 [ (android.privacy).dest = DEST_AUTOMATIC ];
    optional SettingProto disabled_system_input_methods = 19 [ (android.privacy).dest = DEST_AUTOMATIC ];
    optional SettingProto show_ime_with_hard_keyboard = 20 [ (android.privacy).dest = DEST_AUTOMATIC ];
    optional SettingProto always_on_vpn_app = 21;
    optional SettingProto always_on_vpn_lockdown = 22 [ (android.privacy).dest = DEST_AUTOMATIC ];
    optional SettingProto install_non_market_apps = 23 [ (android.privacy).dest = DEST_AUTOMATIC ];
    optional SettingProto unknown_sources_default_reversed = 24 [ (android.privacy).dest = DEST_AUTOMATIC ];
    // The degree of location access enabled by the user.
    optional SettingProto location_mode = 25 [ (android.privacy).dest = DEST_AUTOMATIC ];
    // The App or module that changes the location mode.
    optional SettingProto location_changer = 26 [ (android.privacy).dest = DEST_AUTOMATIC ];
    // Whether lock-to-app will lock the keyguard when exiting.
    optional SettingProto lock_to_app_exit_locked = 27 [ (android.privacy).dest = DEST_AUTOMATIC ];
    optional SettingProto lock_screen_lock_after_timeout = 28 [ (android.privacy).dest = DEST_AUTOMATIC ];
    optional SettingProto lock_screen_allow_private_notifications = 29 [ (android.privacy).dest = DEST_AUTOMATIC ];
    optional SettingProto lock_screen_allow_remote_input = 30 [ (android.privacy).dest = DEST_AUTOMATIC ];
    optional SettingProto show_note_about_notification_hiding = 31 [ (android.privacy).dest = DEST_AUTOMATIC ];
    optional SettingProto trust_agents_initialized = 32 [ (android.privacy).dest = DEST_AUTOMATIC ];
    optional SettingProto parental_control_enabled = 33 [ (android.privacy).dest = DEST_AUTOMATIC ];
    optional SettingProto parental_control_last_update = 34 [ (android.privacy).dest = DEST_AUTOMATIC ];
    optional SettingProto parental_control_redirect_url = 35 [ (android.privacy).dest = DEST_AUTOMATIC ];
    optional SettingProto settings_classname = 36 [ (android.privacy).dest = DEST_AUTOMATIC ];
    optional SettingProto accessibility_enabled = 37 [ (android.privacy).dest = DEST_AUTOMATIC ];
    optional SettingProto accessibility_shortcut_enabled = 38 [ (android.privacy).dest = DEST_AUTOMATIC ];
    optional SettingProto accessibility_shortcut_on_lock_screen = 39 [ (android.privacy).dest = DEST_AUTOMATIC ];
    optional SettingProto accessibility_shortcut_dialog_shown = 40 [ (android.privacy).dest = DEST_AUTOMATIC ];
    optional SettingProto accessibility_shortcut_target_service = 41 [ (android.privacy).dest = DEST_AUTOMATIC ];
    // Setting specifying the accessibility service or feature to be toggled via
    // the accessibility button in the navigation bar. This is either a
    // flattened ComponentName or the class name of a system class implementing
    // a supported accessibility feature.
    optional SettingProto accessibility_button_target_component = 42 [ (android.privacy).dest = DEST_AUTOMATIC ];
    optional SettingProto touch_exploration_enabled = 43 [ (android.privacy).dest = DEST_AUTOMATIC ];
    // List of the enabled accessibility providers.
    optional SettingProto enabled_accessibility_services = 44;
    // List of the accessibility services to which the user has granted
    // permission to put the device into touch exploration mode.
    optional SettingProto touch_exploration_granted_accessibility_services = 45;
    // Uri of the slice that's presented on the keyguard. Defaults to a slice
    // with the date and next alarm.
    optional SettingProto keyguard_slice_uri = 46;
    // Whether to speak passwords while in accessibility mode.
    optional SettingProto accessibility_speak_password = 47 [ (android.privacy).dest = DEST_AUTOMATIC ];
    optional SettingProto accessibility_high_text_contrast_enabled = 48 [ (android.privacy).dest = DEST_AUTOMATIC ];
    optional SettingProto accessibility_display_magnification_enabled = 49 [ (android.privacy).dest = DEST_AUTOMATIC ];
    optional SettingProto accessibility_display_magnification_navbar_enabled = 50 [ (android.privacy).dest = DEST_AUTOMATIC ];
    optional SettingProto accessibility_display_magnification_scale = 51 [ (android.privacy).dest = DEST_AUTOMATIC ];
    optional SettingProto accessibility_soft_keyboard_mode = 52 [ (android.privacy).dest = DEST_AUTOMATIC ];
    optional SettingProto accessibility_captioning_enabled = 53 [ (android.privacy).dest = DEST_AUTOMATIC ];
    optional SettingProto accessibility_captioning_locale = 54 [ (android.privacy).dest = DEST_AUTOMATIC ];
    optional SettingProto accessibility_captioning_preset = 55 [ (android.privacy).dest = DEST_AUTOMATIC ];
    optional SettingProto accessibility_captioning_background_color = 56 [ (android.privacy).dest = DEST_AUTOMATIC ];
    optional SettingProto accessibility_captioning_foreground_color = 57 [ (android.privacy).dest = DEST_AUTOMATIC ];
    optional SettingProto accessibility_captioning_edge_type = 58 [ (android.privacy).dest = DEST_AUTOMATIC ];
    optional SettingProto accessibility_captioning_edge_color = 59 [ (android.privacy).dest = DEST_AUTOMATIC ];
    optional SettingProto accessibility_captioning_window_color = 60 [ (android.privacy).dest = DEST_AUTOMATIC ];
    optional SettingProto accessibility_captioning_typeface = 61 [ (android.privacy).dest = DEST_AUTOMATIC ];
    optional SettingProto accessibility_captioning_font_scale = 62 [ (android.privacy).dest = DEST_AUTOMATIC ];
    optional SettingProto accessibility_display_inversion_enabled = 63 [ (android.privacy).dest = DEST_AUTOMATIC ];
    optional SettingProto accessibility_display_daltonizer_enabled = 64 [ (android.privacy).dest = DEST_AUTOMATIC ];
    // Integer property that specifies the type of color space adjustment to perform.
    optional SettingProto accessibility_display_daltonizer = 65 [ (android.privacy).dest = DEST_AUTOMATIC ];
    optional SettingProto accessibility_autoclick_enabled = 66 [ (android.privacy).dest = DEST_AUTOMATIC ];
    optional SettingProto accessibility_autoclick_delay = 67 [ (android.privacy).dest = DEST_AUTOMATIC ];
    optional SettingProto accessibility_large_pointer_icon = 68 [ (android.privacy).dest = DEST_AUTOMATIC ];
    optional SettingProto long_press_timeout = 69 [ (android.privacy).dest = DEST_AUTOMATIC ];
    optional SettingProto multi_press_timeout = 70 [ (android.privacy).dest = DEST_AUTOMATIC ];
    optional SettingProto enabled_print_services = 71;
    optional SettingProto disabled_print_services = 72;
    optional SettingProto display_density_forced = 73 [ (android.privacy).dest = DEST_AUTOMATIC ];
    optional SettingProto tts_default_rate = 74 [ (android.privacy).dest = DEST_AUTOMATIC ];
    optional SettingProto tts_default_pitch = 75 [ (android.privacy).dest = DEST_AUTOMATIC ];
    optional SettingProto tts_default_synth = 76 [ (android.privacy).dest = DEST_AUTOMATIC ];
    optional SettingProto tts_default_locale = 77 [ (android.privacy).dest = DEST_AUTOMATIC ];
    optional SettingProto tts_enabled_plugins = 78;
    optional SettingProto connectivity_release_pending_intent_delay_ms = 79 [ (android.privacy).dest = DEST_AUTOMATIC ];
    optional SettingProto allowed_geolocation_origins = 80;
    optional SettingProto preferred_tty_mode = 81 [ (android.privacy).dest = DEST_AUTOMATIC ];
    optional SettingProto enhanced_voice_privacy_enabled = 82 [ (android.privacy).dest = DEST_AUTOMATIC ];
    optional SettingProto tty_mode_enabled = 83 [ (android.privacy).dest = DEST_AUTOMATIC ];
    optional SettingProto backup_enabled = 84 [ (android.privacy).dest = DEST_AUTOMATIC ];
    optional SettingProto backup_auto_restore = 85 [ (android.privacy).dest = DEST_AUTOMATIC ];
    optional SettingProto backup_provisioned = 86 [ (android.privacy).dest = DEST_AUTOMATIC ];
    optional SettingProto backup_transport = 87 [ (android.privacy).dest = DEST_AUTOMATIC ];
    optional SettingProto last_setup_shown = 88 [ (android.privacy).dest = DEST_AUTOMATIC ];
    optional SettingProto search_global_search_activity = 89 [ (android.privacy).dest = DEST_AUTOMATIC ];
    optional SettingProto search_num_promoted_sources = 90 [ (android.privacy).dest = DEST_AUTOMATIC ];
    optional SettingProto search_max_results_to_display = 91 [ (android.privacy).dest = DEST_AUTOMATIC ];
    optional SettingProto search_max_results_per_source = 92 [ (android.privacy).dest = DEST_AUTOMATIC ];
    optional SettingProto search_web_results_override_limit = 93 [ (android.privacy).dest = DEST_AUTOMATIC ];
    optional SettingProto search_promoted_source_deadline_millis = 94 [ (android.privacy).dest = DEST_AUTOMATIC ];
    optional SettingProto search_source_timeout_millis = 95 [ (android.privacy).dest = DEST_AUTOMATIC ];
    optional SettingProto search_prefill_millis = 96 [ (android.privacy).dest = DEST_AUTOMATIC ];
    optional SettingProto search_max_stat_age_millis = 97 [ (android.privacy).dest = DEST_AUTOMATIC ];
    optional SettingProto search_max_source_event_age_millis = 98 [ (android.privacy).dest = DEST_AUTOMATIC ];
    optional SettingProto search_min_impressions_for_source_ranking = 99 [ (android.privacy).dest = DEST_AUTOMATIC ];
    optional SettingProto search_min_clicks_for_source_ranking = 100 [ (android.privacy).dest = DEST_AUTOMATIC ];
    optional SettingProto search_max_shortcuts_returned = 101 [ (android.privacy).dest = DEST_AUTOMATIC ];
    optional SettingProto search_query_thread_core_pool_size = 102 [ (android.privacy).dest = DEST_AUTOMATIC ];
    optional SettingProto search_query_thread_max_pool_size = 103 [ (android.privacy).dest = DEST_AUTOMATIC ];
    optional SettingProto search_shortcut_refresh_core_pool_size = 104 [ (android.privacy).dest = DEST_AUTOMATIC ];
    optional SettingProto search_shortcut_refresh_max_pool_size = 105 [ (android.privacy).dest = DEST_AUTOMATIC ];
    optional SettingProto search_thread_keepalive_seconds = 106 [ (android.privacy).dest = DEST_AUTOMATIC ];
    optional SettingProto search_per_source_concurrent_query_limit = 107 [ (android.privacy).dest = DEST_AUTOMATIC ];
    // Whether or not alert sounds are played on StorageManagerService events.
    optional SettingProto mount_play_notification_snd = 108 [ (android.privacy).dest = DEST_AUTOMATIC ];
    optional SettingProto mount_ums_autostart = 109 [ (android.privacy).dest = DEST_AUTOMATIC ];
    optional SettingProto mount_ums_prompt = 110 [ (android.privacy).dest = DEST_AUTOMATIC ];
    optional SettingProto mount_ums_notify_enabled = 111 [ (android.privacy).dest = DEST_AUTOMATIC ];
    optional SettingProto anr_show_background = 112 [ (android.privacy).dest = DEST_AUTOMATIC ];
    optional SettingProto show_first_crash_dialog_dev_option = 113 [ (android.privacy).dest = DEST_AUTOMATIC ];
    // The ComponentName string of the service to be used as the voice
    // recognition service.
    optional SettingProto voice_recognition_service = 114 [ (android.privacy).dest = DEST_AUTOMATIC ];
    optional SettingProto package_verifier_user_consent = 115 [ (android.privacy).dest = DEST_AUTOMATIC ];
    optional SettingProto selected_spell_checker = 116 [ (android.privacy).dest = DEST_AUTOMATIC ];
    optional SettingProto selected_spell_checker_subtype = 117 [ (android.privacy).dest = DEST_AUTOMATIC ];
    optional SettingProto spell_checker_enabled = 118 [ (android.privacy).dest = DEST_AUTOMATIC ];
    optional SettingProto incall_power_button_behavior = 119 [ (android.privacy).dest = DEST_AUTOMATIC ];
    optional SettingProto incall_back_button_behavior = 120 [ (android.privacy).dest = DEST_AUTOMATIC ];
    optional SettingProto wake_gesture_enabled = 121 [ (android.privacy).dest = DEST_AUTOMATIC ];
    optional SettingProto doze_enabled = 122 [ (android.privacy).dest = DEST_AUTOMATIC ];
    optional SettingProto doze_always_on = 123 [ (android.privacy).dest = DEST_AUTOMATIC ];
    optional SettingProto doze_pulse_on_pick_up = 124 [ (android.privacy).dest = DEST_AUTOMATIC ];
    optional SettingProto doze_pulse_on_long_press = 125 [ (android.privacy).dest = DEST_AUTOMATIC ];
    optional SettingProto doze_pulse_on_double_tap = 126 [ (android.privacy).dest = DEST_AUTOMATIC ];
    optional SettingProto ui_night_mode = 127 [ (android.privacy).dest = DEST_AUTOMATIC ];
    optional SettingProto screensaver_enabled = 128 [ (android.privacy).dest = DEST_AUTOMATIC ];
    optional SettingProto screensaver_components = 129 [ (android.privacy).dest = DEST_AUTOMATIC ];
    optional SettingProto screensaver_activate_on_dock = 130 [ (android.privacy).dest = DEST_AUTOMATIC ];
    optional SettingProto screensaver_activate_on_sleep = 131 [ (android.privacy).dest = DEST_AUTOMATIC ];
    optional SettingProto screensaver_default_component = 132 [ (android.privacy).dest = DEST_AUTOMATIC ];
    optional SettingProto nfc_payment_default_component = 133 [ (android.privacy).dest = DEST_AUTOMATIC ];
    optional SettingProto nfc_payment_foreground = 134 [ (android.privacy).dest = DEST_AUTOMATIC ];
    optional SettingProto sms_default_application = 135 [ (android.privacy).dest = DEST_AUTOMATIC ];
    optional SettingProto dialer_default_application = 136 [ (android.privacy).dest = DEST_AUTOMATIC ];
    optional SettingProto emergency_assistance_application = 137 [ (android.privacy).dest = DEST_AUTOMATIC ];
    optional SettingProto assist_structure_enabled = 138 [ (android.privacy).dest = DEST_AUTOMATIC ];
    optional SettingProto assist_screenshot_enabled = 139 [ (android.privacy).dest = DEST_AUTOMATIC ];
    optional SettingProto assist_disclosure_enabled = 140 [ (android.privacy).dest = DEST_AUTOMATIC ];
    optional SettingProto show_rotation_suggestions = 141 [ (android.privacy).dest = DEST_AUTOMATIC ];
    optional SettingProto num_rotation_suggestions_accepted = 142 [ (android.privacy).dest = DEST_AUTOMATIC ];
    // Read only list of the service components that the current user has
    // explicitly allowed to see and assist with all of the user's
    // notifications.
    optional SettingProto enabled_notification_assistant = 143 [ (android.privacy).dest = DEST_AUTOMATIC ];
    optional SettingProto enabled_notification_listeners = 144 [ (android.privacy).dest = DEST_AUTOMATIC ];
    optional SettingProto enabled_notification_policy_access_packages = 145 [ (android.privacy).dest = DEST_AUTOMATIC ];
    // Defines whether managed profile ringtones should be synced from its
    // parent profile.
    optional SettingProto sync_parent_sounds = 146 [ (android.privacy).dest = DEST_AUTOMATIC ];
    optional SettingProto immersive_mode_confirmations = 147 [ (android.privacy).dest = DEST_AUTOMATIC ];
    // The query URI to find a print service to install.
    optional SettingProto print_service_search_uri = 148 [ (android.privacy).dest = DEST_AUTOMATIC ];
    // The query URI to find an NFC service to install.
    optional SettingProto payment_service_search_uri = 149 [ (android.privacy).dest = DEST_AUTOMATIC ];
    // The query URI to find an auto fill service to install.
    optional SettingProto autofill_service_search_uri = 150 [ (android.privacy).dest = DEST_AUTOMATIC ];
    optional SettingProto skip_first_use_hints = 151 [ (android.privacy).dest = DEST_AUTOMATIC ];
    optional SettingProto unsafe_volume_music_active_ms = 152 [ (android.privacy).dest = DEST_AUTOMATIC ];
    optional SettingProto lock_screen_show_notifications = 153 [ (android.privacy).dest = DEST_AUTOMATIC ];
    optional SettingProto tv_input_hidden_inputs = 154;
    optional SettingProto tv_input_custom_labels = 155;
    optional SettingProto usb_audio_automatic_routing_disabled = 156 [ (android.privacy).dest = DEST_AUTOMATIC ];
    optional SettingProto sleep_timeout = 157 [ (android.privacy).dest = DEST_AUTOMATIC ];
    optional SettingProto double_tap_to_wake = 158 [ (android.privacy).dest = DEST_AUTOMATIC ];
    // The current assistant component. It could be a voice interaction service,
    // or an activity that handles ACTION_ASSIST, or empty, which means using
    // the default handling.
    optional SettingProto assistant = 159 [ (android.privacy).dest = DEST_AUTOMATIC ];
    optional SettingProto camera_gesture_disabled = 160 [ (android.privacy).dest = DEST_AUTOMATIC ];
    optional SettingProto camera_double_tap_power_gesture_disabled = 161 [ (android.privacy).dest = DEST_AUTOMATIC ];
    optional SettingProto camera_double_twist_to_flip_enabled = 162 [ (android.privacy).dest = DEST_AUTOMATIC ];
    optional SettingProto camera_lift_trigger_enabled = 163 [ (android.privacy).dest = DEST_AUTOMATIC ];
    optional SettingProto assist_gesture_enabled = 164 [ (android.privacy).dest = DEST_AUTOMATIC ];
    optional SettingProto assist_gesture_sensitivity = 165 [ (android.privacy).dest = DEST_AUTOMATIC ];
    optional SettingProto assist_gesture_silence_alerts_enabled = 166 [ (android.privacy).dest = DEST_AUTOMATIC ];
    optional SettingProto assist_gesture_wake_enabled = 167 [ (android.privacy).dest = DEST_AUTOMATIC ];
    optional SettingProto assist_gesture_setup_complete = 168 [ (android.privacy).dest = DEST_AUTOMATIC ];
    optional SettingProto night_display_activated = 169 [ (android.privacy).dest = DEST_AUTOMATIC ];
    optional SettingProto night_display_auto_mode = 170 [ (android.privacy).dest = DEST_AUTOMATIC ];
    optional SettingProto night_display_color_temperature = 171 [ (android.privacy).dest = DEST_AUTOMATIC ];
    optional SettingProto night_display_custom_start_time = 172 [ (android.privacy).dest = DEST_AUTOMATIC ];
    optional SettingProto night_display_custom_end_time = 173 [ (android.privacy).dest = DEST_AUTOMATIC ];
    optional SettingProto night_display_last_activated_time = 174 [ (android.privacy).dest = DEST_AUTOMATIC ];
    optional SettingProto enabled_vr_listeners = 175 [ (android.privacy).dest = DEST_AUTOMATIC ];
    optional SettingProto vr_display_mode = 176 [ (android.privacy).dest = DEST_AUTOMATIC ];
    optional SettingProto carrier_apps_handled = 177 [ (android.privacy).dest = DEST_AUTOMATIC ];
    optional SettingProto managed_profile_contact_remote_search = 178 [ (android.privacy).dest = DEST_AUTOMATIC ];
    optional SettingProto automatic_storage_manager_enabled = 179 [ (android.privacy).dest = DEST_AUTOMATIC ];
    optional SettingProto automatic_storage_manager_days_to_retain = 180 [ (android.privacy).dest = DEST_AUTOMATIC ];
    optional SettingProto automatic_storage_manager_bytes_cleared = 181 [ (android.privacy).dest = DEST_AUTOMATIC ];
    optional SettingProto automatic_storage_manager_last_run = 182 [ (android.privacy).dest = DEST_AUTOMATIC ];
    optional SettingProto automatic_storage_manager_turned_off_by_policy = 183 [ (android.privacy).dest = DEST_AUTOMATIC ];
    optional SettingProto system_navigation_keys_enabled = 184 [ (android.privacy).dest = DEST_AUTOMATIC ];
    // Holds comma-separated list of ordering of QuickSettings tiles.
    optional SettingProto qs_tiles = 185 [ (android.privacy).dest = DEST_AUTOMATIC ];
    optional SettingProto instant_apps_enabled = 186 [ (android.privacy).dest = DEST_AUTOMATIC ];
    optional SettingProto device_paired = 187 [ (android.privacy).dest = DEST_AUTOMATIC ];
    optional SettingProto package_verifier_state = 188 [ (android.privacy).dest = DEST_AUTOMATIC ];
    optional SettingProto cmas_additional_broadcast_pkg = 189 [ (android.privacy).dest = DEST_AUTOMATIC ];
    optional SettingProto notification_badging = 190 [ (android.privacy).dest = DEST_AUTOMATIC ];
    optional SettingProto qs_auto_added_tiles = 191 [ (android.privacy).dest = DEST_AUTOMATIC ];
    optional SettingProto lockdown_in_power_menu = 192 [ (android.privacy).dest = DEST_AUTOMATIC ];
    optional SettingProto backup_manager_constants = 193;
    optional SettingProto backup_local_transport_parameters = 194;
    optional SettingProto bluetooth_on_while_driving = 195 [ (android.privacy).dest = DEST_AUTOMATIC ];
    // Please insert fields in the same order as in
    // frameworks/base/core/java/android/provider/Settings.java.
    // Next tag = 196
}

message SystemSettingsProto {
    option (android.msg_privacy).dest = DEST_EXPLICIT;

    repeated SettingsOperationProto historical_operations = 1;

    optional SettingProto end_button_behavior = 2 [ (android.privacy).dest = DEST_AUTOMATIC ];
    optional SettingProto advanced_settings = 3 [ (android.privacy).dest = DEST_AUTOMATIC ];
    optional SettingProto bluetooth_discoverability = 4 [ (android.privacy).dest = DEST_AUTOMATIC ];
    optional SettingProto bluetooth_discoverability_timeout = 5 [ (android.privacy).dest = DEST_AUTOMATIC ];
    optional SettingProto font_scale = 6 [ (android.privacy).dest = DEST_AUTOMATIC ];
    optional SettingProto system_locales = 7 [ (android.privacy).dest = DEST_AUTOMATIC ];
    optional SettingProto display_color_mode = 8 [ (android.privacy).dest = DEST_AUTOMATIC ];
    optional SettingProto screen_off_timeout = 9 [ (android.privacy).dest = DEST_AUTOMATIC ];
    optional SettingProto screen_brightness = 10 [ (android.privacy).dest = DEST_AUTOMATIC ];
    optional SettingProto screen_brightness_for_vr = 11 [ (android.privacy).dest = DEST_AUTOMATIC ];
    optional SettingProto screen_brightness_mode = 12 [ (android.privacy).dest = DEST_AUTOMATIC ];
    optional SettingProto screen_auto_brightness_adj = 13 [ (android.privacy).dest = DEST_AUTOMATIC ];
    // Determines which streams are affected by ringer mode changes. The stream
    // type's bit will be set to 1 if it should be muted when going into an
    // inaudible ringer mode.
    optional SettingProto mode_ringer_streams_affected = 14 [ (android.privacy).dest = DEST_AUTOMATIC ];
    optional SettingProto mute_streams_affected = 15 [ (android.privacy).dest = DEST_AUTOMATIC ];
    optional SettingProto vibrate_on = 16 [ (android.privacy).dest = DEST_AUTOMATIC ];
    optional SettingProto vibrate_input_devices = 17 [ (android.privacy).dest = DEST_AUTOMATIC ];
    optional SettingProto notification_vibration_intensity = 18 [ (android.privacy).dest = DEST_AUTOMATIC ];
    optional SettingProto haptic_feedback_intensity = 19 [ (android.privacy).dest = DEST_AUTOMATIC ];
    optional SettingProto volume_ring = 20 [ (android.privacy).dest = DEST_AUTOMATIC ];
    optional SettingProto volume_system = 21 [ (android.privacy).dest = DEST_AUTOMATIC ];
    optional SettingProto volume_voice = 22 [ (android.privacy).dest = DEST_AUTOMATIC ];
    optional SettingProto volume_music = 23 [ (android.privacy).dest = DEST_AUTOMATIC ];
    optional SettingProto volume_alarm = 24 [ (android.privacy).dest = DEST_AUTOMATIC ];
    optional SettingProto volume_notification = 25 [ (android.privacy).dest = DEST_AUTOMATIC ];
    optional SettingProto volume_bluetooth_sco = 26 [ (android.privacy).dest = DEST_AUTOMATIC ];
    optional SettingProto volume_accessibility = 27 [ (android.privacy).dest = DEST_AUTOMATIC ];
    optional SettingProto volume_master = 28 [ (android.privacy).dest = DEST_AUTOMATIC ];
    optional SettingProto master_mono = 29 [ (android.privacy).dest = DEST_AUTOMATIC ];
    // Whether silent mode should allow vibration feedback. This is used
    // internally in AudioService and the Sound settings activity to coordinate
    // decoupling of vibrate and silent modes. This setting will likely be
    // removed in a future release with support for audio/vibe feedback
    // profiles.
    // Not used anymore. On devices with vibrator, the user explicitly selects
    // silent or vibrate mode. Kept for use by legacy database upgrade code in
    // DatabaseHelper.
    optional SettingProto vibrate_in_silent = 30 [ (android.privacy).dest = DEST_AUTOMATIC ];
    // Appended to various volume related settings to record the previous values
    // before the settings were affected by a silent/vibrate ringer mode change.
    optional SettingProto append_for_last_audible = 31 [ (android.privacy).dest = DEST_AUTOMATIC ];
    optional SettingProto ringtone = 32;
    optional SettingProto ringtone_cache = 33;
    optional SettingProto notification_sound = 34;
    optional SettingProto notification_sound_cache = 35;
    optional SettingProto alarm_alert = 36;
    optional SettingProto alarm_alert_cache = 37;
    optional SettingProto media_button_receiver = 38;
    optional SettingProto text_auto_replace = 39 [ (android.privacy).dest = DEST_AUTOMATIC ];
    optional SettingProto text_auto_caps = 40 [ (android.privacy).dest = DEST_AUTOMATIC ];
    optional SettingProto text_auto_punctuate = 41 [ (android.privacy).dest = DEST_AUTOMATIC ];
    optional SettingProto text_show_password = 42 [ (android.privacy).dest = DEST_AUTOMATIC ];
    optional SettingProto show_gtalk_service_status = 43 [ (android.privacy).dest = DEST_AUTOMATIC ];
    optional SettingProto time_12_24 = 44 [ (android.privacy).dest = DEST_AUTOMATIC ];
    optional SettingProto date_format = 45 [ (android.privacy).dest = DEST_AUTOMATIC ];
    optional SettingProto setup_wizard_has_run = 46 [ (android.privacy).dest = DEST_AUTOMATIC ];
    optional SettingProto accelerometer_rotation = 47 [ (android.privacy).dest = DEST_AUTOMATIC ];
    optional SettingProto user_rotation = 48 [ (android.privacy).dest = DEST_AUTOMATIC ];
    optional SettingProto hide_rotation_lock_toggle_for_accessibility = 49 [ (android.privacy).dest = DEST_AUTOMATIC ];
    optional SettingProto vibrate_when_ringing = 50 [ (android.privacy).dest = DEST_AUTOMATIC ];
    optional SettingProto dtmf_tone_when_dialing = 51 [ (android.privacy).dest = DEST_AUTOMATIC ];
    optional SettingProto dtmf_tone_type_when_dialing = 52 [ (android.privacy).dest = DEST_AUTOMATIC ];
    optional SettingProto hearing_aid = 53 [ (android.privacy).dest = DEST_AUTOMATIC ];
    optional SettingProto tty_mode = 54 [ (android.privacy).dest = DEST_AUTOMATIC ];
    // User-selected RTT mode. When on, outgoing and incoming calls will be
    // answered as RTT calls when supported by the device and carrier. Boolean
    // value.
    optional SettingProto rtt_calling_mode = 55 [ (android.privacy).dest = DEST_AUTOMATIC ];
    optional SettingProto sound_effects_enabled = 56 [ (android.privacy).dest = DEST_AUTOMATIC ];
    optional SettingProto haptic_feedback_enabled = 57 [ (android.privacy).dest = DEST_AUTOMATIC ];
    optional SettingProto notification_light_pulse = 58 [ (android.privacy).dest = DEST_AUTOMATIC ];
    // Show pointer location on screen? 0 = no, 1 = yes.
    optional SettingProto pointer_location = 59 [ (android.privacy).dest = DEST_AUTOMATIC ];
    optional SettingProto show_touches = 60 [ (android.privacy).dest = DEST_AUTOMATIC ];
    // Log raw orientation data from {@link
    // com.android.server.policy.WindowOrientationListener} for use with the
    // orientationplot.py tool.
    // 0 = no, 1 = yes
    optional SettingProto window_orientation_listener_log = 61 [ (android.privacy).dest = DEST_AUTOMATIC ];
    optional SettingProto lockscreen_sounds_enabled = 62 [ (android.privacy).dest = DEST_AUTOMATIC ];
    optional SettingProto lockscreen_disabled = 63 [ (android.privacy).dest = DEST_AUTOMATIC ];
    optional SettingProto sip_receive_calls = 64 [ (android.privacy).dest = DEST_AUTOMATIC ];
    optional SettingProto sip_call_options = 65 [ (android.privacy).dest = DEST_AUTOMATIC ];
    optional SettingProto sip_always = 66 [ (android.privacy).dest = DEST_AUTOMATIC ];
    optional SettingProto sip_address_only = 67 [ (android.privacy).dest = DEST_AUTOMATIC ];
    optional SettingProto pointer_speed = 68 [ (android.privacy).dest = DEST_AUTOMATIC ];
    optional SettingProto lock_to_app_enabled = 69 [ (android.privacy).dest = DEST_AUTOMATIC ];
    optional SettingProto egg_mode = 70 [ (android.privacy).dest = DEST_AUTOMATIC ];
    optional SettingProto show_battery_percent = 71 [ (android.privacy).dest = DEST_AUTOMATIC ];
    optional SettingProto when_to_make_wifi_calls = 72 [ (android.privacy).dest = DEST_AUTOMATIC ];

    // Please insert fields in the same order as in
    // frameworks/base/core/java/android/provider/Settings.java.
    // Next tag = 73;
}

message SettingProto {
    // ID of the setting
    optional string id = 1;

    // Name of the setting
    optional string name = 2;

    // Package name of the setting
    optional string pkg = 3;

    // Value of this setting
    optional string value = 4;

    // Default value of this setting
    optional string default_value = 5;

    // Whether the default is set by the system
    optional bool default_from_system = 6;
}

message SettingsProto {
    // Enum values gotten from Settings.java
    enum ScreenBrightnessMode {
        SCREEN_BRIGHTNESS_MODE_MANUAL = 0;
        SCREEN_BRIGHTNESS_MODE_AUTOMATIC = 1;
    }
}

message SettingsOperationProto {
    // When the operation happened
    optional int64 timestamp = 1;

    // Type of the operation
    optional string operation = 2;

    // Name of the setting that was affected (optional)
    optional string setting = 3;
}<|MERGE_RESOLUTION|>--- conflicted
+++ resolved
@@ -469,10 +469,7 @@
     optional SettingProto autofill_compat_allowed_packages = 357 [ (android.privacy).dest = DEST_AUTOMATIC ];
     optional SettingProto hidden_api_blacklist_exemptions = 358 [ (android.privacy).dest = DEST_AUTOMATIC ];
     optional SettingProto sound_trigger_detection_service_op_timeout = 387  [ (android.privacy).dest = DEST_AUTOMATIC ];
-<<<<<<< HEAD
-=======
     optional SettingProto max_sound_trigger_detection_service_ops_per_day = 388  [ (android.privacy).dest = DEST_AUTOMATIC ];
->>>>>>> 6ed6340e
     // Subscription to be used for voice call on a multi sim device. The
     // supported values are 0 = SUB1, 1 = SUB2 and etc.
     optional SettingProto multi_sim_voice_call_subscription = 359 [ (android.privacy).dest = DEST_AUTOMATIC ];
@@ -510,11 +507,7 @@
     optional SettingsProto backup_agent_timeout_parameters = 386;
     // Please insert fields in the same order as in
     // frameworks/base/core/java/android/provider/Settings.java.
-<<<<<<< HEAD
-    // Next tag = 388;
-=======
     // Next tag = 389;
->>>>>>> 6ed6340e
 }
 
 message SecureSettingsProto {
