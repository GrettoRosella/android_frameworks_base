/*
 * Copyright (C) 2019, The Android Open Source Project
 *
 * Licensed under the Apache License, Version 2.0 (the "License");
 * you may not use this file except in compliance with the License.
 * You may obtain a copy of the License at
 *
 *     http://www.apache.org/licenses/LICENSE-2.0
 *
 * Unless required by applicable law or agreed to in writing, software
 * distributed under the License is distributed on an "AS IS" BASIS,
 * WITHOUT WARRANTIES OR CONDITIONS OF ANY KIND, either express or implied.
 * See the License for the specific language governing permissions and
 * limitations under the License.
 */

#include "java_writer.h"
#include "java_writer_q.h"
#include "utils.h"

namespace android {
namespace stats_log_api_gen {

static int write_java_q_logger_class(
        FILE* out,
        const map<vector<java_type_t>, set<string>>& signatures_to_modules,
        const AtomDecl &attributionDecl,
        const string& moduleName
        ) {
    fprintf(out, "\n");
    fprintf(out, "    // Write logging helper methods for statsd in Q and earlier.\n");
    fprintf(out, "    private static class QLogger {\n");

    write_java_q_logging_constants(out, "        ");

    // Print Q write methods.
    fprintf(out, "\n");
    fprintf(out, "        // Write methods.\n");
    write_java_methods_q_schema(
            out, signatures_to_modules, attributionDecl, moduleName, "        ");

    fprintf(out, "    }\n");
    return 0;
}


static int write_java_methods(
        FILE* out,
        const map<vector<java_type_t>, set<string>>& signatures_to_modules,
        const AtomDecl &attributionDecl,
        const string& moduleName,
        const bool supportQ
        ) {
    for (auto signature_to_modules_it = signatures_to_modules.begin();
            signature_to_modules_it != signatures_to_modules.end(); signature_to_modules_it++) {
        // Skip if this signature is not needed for the module.
        if (!signature_needed_for_module(signature_to_modules_it->second, moduleName)) {
            continue;
        }

        // Print method signature.
        if (DEFAULT_MODULE_NAME == moduleName) {
            fprintf(out, "    /** @hide */\n");
        }
        fprintf(out, "    public static void write(int code");
        vector<java_type_t> signature = signature_to_modules_it->first;
        int argIndex = 1;
        for (vector<java_type_t>::const_iterator arg = signature.begin();
                arg != signature.end(); arg++) {
            if (*arg == JAVA_TYPE_ATTRIBUTION_CHAIN) {
                for (auto chainField : attributionDecl.fields) {
                    fprintf(out, ", %s[] %s",
                        java_type_name(chainField.javaType), chainField.name.c_str());
                }
            } else if (*arg == JAVA_TYPE_KEY_VALUE_PAIR) {
                fprintf(out, ", android.util.SparseArray<Object> valueMap");
            } else {
                fprintf(out, ", %s arg%d", java_type_name(*arg), argIndex);
            }
            argIndex++;
        }
        fprintf(out, ") {\n");

        // Print method body.
        string indent("");
        if (supportQ) {
            // TODO(b/146235828): Use just SDK_INT check once it is incremented from Q.
            fprintf(out, "        if (Build.VERSION.SDK_INT > Build.VERSION_CODES.Q\n");
            fprintf(out, "                || (Build.VERSION.SDK_INT == Build.VERSION_CODES.Q\n");
            fprintf(out, "                    && Build.VERSION.PREVIEW_SDK_INT > 0)) {\n");
            indent = "    ";
        }

        // Start StatsEvent.Builder.
        fprintf(out, "%s        final StatsEvent.Builder builder = StatsEvent.newBuilder();\n",
                indent.c_str());

        // Write atom code.
        fprintf(out, "%s        builder.setAtomId(code);\n", indent.c_str());

        // Write the args.
        argIndex = 1;
        for (vector<java_type_t>::const_iterator arg = signature.begin();
                arg != signature.end(); arg++) {
            switch (*arg) {
            case JAVA_TYPE_BOOLEAN:
                fprintf(out, "%s        builder.writeBoolean(arg%d);\n", indent.c_str(), argIndex);
                break;
            case JAVA_TYPE_INT:
            case JAVA_TYPE_ENUM:
                fprintf(out, "%s        builder.writeInt(arg%d);\n", indent.c_str(), argIndex);
                break;
            case JAVA_TYPE_FLOAT:
                fprintf(out, "%s        builder.writeFloat(arg%d);\n", indent.c_str(), argIndex);
                break;
            case JAVA_TYPE_LONG:
                fprintf(out, "%s        builder.writeLong(arg%d);\n", indent.c_str(), argIndex);
                break;
            case JAVA_TYPE_STRING:
                fprintf(out, "%s        builder.writeString(arg%d);\n", indent.c_str(), argIndex);
                break;
            case JAVA_TYPE_BYTE_ARRAY:
                fprintf(out, "%s        builder.writeByteArray(null == arg%d ? new byte[0] : arg%d);\n",
                        indent.c_str(), argIndex, argIndex);
                break;
            case JAVA_TYPE_ATTRIBUTION_CHAIN:
            {
                const char* uidName = attributionDecl.fields.front().name.c_str();
                const char* tagName = attributionDecl.fields.back().name.c_str();

                fprintf(out, "%s        builder.writeAttributionChain(\n", indent.c_str());
                fprintf(out, "%s                null == %s ? new int[0] : %s,\n",
                        indent.c_str(), uidName, uidName);
                fprintf(out, "%s                null == %s ? new String[0] : %s);\n",
                        indent.c_str(), tagName, tagName);
                break;
            }
            case JAVA_TYPE_KEY_VALUE_PAIR:
                fprintf(out, "\n");
                fprintf(out,
                        "%s        // Write KeyValuePairs.\n", indent.c_str());
                fprintf(out,
                        "%s        final int count = valueMap.size();\n", indent.c_str());
                fprintf(out,
<<<<<<< HEAD
                        "%s        SparseIntArray intMap = null;\n",
                        indent.c_str());
                fprintf(out,
                        "%s        SparseLongArray longMap = null;\n",
                        indent.c_str());
                fprintf(out,
                        "%s        SparseArray<String> stringMap = null;\n",
                        indent.c_str());
                fprintf(out,
                        "%s        SparseArray<Float> floatMap = null;\n",
=======
                        "%s        android.util.SparseIntArray intMap = null;\n",
                        indent.c_str());
                fprintf(out,
                        "%s        android.util.SparseLongArray longMap = null;\n",
                        indent.c_str());
                fprintf(out,
                        "%s        android.util.SparseArray<String> stringMap = null;\n",
                        indent.c_str());
                fprintf(out,
                        "%s        android.util.SparseArray<Float> floatMap = null;\n",
>>>>>>> cb2c0230
                        indent.c_str());
                fprintf(out,
                        "%s        for (int i = 0; i < count; i++) {\n", indent.c_str());
                fprintf(out,
                        "%s            final int key = valueMap.keyAt(i);\n", indent.c_str());
                fprintf(out,
                        "%s            final Object value = valueMap.valueAt(i);\n",
                        indent.c_str());
                fprintf(out,
                        "%s            if (value instanceof Integer) {\n", indent.c_str());
                fprintf(out,
                        "%s                if (null == intMap) {\n", indent.c_str());
                fprintf(out,
<<<<<<< HEAD
                        "%s                    intMap = new SparseIntArray();\n", indent.c_str());
=======
                        "%s                    intMap = new android.util.SparseIntArray();\n", indent.c_str());
>>>>>>> cb2c0230
                fprintf(out,
                        "%s                }\n", indent.c_str());
                fprintf(out,
                        "%s                intMap.put(key, (Integer) value);\n", indent.c_str());
                fprintf(out,
                        "%s            } else if (value instanceof Long) {\n", indent.c_str());
                fprintf(out,
                        "%s                if (null == longMap) {\n", indent.c_str());
                fprintf(out,
<<<<<<< HEAD
                        "%s                    longMap = new SparseLongArray();\n", indent.c_str());
=======
                        "%s                    longMap = new android.util.SparseLongArray();\n", indent.c_str());
>>>>>>> cb2c0230
                fprintf(out,
                        "%s                }\n", indent.c_str());
                fprintf(out,
                        "%s                longMap.put(key, (Long) value);\n", indent.c_str());
                fprintf(out,
                        "%s            } else if (value instanceof String) {\n", indent.c_str());
                fprintf(out,
                        "%s                if (null == stringMap) {\n", indent.c_str());
                fprintf(out,
<<<<<<< HEAD
                        "%s                    stringMap = new SparseArray<>();\n", indent.c_str());
=======
                        "%s                    stringMap = new android.util.SparseArray<>();\n", indent.c_str());
>>>>>>> cb2c0230
                fprintf(out,
                        "%s                }\n", indent.c_str());
                fprintf(out,
                        "%s                stringMap.put(key, (String) value);\n", indent.c_str());
                fprintf(out,
                        "%s            } else if (value instanceof Float) {\n", indent.c_str());
                fprintf(out,
                        "%s                if (null == floatMap) {\n", indent.c_str());
                fprintf(out,
<<<<<<< HEAD
                        "%s                    floatMap = new SparseArray<>();\n", indent.c_str());
=======
                        "%s                    floatMap = new android.util.SparseArray<>();\n", indent.c_str());
>>>>>>> cb2c0230
                fprintf(out,
                        "%s                }\n", indent.c_str());
                fprintf(out,
                        "%s                floatMap.put(key, (Float) value);\n", indent.c_str());
                fprintf(out,
                        "%s            }\n", indent.c_str());
                fprintf(out,
                        "%s        }\n", indent.c_str());
                fprintf(out,
                        "%s        builder.writeKeyValuePairs("
                        "intMap, longMap, stringMap, floatMap);\n", indent.c_str());
                break;
            default:
                // Unsupported types: OBJECT, DOUBLE.
                fprintf(stderr, "Encountered unsupported type.");
                return 1;
            }
            argIndex++;
        }

        fprintf(out, "\n");
        fprintf(out, "%s        builder.usePooledBuffer();\n", indent.c_str());
        fprintf(out, "%s        StatsLog.write(builder.build());\n", indent.c_str());

        // Add support for writing using Q schema if this is not the default module.
        if (supportQ) {
            fprintf(out, "        } else {\n");
            fprintf(out, "            QLogger.write(code");
            argIndex = 1;
            for (vector<java_type_t>::const_iterator arg = signature.begin();
                arg != signature.end(); arg++) {
                if (*arg == JAVA_TYPE_ATTRIBUTION_CHAIN) {
                    const char* uidName = attributionDecl.fields.front().name.c_str();
                    const char* tagName = attributionDecl.fields.back().name.c_str();
                    fprintf(out, ", %s, %s", uidName, tagName);
                } else if (*arg == JAVA_TYPE_KEY_VALUE_PAIR) {
                    // Module logging does not yet support key value pair.
                    fprintf(stderr, "Module logging does not yet support key value pair.\n");
                    return 1;
                } else {
                    fprintf(out, ", arg%d", argIndex);
                }
                argIndex++;
            }
            fprintf(out, ");\n");
            fprintf(out, "        }\n"); // if
        }

        fprintf(out, "    }\n"); // method
        fprintf(out, "\n");
    }
    return 0;

}

int write_stats_log_java(FILE* out, const Atoms& atoms, const AtomDecl &attributionDecl,
                                    const string& moduleName, const string& javaClass,
                                    const string& javaPackage, const bool supportQ,
                                    const bool supportWorkSource) {
    // Print prelude
    fprintf(out, "// This file is autogenerated\n");
    fprintf(out, "\n");
    fprintf(out, "package %s;\n", javaPackage.c_str());
    fprintf(out, "\n");
    fprintf(out, "\n");
    if (supportQ) {
        fprintf(out, "import android.os.Build;\n");
        fprintf(out, "import android.os.SystemClock;\n");
    }

    fprintf(out, "import android.util.StatsEvent;\n");
    fprintf(out, "import android.util.StatsLog;\n");

    fprintf(out, "\n");
    fprintf(out, "\n");
    fprintf(out, "/**\n");
    fprintf(out, " * Utility class for logging statistics events.\n");
    if (DEFAULT_MODULE_NAME == moduleName) {
        fprintf(out, " * @hide\n");
    }
    fprintf(out, " */\n");
    fprintf(out, "public class %s {\n", javaClass.c_str());

    write_java_atom_codes(out, atoms, moduleName);
    write_java_enum_values(out, atoms, moduleName);

    int errors = 0;

    // Print write methods.
    fprintf(out, "    // Write methods\n");
    errors += write_java_methods(
            out, atoms.signatures_to_modules, attributionDecl, moduleName, supportQ);
    errors += write_java_non_chained_methods(
            out, atoms.non_chained_signatures_to_modules, moduleName);
    if (supportWorkSource) {
        errors += write_java_work_source_methods(out, atoms.signatures_to_modules, moduleName);
    }

    if (supportQ) {
        errors += write_java_q_logger_class(
                out, atoms.signatures_to_modules, attributionDecl, moduleName);
    }

    fprintf(out, "}\n");

    return errors;
}

}  // namespace stats_log_api_gen
}  // namespace android<|MERGE_RESOLUTION|>--- conflicted
+++ resolved
@@ -142,18 +142,6 @@
                 fprintf(out,
                         "%s        final int count = valueMap.size();\n", indent.c_str());
                 fprintf(out,
-<<<<<<< HEAD
-                        "%s        SparseIntArray intMap = null;\n",
-                        indent.c_str());
-                fprintf(out,
-                        "%s        SparseLongArray longMap = null;\n",
-                        indent.c_str());
-                fprintf(out,
-                        "%s        SparseArray<String> stringMap = null;\n",
-                        indent.c_str());
-                fprintf(out,
-                        "%s        SparseArray<Float> floatMap = null;\n",
-=======
                         "%s        android.util.SparseIntArray intMap = null;\n",
                         indent.c_str());
                 fprintf(out,
@@ -164,7 +152,6 @@
                         indent.c_str());
                 fprintf(out,
                         "%s        android.util.SparseArray<Float> floatMap = null;\n",
->>>>>>> cb2c0230
                         indent.c_str());
                 fprintf(out,
                         "%s        for (int i = 0; i < count; i++) {\n", indent.c_str());
@@ -178,11 +165,7 @@
                 fprintf(out,
                         "%s                if (null == intMap) {\n", indent.c_str());
                 fprintf(out,
-<<<<<<< HEAD
-                        "%s                    intMap = new SparseIntArray();\n", indent.c_str());
-=======
                         "%s                    intMap = new android.util.SparseIntArray();\n", indent.c_str());
->>>>>>> cb2c0230
                 fprintf(out,
                         "%s                }\n", indent.c_str());
                 fprintf(out,
@@ -192,11 +175,7 @@
                 fprintf(out,
                         "%s                if (null == longMap) {\n", indent.c_str());
                 fprintf(out,
-<<<<<<< HEAD
-                        "%s                    longMap = new SparseLongArray();\n", indent.c_str());
-=======
                         "%s                    longMap = new android.util.SparseLongArray();\n", indent.c_str());
->>>>>>> cb2c0230
                 fprintf(out,
                         "%s                }\n", indent.c_str());
                 fprintf(out,
@@ -206,11 +185,7 @@
                 fprintf(out,
                         "%s                if (null == stringMap) {\n", indent.c_str());
                 fprintf(out,
-<<<<<<< HEAD
-                        "%s                    stringMap = new SparseArray<>();\n", indent.c_str());
-=======
                         "%s                    stringMap = new android.util.SparseArray<>();\n", indent.c_str());
->>>>>>> cb2c0230
                 fprintf(out,
                         "%s                }\n", indent.c_str());
                 fprintf(out,
@@ -220,11 +195,7 @@
                 fprintf(out,
                         "%s                if (null == floatMap) {\n", indent.c_str());
                 fprintf(out,
-<<<<<<< HEAD
-                        "%s                    floatMap = new SparseArray<>();\n", indent.c_str());
-=======
                         "%s                    floatMap = new android.util.SparseArray<>();\n", indent.c_str());
->>>>>>> cb2c0230
                 fprintf(out,
                         "%s                }\n", indent.c_str());
                 fprintf(out,
