// Copyright (C) 2016 The Android Open Source Project
//
// Licensed under the Apache License, Version 2.0 (the "License");
// you may not use this file except in compliance with the License.
// You may obtain a copy of the License at
//
//      http://www.apache.org/licenses/LICENSE-2.0
//
// Unless required by applicable law or agreed to in writing, software
// distributed under the License is distributed on an "AS IS" BASIS,
// WITHOUT WARRANTIES OR CONDITIONS OF ANY KIND, either express or implied.
// See the License for the specific language governing permissions and
// limitations under the License.

syntax = "proto2";

option java_package = "com.android.internal.logging";
option java_outer_classname = "MetricsProto";

package com_android_internal_logging;

// Wrapper for System UI log events
message MetricsEvent {

  // Types of events
  enum Type {
    // Unknown
    TYPE_UNKNOWN = 0;

    // The view became visible to the user.
    TYPE_OPEN = 1;

    // The view became hidden.
    TYPE_CLOSE = 2;

    // The view switched to detail mode (most relevant for quick settings tiles)
    TYPE_DETAIL = 3;

    // The view or control was activated.
    TYPE_ACTION = 4;

    // The view or control was dismissed.
    TYPE_DISMISS = 5;

    // The view or control was updated.
    TYPE_UPDATE = 6;

    // Type for APP_TRANSITION event: The transition started a new
    // activity for which it's process wasn't running.
    TYPE_TRANSITION_COLD_LAUNCH = 7;

    // Type for APP_TRANSITION event: The transition started a new
    // activity for which it's process was already running.
    TYPE_TRANSITION_WARM_LAUNCH = 8;

    // Type for APP_TRANSITION event: The transition brought an
    // already existing activity to the front.
    TYPE_TRANSITION_HOT_LAUNCH = 9;

    // The action was successful
    TYPE_SUCCESS = 10;

    // The action failed
    TYPE_FAILURE = 11;

    // Type for APP_TRANSITION_REPORTED_DRAWN event: The activity was started without restoring from
    // a bundle.
    TYPE_TRANSITION_REPORTED_DRAWN_NO_BUNDLE = 12;

    // Type for APP_TRANSITION_REPORTED_DRAWN event: The activity was started with restoring from
    // a bundle.
    TYPE_TRANSITION_REPORTED_DRAWN_WITH_BUNDLE = 13;
  }

  // Types of alerts, as bit field values
  enum Alert {
    // Vibrate the device.
    ALERT_BUZZ = 1;

    // Make sound through the speaker.
    ALERT_BEEP = 2;

    // Flash a notificaiton light.
    ALERT_BLINK = 4;
  }

  // Reasons that a notification might be dismissed.
  enum DismissReason {
    // from android.service.notification.NotificationListenerService

    // Notification was canceled by the status bar reporting a notification click
    REASON_CLICK = 1;

    // Notification was canceled by the status bar reporting a user dismissal.
    REASON_CANCEL = 2;

    // Notification was canceled by the status bar reporting a user dismiss all.
    REASON_CANCEL_ALL = 3;

    // Notification was canceled by the status bar reporting an inflation error.
    REASON_ERROR = 4;

    // Notification was canceled by the package manager modifying the package.
    REASON_PACKAGE_CHANGED = 5;

    // Notification was canceled by the owning user context being stopped.
    REASON_USER_STOPPED = 6;

    // Notification was canceled by the user banning the package.
    REASON_PACKAGE_BANNED = 7;

    // Notification was canceled by the app canceling this specific notification.
    REASON_APP_CANCEL = 8;

    //Notification was canceled by the app cancelling all its notifications.
    REASON_APP_CANCEL_ALL = 9;

    // Notification was canceled by a listener reporting a user dismissal.
    REASON_LISTENER_CANCEL = 10;

    //Notification was canceled by a listener reporting a user dismiss all.
    REASON_LISTENER_CANCEL_ALL = 11;

    // Notification was canceled because it was a member of a canceled group.
    REASON_GROUP_SUMMARY_CANCELED = 12;

    // Notification was canceled because it was an invisible member of a group.
    REASON_GROUP_OPTIMIZATION = 13;

    // Notification was canceled by the device administrator suspending the package.
    REASON_PACKAGE_SUSPENDED = 14;

    // Notification was canceled by the owning managed profile being turned off.
    REASON_PROFILE_TURNED_OFF = 15;

    // Autobundled summary notification was canceled because its group was unbundled.
    REASON_UNAUTOBUNDLED = 16;

    // Notification was canceled by the user banning the channel.
    REASON_CHANNEL_BANNED = 17;

    // Notification was snoozed.
    REASON_SNOOZED = 18;

    // Notification was canceled due to timeout.
    REASON_TIMEOUT = 19;
  }

  // Subtypes of camera events for ACTION_CAMERA_EVENT
  enum CameraEvent {
    // A back-facing camera was used
    CAMERA_BACK_USED = 0;

    // A front-facing camera was used
    CAMERA_FRONT_USED = 1;

    // An external camera was used
    CAMERA_EXTERNAL_USED = 2;
  }

  // Known visual elements: views or controls.
  enum View {
    // Unknown view
    VIEW_UNKNOWN = 0;

    // OBSOLETE
    MAIN_SETTINGS = 1;

    // OPEN: Settings > Accessibility
    // CATEGORY: SETTINGS
    // OS: 6.0
    ACCESSIBILITY = 2;

    // OPEN: Settings > Accessibility > Captions
    // CATEGORY: SETTINGS
    // OS: 6.0
    ACCESSIBILITY_CAPTION_PROPERTIES = 3;

    // OPEN: Settings > Accessibility > [Service]
    // CATEGORY: SETTINGS
    // OS: 6.0
    ACCESSIBILITY_SERVICE = 4;

    // OPEN: Settings > Accessibility > Color correction
    // CATEGORY: SETTINGS
    // OS: 6.0
    ACCESSIBILITY_TOGGLE_DALTONIZER = 5;

    // OPEN: Settings > Accessibility > Accessibility shortcut
    // CATEGORY: SETTINGS
    // OS: 6.0
    ACCESSIBILITY_TOGGLE_GLOBAL_GESTURE = 6;

    // OPEN: Settings > Accessibility > Magnification gestures (Renamed in O)
    // OPEN: Settings > Accessibility > Magnification > Magnify with triple-tap
    // OPEN: Settings > Accessibility > Magnification > Magnify with button
    // CATEGORY: SETTINGS
    // OS: 6.0
    ACCESSIBILITY_TOGGLE_SCREEN_MAGNIFICATION = 7;

    // OPEN: Settings > Accounts
    // CATEGORY: SETTINGS
    // OS: 6.0
    ACCOUNT = 8;

    // OPEN: Settings > Accounts > [Single Account Sync Settings]
    // CATEGORY: SETTINGS
    // OS: 6.0
    ACCOUNTS_ACCOUNT_SYNC = 9;

    // OPEN: Settings > Accounts > Add an account
    // CATEGORY: SETTINGS
    // OS: 6.0
    ACCOUNTS_CHOOSE_ACCOUNT_ACTIVITY = 10;

    // OPEN: Settings > Accounts > [List of accounts when more than one]
    // CATEGORY: SETTINGS
    // OS: 6.0
    ACCOUNTS_MANAGE_ACCOUNTS = 11;

    // OPEN: Settings > Cellular network settings > APNs
    // CATEGORY: SETTINGS
    // OS: 6.0
    APN = 12;

    // OPEN: Settings > More > Cellular network settings > APNs > [Edit APN]
    // CATEGORY: SETTINGS
    // OS: 6.0
    APN_EDITOR = 13;

    // OBSOLETE
    APP_OPS_DETAILS = 14;

    // OBSOLETE
    APP_OPS_SUMMARY = 15;

    // OBSOLETE
    APPLICATION = 16;

    // OPEN: Settings > Apps > Configure apps > App links > [App]
    // CATEGORY: SETTINGS
    // OS: 6.0
    APPLICATIONS_APP_LAUNCH = 17;

    // OBSOLETE
    APPLICATIONS_APP_PERMISSION = 18;

    // OPEN: Settings > Internal storage > Apps storage > [App]
    // CATEGORY: SETTINGS
    // OS: 6.0
    APPLICATIONS_APP_STORAGE = 19;

    // OPEN: Settings > Apps > [App info]
    // CATEGORY: SETTINGS
    // OS: 6.0
    APPLICATIONS_INSTALLED_APP_DETAILS = 20;

    // OPEN: Settings > Memory > App usage > [App Memory usage]
    // CATEGORY: SETTINGS
    // OS: 6.0
    APPLICATIONS_PROCESS_STATS_DETAIL = 21;

    // OBSOLETE
    APPLICATIONS_PROCESS_STATS_MEM_DETAIL = 22;

    // OPEN: Settings > Memory > App usage
    // CATEGORY: SETTINGS
    // OS: 6.0
    APPLICATIONS_PROCESS_STATS_UI = 23;

    // OPEN: Settings > Bluetooth
    // CATEGORY: SETTINGS
    // OS: 6.0
    BLUETOOTH = 24;

    // OPEN: Choose Bluetooth device (ex: when sharing)
    // CATEGORY: SETTINGS
    // OS: 6.0
    BLUETOOTH_DEVICE_PICKER = 25;

    // OBSOLETE
    BLUETOOTH_DEVICE_PROFILES = 26;

    // OPEN: Settings > Security > Choose screen lock
    // CATEGORY: SETTINGS
    // OS: 6.0
    CHOOSE_LOCK_GENERIC = 27;

    // OPEN: Settings > Security > Choose screen lock > Choose your password
    // CATEGORY: SETTINGS
    // OS: 6.0
    CHOOSE_LOCK_PASSWORD = 28;

    // OPEN: Settings > Security > Choose screen lock > Choose your pattern
    // CATEGORY: SETTINGS
    // OS: 6.0
    CHOOSE_LOCK_PATTERN = 29;

    // OPEN: Settings > Security > Choose screen lock > Confirm your password
    // CATEGORY: SETTINGS
    // OS: 6.0
    CONFIRM_LOCK_PASSWORD = 30;

    // OPEN: Settings > Security > Choose screen lock > Confirm your pattern
    // CATEGORY: SETTINGS
    // OS: 6.0
    CONFIRM_LOCK_PATTERN = 31;

    // OPEN: Settings > Security > Encrypt phone
    // CATEGORY: SETTINGS
    // OS: 6.0
    CRYPT_KEEPER = 32;

    // OPEN: Settings > Security > Encrypt phone > Confirm
    // CATEGORY: SETTINGS
    // OS: 6.0
    CRYPT_KEEPER_CONFIRM = 33;

    // OPEN: Settings > Search results
    // CATEGORY: SETTINGS
    // OS: 6.0
    DASHBOARD_SEARCH_RESULTS = 34;

    // OPEN: Settings (Root page)
    // CATEGORY: SETTINGS
    // OS: 6.0
    DASHBOARD_SUMMARY = 35;

    // OBSOLETE
    DATA_USAGE = 36;

    // OPEN: Settings > Data usage
    // CATEGORY: SETTINGS
    // OS: 6.0
    DATA_USAGE_SUMMARY = 37;

    // OPEN: Settings > Date & time
    // CATEGORY: SETTINGS
    // OS: 6.0
    DATE_TIME = 38;

    // OPEN: Settings > Developer options
    // CATEGORY: SETTINGS
    // OS: 6.0
    DEVELOPMENT = 39;

    // OPEN: Settings > About phone
    // CATEGORY: SETTINGS
    // OS: 6.0
    DEVICEINFO = 40;

    // OPEN: Settings > About phone > Status > IMEI information
    // CATEGORY: SETTINGS
    // OS: 6.0
    DEVICEINFO_IMEI_INFORMATION = 41;

    // OPEN: Settings > Internal storage
    // CATEGORY: SETTINGS
    // OS: 6.0
    DEVICEINFO_STORAGE = 42;

    // OPEN: Settings > About phone > Status > SIM status
    // CATEGORY: SETTINGS
    // OS: 6.0
    DEVICEINFO_SIM_STATUS = 43;

    // OPEN: Settings > About phone > Status
    // CATEGORY: SETTINGS
    // OS: 6.0
    DEVICEINFO_STATUS = 44;

    // OBSOLETE
    DEVICEINFO_USB = 45;

    // OPEN: Settings > Display
    // CATEGORY: SETTINGS
    // OS: 6.0
    DISPLAY = 46;

    // OPEN: Settings > Display > Daydream
    // CATEGORY: SETTINGS
    // OS: 6.0
    DREAM = 47;

    // OPEN: Settings > Security > Screen lock > Secure start-up
    // CATEGORY: SETTINGS
    // OS: 6.0
    ENCRYPTION = 48;

    // OPEN: Settings > Security > Nexus Imprint
    // CATEGORY: SETTINGS
    // OS: 6.0
    FINGERPRINT = 49;

    // OBSOLETE
    FINGERPRINT_ENROLL = 50;

    // OPEN: Settings > Battery > History details
    // CATEGORY: SETTINGS
    // OS: 6.0
    FUELGAUGE_BATTERY_HISTORY_DETAIL = 51;

    // OPEN: Settings > Battery > Battery saver
    // CATEGORY: SETTINGS
    // OS: 6.0
    FUELGAUGE_BATTERY_SAVER = 52;

    // OPEN: Settings > Battery > [App Use details]
    // CATEGORY: SETTINGS
    // OS: 6.0
    FUELGAUGE_POWER_USAGE_DETAIL = 53;

    // OPEN: Settings > Battery
    // CATEGORY: SETTINGS
    // OS: 6.0
    FUELGAUGE_POWER_USAGE_SUMMARY = 54;

    // OPEN: Settings > Home
    // CATEGORY: SETTINGS
    // OS: 6.0
    HOME = 55;

    // OPEN: Settings > Security > SIM card lock settings
    // CATEGORY: SETTINGS
    // OS: 6.0
    ICC_LOCK = 56;

    // OPEN: Settings > Language & input
    // CATEGORY: SETTINGS
    // OS: 6.0
    INPUTMETHOD_LANGUAGE = 57;

    // OPEN: Settings > Language & input > Physical keyboard
    // CATEGORY: SETTINGS
    // OS: 6.0
    INPUTMETHOD_KEYBOARD = 58;

    // OPEN: Settings > Language & input > Spell checker
    // CATEGORY: SETTINGS
    // OS: 6.0
    INPUTMETHOD_SPELL_CHECKERS = 59;

    // OBSOLETE
    INPUTMETHOD_SUBTYPE_ENABLER = 60;

    // OPEN: Settings > Language & input > Personal dictionary
    // CATEGORY: SETTINGS
    // OS: 6.0
    INPUTMETHOD_USER_DICTIONARY = 61;

    // OPEN: Settings > Language & input > Add word
    // CATEGORY: SETTINGS
    // OS: 6.0
    INPUTMETHOD_USER_DICTIONARY_ADD_WORD = 62;

    // OPEN: Settings > Location
    // CATEGORY: SETTINGS
    // OS: 6.0
    LOCATION = 63;

    // OPEN: Settings > Location > Location mode
    // CATEGORY: SETTINGS
    // OS: 6.0
    LOCATION_MODE = 64;

    // OPEN: Settings > Apps
    // CATEGORY: SETTINGS
    // OS: 6.0
    MANAGE_APPLICATIONS = 65;

    // OPEN: Settings > Backup & reset > Factory data reset
    // CATEGORY: SETTINGS
    // OS: 6.0
    MASTER_CLEAR = 66;

    // OPEN: Settings > Backup & reset > Factory data reset > Confirm
    // CATEGORY: SETTINGS
    // OS: 6.0
    MASTER_CLEAR_CONFIRM = 67;

    // OPEN: Settings > Data usage > Network restrictions
    // CATEGORY: SETTINGS
    // OS: 6.0
    NET_DATA_USAGE_METERED = 68;

    // OPEN: Settings > More > Android Beam
    // CATEGORY: SETTINGS
    // OS: 6.0
    NFC_BEAM = 69;

    // OPEN: Settings > Tap & pay
    // CATEGORY: SETTINGS
    // OS: 6.0
    NFC_PAYMENT = 70;

    // OPEN: Settings > Sound & notification
    // CATEGORY: SETTINGS
    // OS: 6.0
    NOTIFICATION = 71;

    // OPEN: Settings > Sound & notification > App notifications > [App]
    // CATEGORY: SETTINGS
    // OS: 6.0
    NOTIFICATION_APP_NOTIFICATION = 72;

    // OPEN: Settings > Sound & notification > Other sounds
    // CATEGORY: SETTINGS
    // OS: 6.0
    NOTIFICATION_OTHER_SOUND = 73;

    // OBSOLETE
    NOTIFICATION_REDACTION = 74;

    // OPEN: Settings Widget > Notification log
    // CATEGORY: SETTINGS
    // OS: 6.0
    NOTIFICATION_STATION = 75;

    // OPEN: Settings > Sound & notification > Do not disturb
    // CATEGORY: SETTINGS
    // OS: 6.0
    NOTIFICATION_ZEN_MODE = 76;

    // OPEN: OBSOLETE
    OWNER_INFO = 77;

    // OPEN: Print job notification > Print job settings
    // CATEGORY: SETTINGS
    // OS: 6.0
    PRINT_JOB_SETTINGS = 78;

    // OPEN: Settings > Printing > [Print Service]
    // CATEGORY: SETTINGS
    // OS: 6.0
    PRINT_SERVICE_SETTINGS = 79;

    // OPEN: Settings > Printing
    // CATEGORY: SETTINGS
    // OS: 6.0
    PRINT_SETTINGS = 80;

    // OPEN: Settings > Backup & reset
    // CATEGORY: SETTINGS
    // OS: 6.0
    PRIVACY = 81;

    //OBSOLETE
    PROXY_SELECTOR = 82;

    // OPEN: Settings > Backup & reset > Network settings reset
    // CATEGORY: SETTINGS
    // OS: 6.0
    RESET_NETWORK = 83;

    // OPEN: Settings > Backup & reset > Network settings reset > Confirm
    // CATEGORY: SETTINGS
    // OS: 6.0
    RESET_NETWORK_CONFIRM = 84;

    // OPEN: Settings > Developer Options > Running Services
    // CATEGORY: SETTINGS
    // OS: 6.0
    RUNNING_SERVICE_DETAILS = 85;

    // OPEN: Settings > Security > Screen pinning
    // CATEGORY: SETTINGS
    // OS: 6.0
    SCREEN_PINNING = 86;

    // OPEN: Settings > Security
    // CATEGORY: SETTINGS
    // OS: 6.0
    SECURITY = 87;

    // OPEN: Settings > SIM cards
    // CATEGORY: SETTINGS
    // OS: 6.0
    SIM = 88;

    // OBSOLETE
    TESTING = 89;

    // OPEN: Settings > More > Tethering & portable hotspot
    // CATEGORY: SETTINGS
    // OS: 6.0
    TETHER = 90;

    // OPEN: Settings > Security > Trust agents
    // CATEGORY: SETTINGS
    // OS: 6.0
    TRUST_AGENT = 91;

    // OPEN: Settings > Security > Trusted credentials
    // CATEGORY: SETTINGS
    // OS: 6.0
    TRUSTED_CREDENTIALS = 92;

    // OPEN: Settings > Language & input > TTS output > [Engine] > Settings
    // CATEGORY: SETTINGS
    // OS: 6.0
    TTS_ENGINE_SETTINGS = 93;

    // OPEN: Settings > Language & input > Text-to-speech output
    // CATEGORY: SETTINGS
    // OS: 6.0
    TTS_TEXT_TO_SPEECH = 94;

    // OPEN: Settings > Security > Apps with usage access
    // CATEGORY: SETTINGS
    // OS: 6.0
    USAGE_ACCESS = 95;

    // OPEN: Settings > Users
    // CATEGORY: SETTINGS
    // OS: 6.0
    USER = 96;

    // OPEN: Settings > Users > [Restricted profile app & content access]
    // CATEGORY: SETTINGS
    // OS: 6.0
    USERS_APP_RESTRICTIONS = 97;

    // OPEN: Settings > Users > [User settings]
    // CATEGORY: SETTINGS
    // OS: 6.0
    USER_DETAILS = 98;

    // OBSOLETE
    VOICE_INPUT = 99;

    // OPEN: Settings > More > VPN
    // CATEGORY: SETTINGS
    // OS: 6.0
    VPN = 100;

    // OPEN: Settings > Display > Choose wallpaper from
    // CATEGORY: SETTINGS
    // OS: 6.0
    WALLPAPER_TYPE = 101;

    // OPEN: Settings > Display > Cast
    // CATEGORY: SETTINGS
    // OS: 6.0
    WFD_WIFI_DISPLAY = 102;

    // OPEN: Settings > Wi-Fi
    // CATEGORY: SETTINGS
    // OS: 6.0
    WIFI = 103;

    // OPEN: Settings > Wi-Fi > Advanced Wi-Fi
    // CATEGORY: SETTINGS
    // OS: 6.0
    WIFI_ADVANCED = 104;

    // OPEN: Settings > More > Wi-Fi Calling
    // CATEGORY: SETTINGS
    // OS: 6.0
    WIFI_CALLING = 105;

    // OPEN: Settings > Wi-Fi > Saved networks
    // CATEGORY: SETTINGS
    // OS: 6.0
    WIFI_SAVED_ACCESS_POINTS = 106;

    // OBSOLETE
    WIFI_APITEST = 107;

    // OBSOLETE
    WIFI_INFO = 108;

    // OPEN: Settings > Wi-Fi > Advanced Wi-Fi > Wi-Fi Direct
    // CATEGORY: SETTINGS
    // OS: 6.0
    WIFI_P2P = 109;

    // OPEN: Settings > More
    // CATEGORY: SETTINGS
    // OS: 6.0
    WIRELESS = 110;

    // OPEN: Quick Settings Panel
    // CATEGORY: QUICK_SETTINGS
    // OS: 6.0
    QS_PANEL = 111;

    // OPEN: QS Airplane mode tile shown
    // ACTION: QS Airplane mode tile tapped
    //  SUBTYPE: 0 is off, 1 is on
    // CATEGORY: QUICK_SETTINGS
    // OS: 6.0
    QS_AIRPLANEMODE = 112;

    // OPEN: QS Bluetooth tile shown
    // ACTION: QS Bluetooth tile tapped
    //  SUBTYPE: 0 is off, 1 is on
    // CATEGORY: QUICK_SETTINGS
    // OS: 6.0
    QS_BLUETOOTH = 113;

    // OPEN: QS Cast tile shown
    // ACTION: QS Cast tile tapped
    // CATEGORY: QUICK_SETTINGS
    // OS: 6.0
    QS_CAST = 114;

    // OPEN: QS Cellular tile shown
    // ACTION: QS Cellular tile tapped
    // CATEGORY: QUICK_SETTINGS
    // OS: 6.0
    QS_CELLULAR = 115;

    // OPEN: QS Color inversion tile shown
    // ACTION: QS Color inversion tile tapped
    //  SUBTYPE: 0 is off, 1 is on
    // CATEGORY: QUICK_SETTINGS
    // OS: 6.0
    QS_COLORINVERSION = 116;

    // OPEN: QS Cellular tile > Cellular detail panel
    // CATEGORY: QUICK_SETTINGS
    // OS: 6.0
    QS_DATAUSAGEDETAIL = 117;

    // OPEN: QS Do not disturb tile shown
    // ACTION: QS Do not disturb tile tapped
    //  SUBTYPE: 0 is off, 1 is on
    // CATEGORY: QUICK_SETTINGS
    // OS: 6.0
    QS_DND = 118;

    // OPEN: QS Flashlight tile shown
    // ACTION: QS Flashlight tile tapped
    //  SUBTYPE: 0 is off, 1 is on
    // CATEGORY: QUICK_SETTINGS
    // OS: 6.0
    QS_FLASHLIGHT = 119;

    // OPEN: QS Hotspot tile shown
    // ACTION: QS Hotspot tile tapped
    //  SUBTYPE: 0 is off, 1 is on
    // CATEGORY: QUICK_SETTINGS
    // OS: 6.0
    QS_HOTSPOT = 120;

    // OPEN: QS 3P tile shown
    // ACTION: QS 3P tile tapped
    // CATEGORY: QUICK_SETTINGS
    // OS: 6.0
    QS_INTENT = 121;

    // OPEN: QS Location tile shown
    // ACTION: QS Location tile tapped
    //  SUBTYPE: 0 is off, 1 is on
    // CATEGORY: QUICK_SETTINGS
    // OS: 6.0
    QS_LOCATION = 122;

    // OPEN: QS Rotation tile shown
    // ACTION: QS Rotation tile tapped
    //  SUBTYPE: 0 is off, 1 is on
    // CATEGORY: QUICK_SETTINGS
    // OS: 6.0
    QS_ROTATIONLOCK = 123;

    // OBSOLETE
    QS_USERDETAILITE = 124;

    // OPEN: QS User list panel
    // CATEGORY: QUICK_SETTINGS
    // OS: 6.0
    QS_USERDETAIL = 125;

    // OPEN: QS WiFi tile shown
    // ACTION: QS WiFi tile tapped
    //  SUBTYPE: 0 is off, 1 is on
    // CATEGORY: QUICK_SETTINGS
    // OS: 6.0
    QS_WIFI = 126;

    // OPEN: Notification Panel (including lockscreen)
    // CATEGORY: NOTIFICATION
    // OS: 5.1.1
    NOTIFICATION_PANEL = 127;

    // OPEN: Notification in panel became visible.
    //   PACKAGE: App that posted the notification.
    // ACTION: Notification is tapped.
    //   PACKAGE: App that posted the notification
    // DETAIL: Notification is expanded by user.
    //   PACKAGE: App that posted the notification
    // DISMISS: Notification is dismissed.
    //   PACKAGE: App that posted the notification
    //   SUBTYPE: Dismiss reason from NotificationManagerService.java
    // CATEGORY: NOTIFICATION
    // OS: 5.1.1
    NOTIFICATION_ITEM = 128;

    // ACTION: User tapped notification action
    //   PACKAGE: App that posted the notification
    //   SUBTYPE: Index of action on notification
    // CATEGORY: NOTIFICATION
    // OS: 5.0
    NOTIFICATION_ITEM_ACTION = 129;

    // OPEN: Settings > Apps > Configure apps > App permissions
    // CATEGORY: SETTINGS
    // OS: 6.0
    APPLICATIONS_ADVANCED = 130;

    // OPEN: Settings > Location > Scanning
    // CATEGORY: SETTINGS
    // OS: 6.0
    LOCATION_SCANNING = 131;

    // OBSOLETE
    MANAGE_APPLICATIONS_ALL = 132;

    // OPEN: Settings > Sound & notification > App notifications
    // CATEGORY: SETTINGS
    // OS: 6.0
    MANAGE_APPLICATIONS_NOTIFICATIONS = 133;

    // ACTION: Settings > Wi-Fi > Overflow > Add Network
    // CATEGORY: SETTINGS
    // OS: 6.0
    ACTION_WIFI_ADD_NETWORK = 134;

    // ACTION: Settings > Wi-Fi > [Long press network] > Connect to network
    //   SUBTYPE: true if connecting to a saved network, false if not
    // CATEGORY: SETTINGS
    // OS: 6.0
    ACTION_WIFI_CONNECT = 135;

    // ACTION: Settings > Wi-Fi > Overflow > Refresh
    // CATEGORY: SETTINGS
    // OS: 6.0
    ACTION_WIFI_FORCE_SCAN = 136;

    // ACTION: Settings > Wi-Fi > [Long press network] > Forget network
    // CATEGORY: SETTINGS
    // OS: 6.0
    ACTION_WIFI_FORGET = 137;

    // ACTION: Settings > Wi-Fi > Toggle off
    //   SUBTYPE: true if connected to network before toggle, false if not
    // CATEGORY: SETTINGS
    // OS: 6.0
    ACTION_WIFI_OFF = 138;

    // ACTION: Settings > Wi-Fi > Toggle on
    // CATEGORY: SETTINGS
    // OS: 6.0
    ACTION_WIFI_ON = 139;

    // OBSOLETE
    MANAGE_PERMISSIONS = 140;

    // OPEN: Settings > Sound & notification > DND > Priority only allows
    // CATEGORY: SETTINGS
    // OS: 6.0
    NOTIFICATION_ZEN_MODE_PRIORITY = 141;

    // OPEN: Settings > Sound & notification > DND > Automatic rules
    // CATEGORY: SETTINGS
    // OS: 6.0
    NOTIFICATION_ZEN_MODE_AUTOMATION = 142;

    // OPEN: Settings > Apps > Configure apps > App links
    // CATEGORY: SETTINGS
    // OS: 6.0
    MANAGE_DOMAIN_URLS = 143;

    // OPEN: Settings > Sound & notification > DND > [Time based rule]
    // CATEGORY: SETTINGS
    // OS: 6.0
    NOTIFICATION_ZEN_MODE_SCHEDULE_RULE = 144;

    // OPEN: Settings > Sound & notification > DND > [External rule]
    // CATEGORY: SETTINGS
    // OS: 6.0
    NOTIFICATION_ZEN_MODE_EXTERNAL_RULE = 145;

    // OPEN: Settings > Sound & notification > DND > [Event rule]
    // CATEGORY: SETTINGS
    // OS: 6.0
    NOTIFICATION_ZEN_MODE_EVENT_RULE = 146;

    // ACTION: App notification settings > Block Notifications
    // CATEGORY: SETTINGS
    // OS: 6.0
    ACTION_BAN_APP_NOTES = 147;

    // ACTION: Notification shade > Dismiss all button
    // CATEGORY: NOTIFICATION
    // OS: 6.0
    ACTION_DISMISS_ALL_NOTES = 148;

    // OPEN: QS Do Not Disturb detail panel
    // CATEGORY: QUICK_SETTINGS
    // OS: 6.0
    QS_DND_DETAILS = 149;

    // OPEN: QS Bluetooth detail panel
    // CATEGORY: QUICK_SETTINGS
    // OS: 6.0
    QS_BLUETOOTH_DETAILS = 150;

    // OPEN: QS Cast detail panel
    // CATEGORY: QUICK_SETTINGS
    // OS: 6.0
    QS_CAST_DETAILS = 151;

    // OPEN: QS Wi-Fi detail panel
    // CATEGORY: QUICK_SETTINGS
    // OS: 6.0
    QS_WIFI_DETAILS = 152;

    // ACTION: QS Wi-Fi detail panel > Wi-Fi toggle
    //   SUBTYPE: 0 is off, 1 is on
    // CATEGORY: QUICK_SETTINGS
    // OS: 6.0
    QS_WIFI_TOGGLE = 153;

    // ACTION: QS Bluetooth detail panel > Bluetooth toggle
    //   SUBTYPE: 0 is off, 1 is on
    // CATEGORY: QUICK_SETTINGS
    // OS: 6.0
    QS_BLUETOOTH_TOGGLE = 154;

    // ACTION: QS Cellular detail panel > Cellular toggle
    //   SUBTYPE: 0 is off, 1 is on
    // CATEGORY: QUICK_SETTINGS
    // OS: 6.0
    QS_CELLULAR_TOGGLE = 155;

    // ACTION: QS User list panel > Select different user
    // CATEGORY: QUICK_SETTINGS
    // OS: 6.0
    QS_SWITCH_USER = 156;

    // ACTION: QS Cast detail panel > Select cast device
    // CATEGORY: QUICK_SETTINGS
    // OS: 6.0
    QS_CAST_SELECT = 157;

    // ACTION: QS Cast detail panel > Disconnect cast device
    // CATEGORY: QUICK_SETTINGS
    // OS: 6.0
    QS_CAST_DISCONNECT = 158;

    // ACTION: Settings > Bluetooth > Toggle
    //   SUBTYPE: 0 is off, 1 is on
    // CATEGORY: SETTINGS
    // OS: 6.0
    ACTION_BLUETOOTH_TOGGLE = 159;

    // ACTION: Settings > Bluetooth > Overflow > Refresh
    // CATEGORY: SETTINGS
    // OS: 6.0
    ACTION_BLUETOOTH_SCAN = 160;

    // ACTION: Settings > Bluetooth > Overflow > Rename this device
    // CATEGORY: SETTINGS
    // OS: 6.0
    ACTION_BLUETOOTH_RENAME = 161;

    // ACTION: Settings > Bluetooth > Overflow > Show received files
    // CATEGORY: SETTINGS
    // OS: 6.0
    ACTION_BLUETOOTH_FILES = 162;

    // ACTION: QS DND details panel > Increase / Decrease exit time
    //   SUBTYPE: true is increase, false is decrease
    // CATEGORY: QUICK_SETTINGS
    // OS: 6.0
    QS_DND_TIME = 163;

    // ACTION: QS DND details panel > [Exit condition]
    // CATEGORY: QUICK_SETTINGS
    // OS: 6.0
    QS_DND_CONDITION_SELECT = 164;

    // ACTION: QS DND details panel > [DND mode]
    //  SUBTYPE: 1 is priority, 2 is silence, 3 is alarms only
    // CATEGORY: QUICK_SETTINGS
    // OS: 6.0
    QS_DND_ZEN_SELECT = 165;

    // ACTION: QS DND detail panel > DND toggle
    //   SUBTYPE: 0 is off, 1 is on
    // CATEGORY: QUICK_SETTINGS
    // OS: 6.0
    QS_DND_TOGGLE = 166;

    // ACTION: DND Settings > Priority only allows > Reminder toggle
    //   SUBTYPE: 0 is off, 1 is on
    // CATEGORY: SETTINGS
    // OS: 6.0
    ACTION_ZEN_ALLOW_REMINDERS = 167;

    // ACTION: DND Settings > Priority only allows > Event toggle
    //   SUBTYPE: 0 is off, 1 is on
    // CATEGORY: SETTINGS
    // OS: 6.0
    ACTION_ZEN_ALLOW_EVENTS = 168;

    // ACTION: DND Settings > Priority only allows > Messages
    //   SUBTYPE: 0 is off, 1 is on
    // CATEGORY: SETTINGS
    // OS: 6.0
    ACTION_ZEN_ALLOW_MESSAGES = 169;

    // ACTION: DND Settings > Priority only allows > Calls
    //   SUBTYPE: 0 is off, 1 is on
    // CATEGORY: SETTINGS
    // OS: 6.0
    ACTION_ZEN_ALLOW_CALLS = 170;

    // ACTION: DND Settings > Priority only allows > Repeat callers toggle
    //   SUBTYPE: 0 is off, 1 is on
    // CATEGORY: SETTINGS
    // OS: 6.0
    ACTION_ZEN_ALLOW_REPEAT_CALLS = 171;

    // ACTION: DND Settings > Automatic rules > Add rule
    // CATEGORY: SETTINGS
    // OS: 6.0
    ACTION_ZEN_ADD_RULE = 172;

    // ACTION: DND Settings > Automatic rules > Add rule > OK
    // CATEGORY: SETTINGS
    // OS: 6.0
    ACTION_ZEN_ADD_RULE_OK = 173;

    // ACTION: DND Settings > Automatic rules > [Rule] > Delete rule
    // CATEGORY: SETTINGS
    // OS: 6.0
    ACTION_ZEN_DELETE_RULE = 174;

    // ACTION: DND Settings > Automatic rules > [Rule] > Delete rule > Delete
    // CATEGORY: SETTINGS
    // OS: 6.0
    ACTION_ZEN_DELETE_RULE_OK = 175;

    // ACTION: DND Settings > Automatic rules > [Rule] > Toggle
    //   SUBTYPE: 0 is off, 1 is on
    // CATEGORY: SETTINGS
    // OS: 6.0
    ACTION_ZEN_ENABLE_RULE = 176;

    // ACTION: Settings > More > Airplane mode toggle
    //   SUBTYPE: 0 is off, 1 is on
    // CATEGORY: SETTINGS
    // OS: 6.0
    ACTION_AIRPLANE_TOGGLE = 177;

    // ACTION: Settings > Data usage > Cellular data toggle
    //   SUBTYPE: 0 is off, 1 is on
    // CATEGORY: SETTINGS
    // OS: 6.0
    ACTION_CELL_DATA_TOGGLE = 178;

    // OPEN: Settings > Sound & notification > Notification access
    // CATEGORY: SETTINGS
    // OS: 6.0
    NOTIFICATION_ACCESS = 179;

    // OPEN: Settings > Sound & notification > Do Not Disturb access
    // CATEGORY: SETTINGS
    // OS: 6.0
    NOTIFICATION_ZEN_MODE_ACCESS = 180;

    // OPEN: Settings > Apps > Configure apps > Default Apps
    // CATEGORY: SETTINGS
    // OS: 6.0
    APPLICATIONS_DEFAULT_APPS = 181;

    // OPEN: Settings > Internal storage > Apps storage
    // CATEGORY: SETTINGS
    // OS: 6.0
    APPLICATIONS_STORAGE_APPS = 182;

    // OPEN: Settings > Security > Usage access
    // CATEGORY: SETTINGS
    // OS: 6.0
    APPLICATIONS_USAGE_ACCESS_DETAIL = 183;

    // OPEN: Settings > Battery > Battery optimization
    // CATEGORY: SETTINGS
    // OS: 6.0
    APPLICATIONS_HIGH_POWER_APPS = 184;

    // OBSOLETE
    FUELGAUGE_HIGH_POWER_DETAILS = 185;

    // ACTION: Lockscreen > Unlock gesture
    // CATEGORY: GLOBAL_SYSTEM_UI
    // OS: 5.1.1
    ACTION_LS_UNLOCK = 186;

    // ACTION: Lockscreen > Pull shade open
    // CATEGORY: GLOBAL_SYSTEM_UI
    // OS: 5.1.1
    ACTION_LS_SHADE = 187;

    // ACTION: Lockscreen > Tap on lock, shows hint
    // CATEGORY: GLOBAL_SYSTEM_UI
    // OS: 5.1.1
    ACTION_LS_HINT = 188;

    // ACTION: Lockscreen > Camera
    // CATEGORY: GLOBAL_SYSTEM_UI
    // OS: 5.1.1
    ACTION_LS_CAMERA = 189;

    // ACTION: Lockscreen > Dialer
    // CATEGORY: GLOBAL_SYSTEM_UI
    // OS: 5.1.1
    ACTION_LS_DIALER = 190;

    // ACTION: Lockscreen > Tap on lock, locks phone
    // CATEGORY: GLOBAL_SYSTEM_UI
    // OS: 5.1.1
    ACTION_LS_LOCK = 191;

    // ACTION: Lockscreen > Tap on notification, false touch rejection
    // CATEGORY: GLOBAL_SYSTEM_UI
    // OS: 5.1.1
    ACTION_LS_NOTE = 192;

    // ACTION: Lockscreen > Swipe down to open quick settings
    // CATEGORY: GLOBAL_SYSTEM_UI
    // OS: 6.0
    ACTION_LS_QS = 193;

    // ACTION: Swipe down to open quick settings when unlocked
    // CATEGORY: GLOBAL_SYSTEM_UI
    // OS: 6.0
    ACTION_SHADE_QS_PULL = 194;

    // ACTION: Notification shade > Tap to open quick settings
    // CATEGORY: GLOBAL_SYSTEM_UI
    // OS: 6.0
    ACTION_SHADE_QS_TAP = 195;

    // OPEN: Lockscreen
    //   SUBTYPE: 0 is unsecure, 1 is secured by password / pattern / PIN
    // CATEGORY: GLOBAL_SYSTEM_UI
    // OS: 5.1.1
    LOCKSCREEN = 196;

    // OPEN: Lockscreen > Screen to enter password / pattern / PIN
    // CATEGORY: GLOBAL_SYSTEM_UI
    // OS: 5.1.1
    BOUNCER = 197;

    // OPEN: Screen turned on
    //   SUBTYPE: 2 is user action
    // CATEGORY: GLOBAL_SYSTEM_UI
    // OS: 5.1.1
    SCREEN = 198;

    // OPEN: Notification caused sound, vibration, and/or LED blink
    //   SUBTYPE: 1 is buzz, 2 is beep, blink is 4, or'd together
    // CATEGORY: NOTIFICATION
    // OS: 5.1.1
    NOTIFICATION_ALERT = 199;

    // ACTION: Lockscreen > Emergency Call button
    // CATEGORY: GLOBAL_SYSTEM_UI
    // OS: 5.1.1
    ACTION_EMERGENCY_CALL = 200;

    // OPEN: Settings > Apps > Configure > Default apps > Assist & voice input
    // CATEGORY: SETTINGS
    // OS: 6.0
    APPLICATIONS_MANAGE_ASSIST = 201;

    // OPEN: Settings > Memory
    // CATEGORY: SETTINGS
    // OS: 6.0
    PROCESS_STATS_SUMMARY = 202;

    // ACTION: Settings > Display > When device is rotated
    // CATEGORY: SETTINGS
    // OS: 6.0
    ACTION_ROTATION_LOCK = 203;

    // ACTION: Long press on notification to view controls
    // CATEGORY: NOTIFICATION
    // OS: 6.0
    ACTION_NOTE_CONTROLS = 204;

    // ACTION: Notificatoin controls > Info button
    // CATEGORY: NOTIFICATION
    // OS: 6.0
    ACTION_NOTE_INFO = 205;

    // ACTION: Notification controls > Settings button
    // CATEGORY: NOTIFICATION
    // OS: 6.0
    ACTION_APP_NOTE_SETTINGS = 206;

    // OPEN: Volume Dialog (with hardware buttons)
    // CATEGORY: GLOBAL_SYSTEM_UI
    // OS: 6.0
    VOLUME_DIALOG = 207;

    // OPEN: Volume dialog > Expanded volume dialog (multiple sliders)
    // CATEGORY: GLOBAL_SYSTEM_UI
    // OS: 6.0
    VOLUME_DIALOG_DETAILS = 208;

    // ACTION: Volume dialog > Adjust volume slider
    //   SUBTYPE: volume level (0-7)
    // CATEGORY: GLOBAL_SYSTEM_UI
    // OS: 6.0
    ACTION_VOLUME_SLIDER = 209;

    // ACTION: Volume dialog > Select non-active stream
    //   SUBTYPE: stream (defined in AudioSystem.java)
    // CATEGORY: GLOBAL_SYSTEM_UI
    // OS: 6.0
    ACTION_VOLUME_STREAM = 210;

    // ACTION: Adjust volume with hardware key
    //   SUBTYPE: volume level (0-7)
    // CATEGORY: GLOBAL_SYSTEM_UI
    // OS: 6.0
    ACTION_VOLUME_KEY = 211;

    // ACTION: Volume dialog > Mute a stream by tapping icon
    //   SUBTYPE: mute is 1, audible is 2
    // CATEGORY: GLOBAL_SYSTEM_UI
    // OS: 6.0
    ACTION_VOLUME_ICON = 212;

    // ACTION: Volume dialog > Change ringer mode by tapping icon
    //   SUBTYPE: 2 is audible, 3 is vibrate
    // CATEGORY: GLOBAL_SYSTEM_UI
    // OS: 6.0
    ACTION_RINGER_MODE = 213;

    // ACTION: Chooser shown (share target, file open, etc.)
    // CATEGORY: GLOBAL_SYSTEM_UI
    // OS: 6.0
    ACTION_ACTIVITY_CHOOSER_SHOWN = 214;

    // ACTION: Chooser > User taps an app target
    //   SUBTYPE: Index of target
    // CATEGORY: GLOBAL_SYSTEM_UI
    // OS: 6.0
    ACTION_ACTIVITY_CHOOSER_PICKED_APP_TARGET = 215;

    // ACTION: Chooser > User taps a service target
    //   SUBTYPE: Index of target
    // CATEGORY: GLOBAL_SYSTEM_UI
    // OS: 6.0
    ACTION_ACTIVITY_CHOOSER_PICKED_SERVICE_TARGET = 216;

    // ACTION: Chooser > User taps a standard target
    //   SUBTYPE: Index of target
    // CATEGORY: GLOBAL_SYSTEM_UI
    // OS: 6.0
    ACTION_ACTIVITY_CHOOSER_PICKED_STANDARD_TARGET = 217;

    // ACTION: QS Brightness Slider (with auto brightness disabled)
    //   SUBTYPE: slider value
    // CATEGORY: QUICK_SETTINGS
    // OS: 6.0
    ACTION_BRIGHTNESS = 218;

    // ACTION: QS Brightness Slider (with auto brightness enabled)
    //   SUBTYPE: slider value
    // CATEGORY: QUICK_SETTINGS
    // OS: 6.0
    ACTION_BRIGHTNESS_AUTO = 219;

    // OPEN: Settings > Display > Brightness Slider
    // CATEGORY: SETTINGS
    // OS: 6.0
    BRIGHTNESS_DIALOG = 220;

    // OPEN: Settings > Apps > Configure Apps > Display over other apps
    // CATEGORY: SETTINGS
    // OS: 6.0
    SYSTEM_ALERT_WINDOW_APPS = 221;

    // OPEN: Display has entered dream mode
    // CATEGORY: GLOBAL_SYSTEM_UI
    // OS: 6.0
    DREAMING = 222;

    // OPEN: Display has entered ambient notification mode
    // CATEGORY: GLOBAL_SYSTEM_UI
    // OS: 6.0
    DOZING = 223;

    // OPEN: Overview
    // CATEGORY: GLOBAL_SYSTEM_UI
    // OS: 6.0
    OVERVIEW_ACTIVITY = 224;

    // OPEN: Settings > About phone > Legal information
    // CATEGORY: SETTINGS
    // OS: 6.0
    ABOUT_LEGAL_SETTINGS = 225;

    // OPEN: Settings > Search > Perform search
    // CATEGORY: SETTINGS
    // OS: 6.0
    ACTION_SEARCH_RESULTS = 226;

    // OPEN: Settings > System UI Tuner
    // CATEGORY: SETTINGS
    // OS: 6.0
    TUNER = 227;

    // OPEN: Settings > System UI Tuner > Quick Settings
    // CATEGORY: SETTINGS
    // OS: 6.0
    TUNER_QS = 228;

    // OPEN: Settings > System UI Tuner > Demo mode
    // CATEGORY: SETTINGS
    // OS: 6.0
    TUNER_DEMO_MODE = 229;

    // ACTION: Settings > System UI Tuner > Quick Settings > Move tile
    //   PACKAGE: Tile
    // CATEGORY: SETTINGS
    // OS: 6.0
    TUNER_QS_REORDER = 230;

    // ACTION: Settings > System UI Tuner > Quick Settings > Add tile
    //   PACKAGE: Tile
    // CATEGORY: SETTINGS
    // OS: 6.0
    TUNER_QS_ADD = 231;

    // ACTION: Settings > System UI Tuner > Quick Settings > Remove tile
    //   PACKAGE: Tile
    // CATEGORY: SETTINGS
    // OS: 6.0
    TUNER_QS_REMOVE = 232;

    // ACTION: Settings > System UI Tuner > Status bar > Enable icon
    //   PACKAGE: Icon
    // CATEGORY: SETTINGS
    // OS: 6.0
    TUNER_STATUS_BAR_ENABLE = 233;

    // ACTION: Settings > System UI Tuner > Status bar > Disable icon
    //   PACKAGE: Icon
    // CATEGORY: SETTINGS
    // OS: 6.0
    TUNER_STATUS_BAR_DISABLE = 234;

    // ACTION: Settings > System UI Tuner > Demo mode > Enable demo mode
    //   SUBTYPE: false is disabled, true is enabled
    // CATEGORY: SETTINGS
    // OS: 6.0
    TUNER_DEMO_MODE_ENABLED = 235;

    // ACTION: Settings > System UI Tuner > Demo mode > Show demo mode
    //   SUBTYPE: false is disabled, true is enabled
    // CATEGORY: SETTINGS
    // OS: 6.0
    TUNER_DEMO_MODE_ON = 236;

    // ACTION: Settings > System UI Tuner > Show embedded battery percentage
    //   SUBTYPE: 0 is disabled, 1 is enabled
    // CATEGORY: SETTINGS
    // OS: 6.0
    TUNER_BATTERY_PERCENTAGE = 237;

    // OPEN: Settings > Developer options > Inactive apps
    // CATEGORY: SETTINGS
    // OS: 6.0
    FUELGAUGE_INACTIVE_APPS = 238;

    // ACTION: Long press home to bring up assistant
    // CATEGORY: GLOBAL_SYSTEM_UI
    // OS: 6.0
    ACTION_ASSIST_LONG_PRESS = 239;

    // OPEN: Settings > Security > Nexus Imprint > Add Fingerprint
    // CATEGORY: SETTINGS
    // OS: 6.0
    FINGERPRINT_ENROLLING = 240;

    // OPEN: Fingerprint Enroll > Find Sensor
    // CATEGORY: SETTINGS
    // OS: 6.0
    FINGERPRINT_FIND_SENSOR = 241;

    // OPEN: Fingerprint Enroll > Fingerprint Enrolled!
    // CATEGORY: SETTINGS
    // OS: 6.0
    FINGERPRINT_ENROLL_FINISH = 242;

    // OPEN: Fingerprint Enroll introduction
    // CATEGORY: SETTINGS
    // OS: 6.0
    FINGERPRINT_ENROLL_INTRO = 243;

    // OPEN: Fingerprint Enroll onboarding
    // CATEGORY: SETTINGS
    // OS: 6.0
    FINGERPRINT_ENROLL_ONBOARD = 244;

    // OPEN: Fingerprint Enroll > Let's Start!
    // CATEGORY: SETTINGS
    // OS: 6.0
    FINGERPRINT_ENROLL_SIDECAR = 245;

    // OPEN: Fingerprint Enroll SUW > Let's Start!
    // CATEGORY: SETTINGS
    // OS: 6.0
    FINGERPRINT_ENROLLING_SETUP = 246;

    // OPEN: Fingerprint Enroll SUW > Find Sensor
    // CATEGORY: SETTINGS
    // OS: 6.0
    FINGERPRINT_FIND_SENSOR_SETUP = 247;

    // OPEN: Fingerprint Enroll SUW > Fingerprint Enrolled!
    // CATEGORY: SETTINGS
    // OS: 6.0
    FINGERPRINT_ENROLL_FINISH_SETUP = 248;

    // OPEN: Fingerprint Enroll SUW introduction
    // CATEGORY: SETTINGS
    // OS: 6.0
    FINGERPRINT_ENROLL_INTRO_SETUP = 249;

    // OPEN: Fingerprint Enroll SUW onboarding
    // CATEGORY: SETTINGS
    // OS: 6.0
    FINGERPRINT_ENROLL_ONBOARD_SETUP = 250;

    // ACTION: Add fingerprint > Enroll fingerprint
    // CATEGORY: SETTINGS
    // OS: 6.0
    ACTION_FINGERPRINT_ENROLL = 251;

    // ACTION: Authenticate using fingerprint
    // CATEGORY: SETTINGS
    // OS: 6.0
    ACTION_FINGERPRINT_AUTH = 252;

    // ACTION: Settings > Security > Nexus Imprint > [Fingerprint] > Delete
    // CATEGORY: SETTINGS
    // OS: 6.0
    ACTION_FINGERPRINT_DELETE = 253;

    // ACTION: Settings > Security > Nexus Imprint > [Fingerprint] > Rename
    // CATEGORY: SETTINGS
    // OS: 6.0
    ACTION_FINGERPRINT_RENAME = 254;

    // ACTION: Double tap camera shortcut
    // CATEGORY: GLOBAL_SYSTEM_UI
    // OS: 6.0
    ACTION_DOUBLE_TAP_POWER_CAMERA_GESTURE = 255;

    // ACTION: Double twist camera shortcut
    // CATEGORY: GLOBAL_SYSTEM_UI
    // OS: 6.0
    ACTION_WIGGLE_CAMERA_GESTURE = 256;

    // OPEN: QS Work Mode tile shown
    // ACTION: QS Work Mode tile tapped
    //   SUBTYPE: 0 is off, 1 is on
    // CATEGORY: QUICK_SETTINGS
    // OS: N
    QS_WORKMODE = 257;

    // OPEN: Settings > Developer Options > Background Check
    // CATEGORY: SETTINGS
    // OS: N
    BACKGROUND_CHECK_SUMMARY = 258;

    // OPEN: QS Lock tile shown
    // ACTION: QS Lock tile tapped
    //   SUBTYPE: 0 is off, 1 is on
    // CATEGORY: QUICK_SETTINGS
    // OS: N
    QS_LOCK_TILE = 259;

    // OPEN: QS User Tile shown
    // CATEGORY: QUICK_SETTINGS
    // OS: N
    QS_USER_TILE = 260;

    // OPEN: QS Battery tile shown
    // CATEGORY: QUICK_SETTINGS
    // OS: N
    QS_BATTERY_TILE = 261;

    // OPEN: Settings > Sound > Do not disturb > Visual interruptions
    // CATEGORY: SETTINGS
    // OS: N
    NOTIFICATION_ZEN_MODE_VISUAL_INTERRUPTIONS = 262;

    // ACTION: Visual interruptions > No screen interuptions toggle
    //   SUBTYPE: 0 is off, 1 is on
    // CATEGORY: SETTINGS
    // OS: N
    ACTION_ZEN_ALLOW_WHEN_SCREEN_OFF = 263;

    // ACTION: Visual interruptions > No notification light toggle
    //   SUBTYPE: 0 is off, 1 is on
    // CATEGORY: SETTINGS
    // OS: N
    ACTION_ZEN_ALLOW_LIGHTS = 264;

    // OPEN: Settings > Notifications > [App] > Channel Notifications
    // CATEGORY: SETTINGS
    // OS: N
    NOTIFICATION_TOPIC_NOTIFICATION = 265;

    // ACTION: Settings > Apps > Default Apps > Select different SMS app
    //   PACKAGE: Selected SMS app
    // CATEGORY: SETTINGS
    // OS: N
    ACTION_DEFAULT_SMS_APP_CHANGED = 266;

    // OPEN: QS Color modification tile shown
    // ACTION: QS Color modification tile tapped
    //   SUBTYPE: 0 is off, 1 is on
    // CATEGORY: QUICK_SETTINGS
    // OS: N
    QS_COLOR_MATRIX = 267;

    // OPEN: QS Custom tile shown
    // ACTION: QS Work Mode tile tapped
    // CATEGORY: QUICK_SETTINGS
    // OS: N
    QS_CUSTOM = 268;

    // ACTION: Visual interruptions > Never turn off the screen toggle
    //   SUBTYPE: 0 is off, 1 is on
    // CATEGORY: SETTINGS
    // OS: N
    ACTION_ZEN_ALLOW_WHEN_SCREEN_ON = 269;

    // ACTION: Overview > Long-press task, drag to enter split-screen
    // CATEGORY: GLOBAL_SYSTEM_UI
    // OS: N
    ACTION_WINDOW_DOCK_DRAG_DROP = 270;

    // ACTION: In App > Long-press Overview button to enter split-screen
    // CATEGORY: GLOBAL_SYSTEM_UI
    // OS: N
    ACTION_WINDOW_DOCK_LONGPRESS = 271;

    // ACTION: In App > Swipe Overview button to enter split-screen
    // CATEGORY: GLOBAL_SYSTEM_UI
    // OS: N
    ACTION_WINDOW_DOCK_SWIPE = 272;

    // ACTION: Launch profile-specific app > Confirm credentials
    // CATEGORY: GLOBAL_SYSTEM_UI
    // OS: N
    PROFILE_CHALLENGE = 273;

    // OPEN: QS Battery detail panel
    // CATEGORY: GLOBAL_SYSTEM_UI
    // OS: N
    QS_BATTERY_DETAIL = 274;

    // OPEN: Overview > History
    // CATEGORY: GLOBAL_SYSTEM_UI
    // OS: N
    OVERVIEW_HISTORY = 275;

    // ACTION: Overview > Page by tapping Overview button
    // CATEGORY: GLOBAL_SYSTEM_UI
    // OS: N
    ACTION_OVERVIEW_PAGE = 276;

    // ACTION: Overview > Select app
    // CATEGORY: GLOBAL_SYSTEM_UI
    // OS: N
    ACTION_OVERVIEW_SELECT = 277;

    // ACTION: View emergency info
    // CATEGORY: GLOBAL_SYSTEM_UI
    // OS: N
    ACTION_VIEW_EMERGENCY_INFO = 278;

    // ACTION: Edit emergency info activity
    // CATEGORY: SETTINGS
    // OS: N
    ACTION_EDIT_EMERGENCY_INFO = 279;

    // ACTION: Edit emergency info field
    // CATEGORY: SETTINGS
    // OS: N
    ACTION_EDIT_EMERGENCY_INFO_FIELD = 280;

    // ACTION: Add emergency contact
    // CATEGORY: SETTINGS
    // OS: N
    ACTION_ADD_EMERGENCY_CONTACT = 281;

    // ACTION: Delete emergency contact
    // CATEGORY: SETTINGS
    // OS: N
    ACTION_DELETE_EMERGENCY_CONTACT = 282;

    // ACTION: Call emergency contact
    // CATEGORY: SETTINGS
    // OS: N
    ACTION_CALL_EMERGENCY_CONTACT = 283;

    // OPEN: QS Data Saver tile shown
    // ACTION: QS Data Saver tile tapped
    // CATEGORY: QUICK_SETTINGS
    QS_DATA_SAVER = 284;

    // OPEN: Settings > Security > User credentials
    // CATEGORY: Settings
    // OS: N
    USER_CREDENTIALS = 285;

    // ACTION: In App (splitscreen) > Long-press Overview to exit split-screen
    // CATEGORY: GLOBAL_SYSTEM_UI
    // OS: N
    ACTION_WINDOW_UNDOCK_LONGPRESS = 286;

    // Logged when the user scrolls through overview manually
    OVERVIEW_SCROLL = 287;

    // Logged when the overview times out automatically selecting an app
    OVERVIEW_SELECT_TIMEOUT = 288;

    // Logged when a user dismisses a task in overview
    OVERVIEW_DISMISS = 289;

    // Logged when the user modifying the notification importance slider.
    ACTION_MODIFY_IMPORTANCE_SLIDER = 290;

    // Logged when the user saves a modification to notification importance. Negative numbers
    // indicate the user lowered the importance; positive means they increased it.
    ACTION_SAVE_IMPORTANCE = 291;

    // ACTION: Long-press power button, then tap "Take bug report" option.
    // CATEGORY: GLOBAL_SYSTEM_UI
    // OS: N
    ACTION_BUGREPORT_FROM_POWER_MENU_INTERACTIVE = 292;

    // ACTION: Long-press power button, then long-press "Take bug report" option.
    // CATEGORY: GLOBAL_SYSTEM_UI
    // OS: N
    ACTION_BUGREPORT_FROM_POWER_MENU_FULL = 293;

    // ACTION: Settings -> Developer Options -> Take bug report -> Interactive report
    // CATEGORY: SETTINGS
    // OS: N
    // Interactive bug report initiated from Settings.
    ACTION_BUGREPORT_FROM_SETTINGS_INTERACTIVE = 294;

    // ACTION: Settings -> Developer Options -> Take bug report -> Full report
    // CATEGORY: SETTINGS
    // OS: N
    // Interactive bug report initiated from Settings.
    ACTION_BUGREPORT_FROM_SETTINGS_FULL = 295;

    // ACTION: User tapped notification action to cancel a bug report
    // CATEGORY: NOTIFICATION
    // OS: N
    ACTION_BUGREPORT_NOTIFICATION_ACTION_CANCEL = 296;

    // ACTION: User tapped notification action to launch bug report details screen
    // CATEGORY: NOTIFICATION
    // OS: N
    ACTION_BUGREPORT_NOTIFICATION_ACTION_DETAILS = 297;

    // ACTION: User tapped notification action to take adition screenshot on bug report
    // CATEGORY: NOTIFICATION
    // OS: N
    ACTION_BUGREPORT_NOTIFICATION_ACTION_SCREENSHOT = 298;

    // ACTION: User tapped notification to share bug report
    // CATEGORY: NOTIFICATION
    // OS: N
    ACTION_BUGREPORT_NOTIFICATION_ACTION_SHARE = 299;

    // ACTION: User changed bug report name using the details screen
    // CATEGORY: GLOBAL_SYSTEM_UI
    // OS: N
    ACTION_BUGREPORT_DETAILS_NAME_CHANGED = 300;

    // ACTION: User changed bug report title using the details screen
    // CATEGORY: GLOBAL_SYSTEM_UI
    // OS: N
    ACTION_BUGREPORT_DETAILS_TITLE_CHANGED = 301;

    // ACTION: User changed bug report description using the details screen
    // CATEGORY: GLOBAL_SYSTEM_UI
    // OS: N
    ACTION_BUGREPORT_DETAILS_DESCRIPTION_CHANGED = 302;

    // ACTION: User tapped Save in the bug report details screen.
    // CATEGORY: GLOBAL_SYSTEM_UI
    // OS: N
    ACTION_BUGREPORT_DETAILS_SAVED = 303;

    // ACTION: User tapped Cancel in the bug report details screen.
    // CATEGORY: GLOBAL_SYSTEM_UI
    // OS: N
    ACTION_BUGREPORT_DETAILS_CANCELED = 304;

    // Tuner: Open/close calibrate dialog.
    TUNER_CALIBRATE_DISPLAY = 305;

    // Tuner: Open/close color and appearance.
    TUNER_COLOR_AND_APPEARANCE = 306;

    // Tuner: Apply calibrate dialog.
    ACTION_TUNER_CALIBRATE_DISPLAY_CHANGED = 307;

    // Tuner: Open/close night mode.
    TUNER_NIGHT_MODE = 308;

    // Tuner: Change night mode.
    ACTION_TUNER_NIGHT_MODE = 309;

    // Tuner: Change night mode auto.
    ACTION_TUNER_NIGHT_MODE_AUTO = 310;

    // Tuner: Change night mode adjust dark theme.
    ACTION_TUNER_NIGHT_MODE_ADJUST_DARK_THEME = 311;

    // Tuner: Change night mode adjust tint.
    ACTION_TUNER_NIGHT_MODE_ADJUST_TINT = 312;

    // Tuner: Change night mode adjust brightness.
    ACTION_TUNER_NIGHT_MODE_ADJUST_BRIGHTNESS = 313;

    // Tuner: Change do not disturb in volume panel.
    ACTION_TUNER_DO_NOT_DISTURB_VOLUME_PANEL = 314;

    // Tuner: Change do not disturb volume buttons shortcut.
    ACTION_TUNER_DO_NOT_DISTURB_VOLUME_SHORTCUT = 315;

    // Logs the action the user takes when an app crashed.
    ACTION_APP_CRASH = 316;

    // Logs the action the user takes when an app ANR'd.
    ACTION_APP_ANR = 317;

    // Logged when a user double taps the overview button to launch the previous task
    OVERVIEW_LAUNCH_PREVIOUS_TASK = 318;

    // Logged when we execute an app transition. This indicates the total delay from startActivity
    // until the app transition is starting to animate, in milliseconds.
    APP_TRANSITION_DELAY_MS = 319;

    // Logged when we execute an app transition. This indicates the reason why the transition
    // started. Must be one of ActivityManagerInternal.APP_TRANSITION_* reasons.
    APP_TRANSITION_REASON = 320;

    // Logged when we execute an app transition and we drew a starting window. This indicates the
    // delay from startActivity until the starting window was drawn.
    APP_TRANSITION_STARTING_WINDOW_DELAY_MS = 321;

    // Logged when we execute an app transition and all windows of the app got drawn. This indicates
    // the delay from startActivity until all windows have been drawn.
    APP_TRANSITION_WINDOWS_DRAWN_DELAY_MS = 322;

    // Logged when we execute an app transition. This indicates the component name of the current
    // transition.
    APP_TRANSITION_COMPONENT_NAME = 323;

    // Logged when we execute an app transition. This indicates whether the process was already
    // running.
    APP_TRANSITION_PROCESS_RUNNING = 324;

    // Logged when we execute an app transition. This indicates the device uptime in seconds when
    // the transition was executed.
    APP_TRANSITION_DEVICE_UPTIME_SECONDS = 325;

    // ACTION: app requested access to a scoped directory, user granted it.
    //   SUBTYPE: directory's index on Environment.STANDARD_DIRECTORIES
    // CATEGORY: GLOBAL_SYSTEM_UI
    // OS: N
    ACTION_SCOPED_DIRECTORY_ACCESS_GRANTED_BY_FOLDER = 326;

    // ACTION: app requested access to a scoped directory, user denied it.
    //   SUBTYPE: directory's index on Environment.STANDARD_DIRECTORIES
    // CATEGORY: GLOBAL_SYSTEM_UI
    // OS: N
    ACTION_SCOPED_DIRECTORY_ACCESS_DENIED_BY_FOLDER = 327;

    // ACTION: app requested access to a scoped directory, user granted it.
    //   PACKAGE: app that requested access
    // CATEGORY: GLOBAL_SYSTEM_UI
    // OS: N
    ACTION_SCOPED_DIRECTORY_ACCESS_GRANTED_BY_PACKAGE = 328;

    // ACTION: app requested access to a scoped directory, user denied it.
    //   PACKAGE: app that requested access.
    // CATEGORY: GLOBAL_SYSTEM_UI
    // OS: N
    ACTION_SCOPED_DIRECTORY_ACCESS_DENIED_BY_PACKAGE = 329;

    // ACTION: app requested access to a directory user has already been granted
    // access before.
    //   SUBTYPE: directory's index on Environment.STANDARD_DIRECTORIES.
    // CATEGORY: GLOBAL_SYSTEM_UI
    // OS: N
    ACTION_SCOPED_DIRECTORY_ACCESS_ALREADY_GRANTED_BY_FOLDER = 330;

    // ACTION: app requested access to a directory user has already been granted
    // access before.
    //   PACKAGE: app that requested access.
    // CATEGORY: GLOBAL_SYSTEM_UI
    // OS: N
    ACTION_SCOPED_DIRECTORY_ACCESS_ALREADY_GRANTED_BY_PACKAGE = 331;

    // ACTION: Logged when the user slides a notification and reveals the gear
    // beneath it.
    // CATEGORY: NOTIFICATION
    // OS: N
    ACTION_REVEAL_GEAR = 332;

    // ACTION: Logged when the user taps on the gear beneath a notification.
    // CATEGORY: NOTIFICATION
    // OS: N
    ACTION_TOUCH_GEAR = 333;

    // Logs that the user has edited the enabled VR listeners.
    // CATEGORY: SETTINGS
    // OS: N
    VR_MANAGE_LISTENERS = 334;

    // Settings -> Accessibility -> Click after pointer stops moving
    // CATEGORY: SETTINGS
    // OS: N
    ACCESSIBILITY_TOGGLE_AUTOCLICK = 335;

    // Settings -> Sound
    // CATEGORY: SETTINGS
    // OS: N
    SOUND = 336;

    // Settings -> Notifications -> Gear
    // CATEGORY: SETTINGS
    // OS: N
    CONFIGURE_NOTIFICATION = 337;

    // Settings -> Wi-Fi -> Gear
    // CATEGORY: SETTINGS
    // OS: N
    CONFIGURE_WIFI = 338;

    // Settings -> Display -> Display size
    // OS: N
    DISPLAY_SCREEN_ZOOM = 339;

    // Settings -> Display -> Font size
    // CATEGORY: SETTINGS
    // OS: N
    ACCESSIBILITY_FONT_SIZE = 340;

    // Settings -> Data usage -> Cellular/Wi-Fi data usage
    // CATEGORY: SETTINGS
    // OS: N
    DATA_USAGE_LIST = 341;

    // Settings -> Data usage -> Billing cycle or DATA_USAGE_LIST -> Gear
    // CATEGORY: SETTINGS
    // OS: N
    BILLING_CYCLE = 342;

    // DATA_USAGE_LIST -> Any item or App info -> Data usage
    // CATEGORY: SETTINGS
    // OS: N
    APP_DATA_USAGE = 343;

    // Settings -> Language & input -> Language
    // CATEGORY: SETTINGS
    // OS: N
    USER_LOCALE_LIST = 344;

    // Settings -> Language & input -> Virtual keyboard
    // CATEGORY: SETTINGS
    // OS: N
    VIRTUAL_KEYBOARDS = 345;

    // Settings -> Language & input -> Physical keyboard
    // CATEGORY: SETTINGS
    // OS: N
    PHYSICAL_KEYBOARDS = 346;

    // Settings -> Language & input -> Virtual keyboard -> Add a virtual keyboard
    // CATEGORY: SETTINGS
    // OS: N
    ENABLE_VIRTUAL_KEYBOARDS = 347;

    // Settings -> Data usage -> Data Saver
    // CATEGORY: SETTINGS
    // OS: N
    DATA_SAVER_SUMMARY = 348;

    // Settings -> Data usage -> Data Saver -> Unrestricted data access
    // CATEGORY: SETTINGS
    // OS: N
    DATA_USAGE_UNRESTRICTED_ACCESS = 349;

    // Used for generic logging of Settings Preference Persistence, should not be used
    // outside SharedPreferencesLogger.
    // CATEGORY: SETTINGS
    // OS: N
    ACTION_GENERIC_PACKAGE = 350;

    // Settings -> Apps -> Gear -> Special access
    SPECIAL_ACCESS = 351;

    // Logs that the user docks window via shortcut key.
    WINDOW_DOCK_SHORTCUTS = 352;

    // User already denied access to the request folder; action takes an integer
    // representing the folder's index on Environment.STANDARD_DIRECTORIES
    // (or -2 for root access, or -1 or unknown directory).
    ACTION_SCOPED_DIRECTORY_ACCESS_ALREADY_DENIED_BY_FOLDER = 353;

    // User already denied access to the request folder; action pass package name
    // of calling package.
    ACTION_SCOPED_DIRECTORY_ACCESS_ALREADY_DENIED_BY_PACKAGE = 354;

    // User denied access to the request folder and checked 'Do not ask again';
    // action takes an integer representing the folder's index on Environment.STANDARD_DIRECTORIES
    // (or -2 for root access, or -1 or unknown directory).
    ACTION_SCOPED_DIRECTORY_ACCESS_DENIED_AND_PERSIST_BY_FOLDER = 355;

    // User denied access to the request folder and checked 'Do not ask again';
    // action pass package name of calling package.
    ACTION_SCOPED_DIRECTORY_ACCESS_DENIED_AND_PERSIST_BY_PACKAGE = 356;

    // Logged when a user dismisses all task in overview
    OVERVIEW_DISMISS_ALL = 357;

    // Quick Settings -> Edit
    QS_EDIT = 358;

    // Quick Settings -> Edit -> Overflow -> Reset
    ACTION_QS_EDIT_RESET = 359;

    // QS -> Edit - Drag a tile out of the active tiles.
    // The _SPEC contains either the spec of the tile or
    // the package of the 3rd party app in the PKG field.
    ACTION_QS_EDIT_REMOVE_SPEC = 360;
    ACTION_QS_EDIT_REMOVE = 361;

    // QS -> Edit - Drag a tile into the active tiles.
    // The _SPEC contains either the spec of the tile or
    // the package of the 3rd party app in the PKG field.
    ACTION_QS_EDIT_ADD_SPEC = 362;
    ACTION_QS_EDIT_ADD = 363;

    // QS -> Edit - Drag a tile within the active tiles.
    // The _SPEC contains either the spec of the tile or
    // the package of the 3rd party app in the PKG field.
    ACTION_QS_EDIT_MOVE_SPEC = 364;
    ACTION_QS_EDIT_MOVE = 365;

    // Long-press on a QS tile. Tile spec in package field.
    ACTION_QS_LONG_PRESS = 366;

    // OPEN: SUW Welcome Screen -> Vision Settings
    // CATEGORY: SETTINGS
    // OS: N
    SUW_ACCESSIBILITY = 367;

    // OPEN: SUW Welcome Screen -> Vision Settings -> Magnification gestures (Renamed in O)
    // OPEN: SUW Welcome Screen -> Vision Settings -> Magnification -> Magnify with triple-tap
    // OPEN: SUW Welcome Screen -> Vision Settings -> Magnification -> Magnify with button
    // ACTION: New magnification gesture configuration is chosen
    //  SUBTYPE: 0 is off, 1 is on
    // CATEGORY: SETTINGS
    // OS: N
    SUW_ACCESSIBILITY_TOGGLE_SCREEN_MAGNIFICATION = 368;

    // OPEN: SUW Welcome Screen -> Vision Settings -> Font size
    // ACTION: New font size is chosen
    //  SUBTYPE: 0 is small, 1 is default, 2 is large, 3 is largest
    // CATEGORY: SETTINGS
    // OS: N
    SUW_ACCESSIBILITY_FONT_SIZE = 369;

    // OPEN: SUW Welcome Screen -> Vision Settings -> Display size
    // ACTION: New display size is chosen
    //  SUBTYPE: 0 is small, 1 is default, 2 is large, 3 is larger, 4 is largest
    // CATEGORY: SETTINGS
    // OS: N
    SUW_ACCESSIBILITY_DISPLAY_SIZE = 370;

    // OPEN: SUW Welcome Screen -> Vision Settings -> TalkBack
    // ACTION: New screen reader configuration is chosen
    //  SUBTYPE: 0 is off, 1 is on
    // CATEGORY: SETTINGS
    // OS: N
    SUW_ACCESSIBILITY_TOGGLE_SCREEN_READER = 371;

    // ------- Begin N Settings conditionals -----
    // Conditionals are the green bars at the top of the settings dashboard
    // All conditionals will have visible/hide events onResume/onPause
    // but they will also be used as extra ints in the
    // dismiss/expand/collapse/click/button events

    // swipe away conditional
    ACTION_SETTINGS_CONDITION_DISMISS = 372;

    // click on collapsed conditional or clicks expand button
    ACTION_SETTINGS_CONDITION_EXPAND = 373;

    // click collapse button on expanded conditional
    ACTION_SETTINGS_CONDITION_COLLAPSE = 374;

    // click main area of expanded conditional
    ACTION_SETTINGS_CONDITION_CLICK = 375;

    // click a direct button on expanded conditional
    ACTION_SETTINGS_CONDITION_BUTTON = 376;

    // Airplane mode on
    SETTINGS_CONDITION_AIRPLANE_MODE = 377;
    // AKA Data saver on
    SETTINGS_CONDITION_BACKGROUND_DATA = 378;
    // Battery saver on
    SETTINGS_CONDITION_BATTERY_SAVER = 379;
    // Cellular data off
    SETTINGS_CONDITION_CELLULAR_DATA = 380;
    // Do not disturb on
    SETTINGS_CONDITION_DND = 381;
    // Hotspot on
    SETTINGS_CONDITION_HOTSPOT = 382;
    // Work profile off
    SETTINGS_CONDITION_WORK_MODE = 383;

    // ------- Begin N Settings suggestions -----
    // Since suggestions come from system apps, suggestions will
    // have generic constants and the package providing the suggestion
    // will be put in the package field.  For suggestions in the Settings
    // package, the class name will be filled in instead (since settings
    // provides several suggetions).

    // Settings shown/hidden on main settings dashboard.
    // These are actually visibility events, but visible/hidden doesn't
    // take a package, so these are being logged as actions.
    ACTION_SHOW_SETTINGS_SUGGESTION = 384;
    ACTION_HIDE_SETTINGS_SUGGESTION = 385;

    // Click on a suggestion.
    ACTION_SETTINGS_SUGGESTION = 386;

    // Suggestion -> Overflow -> Remove.
    ACTION_SETTINGS_DISMISS_SUGGESTION = 387;

    // Settings > Apps > Gear > Special Access > Premium SMS access
    PREMIUM_SMS_ACCESS = 388;

    // Logged when the user resizes the docked stack. Arguments:
    // 0: Split 50:50
    // 1: Docked smaller
    // 2: Docked larger
    ACTION_WINDOW_DOCK_RESIZE = 389;

    // User exits split-screen by dragging the divider to the side of the screen. Arguments
    // 0: Docked gets maximized
    // 1: Fullscreen gets maximized
    ACTION_WINDOW_UNDOCK_MAX = 390;

    // User tried to dock an unresizable app.
    ACTION_WINDOW_DOCK_UNRESIZABLE = 391;

    // System UI Tuner > Other > Power notification controls
    TUNER_POWER_NOTIFICATION_CONTROLS = 392;

    // System UI Tuner > Other > Power notification controls > Toggle on/off
    ACTION_TUNER_POWER_NOTIFICATION_CONTROLS = 393;

    // Action: user enable / disabled data saver using Settings
    // OPEN: Settings -> Data Usage -> Data saver -> On/off toggle
    // VALUE: 1 for enabled, 0 for disabled
    // CATEGORY: SETTINGS
    // OS: N
    ACTION_DATA_SAVER_MODE = 394;

    // User whitelisted an app for Data Saver mode; action pass package name of app
    // Action: user enable / disabled data saver using Settings
    // OPEN: Settings -> Data Usage -> Data saver -> Unrestricted data access > APP toggle turned on
    //       or
    //       Settings -> Apps -> APP -> Data usage -> Unrestricted data usage toggle turned on
    // VALUE: package name of APP
    // CATEGORY: SETTINGS
    // OS: N
    ACTION_DATA_SAVER_WHITELIST = 395;

    // User blacklisted an app for Data Saver mode; action pass package name of app
    // OPEN: Settings -> Apps -> APP -> Data usage -> Background data toggle turned off
    // VALUE: package name of APP
    // CATEGORY: SETTINGS
    // OS: N
    ACTION_DATA_SAVER_BLACKLIST = 396;

    // User opened a remote input view associated with a notification. Passes package name of app
    // that posted the notification. Note that this can also happen transiently during notification
    // reinflation.
    ACTION_REMOTE_INPUT_OPEN = 397;

    // User attempt to send data through a remote input view associated with a notification.
    // Passes package name of app that posted the notification. May succeed or fail.
    ACTION_REMOTE_INPUT_SEND = 398;

    // Failed attempt to send data through a remote input view associated with a
    // notification. Passes package name of app that posted the notification.
    ACTION_REMOTE_INPUT_FAIL = 399;

    // User closed a remote input view associated with a notification. Passes package name of app
    // that posted the notification. Note that this can also happen transiently during notification
    // reinflation.
    ACTION_REMOTE_INPUT_CLOSE = 400;

    // OPEN: Settings > Accounts > Work profile settings
    // CATEGORY: SETTINGS
    ACCOUNTS_WORK_PROFILE_SETTINGS = 401;

    // Settings -> Dev options -> Convert to file encryption
    CONVERT_FBE = 402;

    // Settings -> Dev options -> Convert to file encryption -> WIPE AND CONVERT...
    CONVERT_FBE_CONFIRM = 403;

    // Settings -> Dev options -> Running services
    RUNNING_SERVICES = 404;

    // The dialog shown by 3P intent to change current webview implementation.
    WEBVIEW_IMPLEMENTATION = 405;

    // Settings launched from expanded quick settings.
    ACTION_QS_EXPANDED_SETTINGS_LAUNCH = 406;

    // Notification expansion state toggled by the expand affordance.
    ACTION_NOTIFICATION_EXPANDER = 407;

    // Notification group expansion state toggled by the expand affordance.
    ACTION_NOTIFICATION_GROUP_EXPANDER = 408;


    // Notification expansion state toggled by the expand gesture.
    ACTION_NOTIFICATION_GESTURE_EXPANDER = 409;

    // Notification group expansion state toggled by the expand gesture.
    ACTION_NOTIFICATION_GROUP_GESTURE_EXPANDER = 410;

    // User performs gesture that activates the ambient display
    // 1: Gesture performed is Nudge
    // 2: Gesture performed is Pickup
    // 4: Gesture performed is Double Tap
    ACTION_AMBIENT_GESTURE = 411;

    // ---- End N Constants, all N constants go above this line ----

    // ------- Begin N App Disambig Shade -----
    // Application disambig shade opened or closed with a featured app.
    // These are actually visibility events, but visible/hidden doesn't
    // take a package, so these are being logged as actions.
    // Package: Calling app on open, called app on close
    ACTION_SHOW_APP_DISAMBIG_APP_FEATURED = 451;
    ACTION_HIDE_APP_DISAMBIG_APP_FEATURED = 452;

    // Application disambig shade opened or closed without a featured app.
    // These are actually visibility events, but visible/hidden doesn't
    // take a package, so these are being logged as actions.
    // Package: Calling app on open, called app on close
    ACTION_SHOW_APP_DISAMBIG_NONE_FEATURED = 453;
    ACTION_HIDE_APP_DISAMBIG_NONE_FEATURED = 454;

    // User opens in an app by pressing “Always” in the application disambig shade.
    // Subtype: Index of selection
    ACTION_APP_DISAMBIG_ALWAYS = 455;

    // User opens in an app by pressing “Just Once” in the application disambig shade.
    // Subtype: Index of selection
    ACTION_APP_DISAMBIG_JUST_ONCE = 456;

    // User opens in an app by tapping on its name in the application disambig shade.
    // Subtype: Index of selection
    ACTION_APP_DISAMBIG_TAP = 457;

    // OPEN: Settings > Internal storage > Storage manager
    // CATEGORY: SETTINGS
    STORAGE_MANAGER_SETTINGS = 458;

    // OPEN: Settings -> Gestures
    // CATEGORY: SETTINGS
    SETTINGS_GESTURES = 459;

    // ------ Begin Deletion Helper ------
    // ACTION: Settings > Storage > Free Up Space > Photos & Videos > Toggle
    //   SUBTYPE: false is off, true is on
    // CATEGORY: SETTINGS
    ACTION_DELETION_SELECTION_PHOTOS = 460;

    // ACTION: Settings > Storage > Free Up Space > Apps > Toggle
    //   SUBTYPE: false is off, true is on
    // CATEGORY: SETTINGS
    ACTION_DELETION_SELECTION_ALL_APPS = 461;

    // ACTION: Settings > Storage > Free Up Space > Apps > Click an unchecked app
    // CATEGORY: SETTINGS
    //   PACKAGE: Unchecked app
    ACTION_DELETION_SELECTION_APP_ON = 462;

    // ACTION: Settings > Storage > Free Up Space > Apps > Click a checked app
    // CATEGORY: SETTINGS
    //   PACKAGE: Checked app
    ACTION_DELETION_SELECTION_APP_OFF = 463;

    // ACTION: Settings > Storage > Free Up Space > Apps > Click category
    //   SUBTYPE: false is expanded, true is collapsed
    // CATEGORY: SETTINGS
    ACTION_DELETION_APPS_COLLAPSED = 464;

    // ACTION: Settings > Storage > Free Up Space > Downloads > Check On
    //   SUBTYPE: false is off, true is on
    // CATEGORY: SETTINGS
    ACTION_DELETION_SELECTION_DOWNLOADS = 465;

    // ACTION: Settings > Storage > Free Up Space > Downloads > Click category
    //   SUBTYPE: false is expanded, true is collapsed
    // CATEGORY: SETTINGS
    ACTION_DELETION_DOWNLOADS_COLLAPSED = 466;

    // ACTION: Settings > Storage > Free Up Space > Free up ... GB
    // CATEGORY: SETTINGS
    ACTION_DELETION_HELPER_CLEAR = 467;

    // ACTION: Settings > Storage > Free Up Space > Cancel
    // CATEGORY: SETTINGS
    ACTION_DELETION_HELPER_CANCEL = 468;

    // ACTION: Settings > Storage > Free Up Space > Free up ... GB > Remove
    // CATEGORY: SETTINGS
    ACTION_DELETION_HELPER_REMOVE_CONFIRM = 469;

    // ACTION: Settings > Storage > Free Up Space > Free up ... GB > Cancel
    // CATEGORY: SETTINGS
    ACTION_DELETION_HELPER_REMOVE_CANCEL = 470;

    // Deletion helper encountered an error during package deletion.
    ACTION_DELETION_HELPER_APPS_DELETION_FAIL = 471;

    // Deletion helper encountered an error during downloads folder deletion.
    ACTION_DELETION_HELPER_DOWNLOADS_DELETION_FAIL = 472;

    // Deletion helper encountered an error during photo and video deletion.
    ACTION_DELETION_HELPER_PHOTOS_VIDEOS_DELETION_FAIL = 473;

    // OPEN: Settings (root page if there are multiple tabs)
    // CATEGORY: SETTINGS
    DASHBOARD_CONTAINER = 474;

    // OPEN: Settings -> SUPPORT TAB
    // CATEGORY: SETTINGS
    SUPPORT_FRAGMENT = 475;

    // ACTION: Settings -> Select summary tab.
    // CATEGORY: SETTINGS
    ACTION_SELECT_SUMMARY = 476;

    // ACTION: Settings -> Select support tab.
    // CATEGORY: SETTINGS
    ACTION_SELECT_SUPPORT_FRAGMENT = 477;

    // ACTION: Settings -> Support -> Tips & tricks
    // CATEGORY: SETTINGS
    ACTION_SUPPORT_TIPS_AND_TRICKS = 478;

    // ACTION: Settings -> Support -> Help & feedback
    // CATEGORY: SETTINGS
    ACTION_SUPPORT_HELP_AND_FEEDBACK = 479;

    // ACTION: Settings -> Support -> Sign in
    // CATEGORY: SETTINGS
    ACTION_SUPPORT_SIGN_IN = 480;

    // ACTION: Settings -> Support -> Phone
    // CATEGORY: SETTINGS
    ACTION_SUPPORT_PHONE = 481;

    // ACTION: Settings -> Support -> Chat
    // CATEGORY: SETTINGS
    ACTION_SUPPORT_CHAT = 482;

    // ACTION: Settings -> Support -> Phone/Chat -> Disclaimer Cancel
    // CATEGORY: SETTINGS
    ACTION_SUPPORT_DISCLAIMER_CANCEL = 483;

    // ACTION: Settings -> Support -> Phone/Chat -> Disclaimer OK
    // CATEGORY: SETTINGS
    ACTION_SUPPORT_DISCLAIMER_OK = 484;

    // ACTION: Settings -> Support -> Toll-Free Phone
    // CATEGORY: SETTINGS
    ACTION_SUPPORT_DAIL_TOLLFREE = 485;

    // ACTION: Settings -> Support -> "Travel Abroad" Button
    // CATEGORY: SETTINGS
    ACTION_SUPPORT_VIEW_TRAVEL_ABROAD_DIALOG = 486;

    // ACTION: Settings -> Support -> "Travel Abroad" Button -> Tolled Phone
    // CATEGORY: SETTINGS
    ACTION_SUPPORT_DIAL_TOLLED = 487;

    // OPEN: Settings > Display > Night Light
    // CATEGORY: SETTINGS
    NIGHT_DISPLAY_SETTINGS = 488;

    // ACTION: Settings -> Storage -> Manage storage -> Click Storage Manager
    //   SUBTYPE: false is off, true is on
    ACTION_TOGGLE_STORAGE_MANAGER = 489;

    // Settings launched from collapsed quick settings.
    ACTION_QS_COLLAPSED_SETTINGS_LAUNCH = 490;

    // OPEN: QS Night Light tile shown
    // ACTION: QS Night Light tile tapped
    //   SUBTYPE: 0 is off, 1 is on
    // CATEGORY: QUICK_SETTINGS
    QS_NIGHT_DISPLAY = 491;

    // Night Light on
    SETTINGS_CONDITION_NIGHT_DISPLAY = 492;

    // System navigation key up.
    ACTION_SYSTEM_NAVIGATION_KEY_UP = 493;

    // System navigation key down.
    ACTION_SYSTEM_NAVIGATION_KEY_DOWN = 494;

    // OPEN: Settings > Display -> Ambient Display
    // CATEGORY: SETTINGS
    ACTION_AMBIENT_DISPLAY = 495;

    // ---- End N-MR1 Constants, all N-MR1 constants go above this line ----

    // ACTION: The lockscreen gets shown because the SIM card was removed
    // SUBTYPE: false: device was previously unlocked, true: device was previously locked
    // CATEGORY: GLOBAL_SYSTEM_UI
    // OS: N-MR2
    ACTION_LOCK_BECAUSE_SIM_REMOVED = 496;

    // ---- End N-MR2 Constants, all N-MR2 constants go above this line ----

    // ------- Begin N Keyboard Shortcuts Helper -----
    // Keyboard Shortcuts Helper is opened/closed.
    KEYBOARD_SHORTCUTS_HELPER = 500;

    // OPEN: Print Preview screen
    // Package: Package of app where print job is from
    PRINT_PREVIEW = 501;

    // OPEN: User expands full print job options shade in print preview.
    PRINT_JOB_OPTIONS = 502;

    // OPEN: “All Printers” screen for selecting printer
    // Subtype: # of printers listed
    PRINT_ALL_PRINTERS = 503;

    // OPEN: “Add Printers” screen for adding printers
    // Subtype: # of enabled print service listed
    PRINT_ADD_PRINTERS = 504;

    // ACTION: Queue a print job (Usually: User presses Print FAB from Print Preview)
    // Package: Package of print service.
    ACTION_PRINT = 505;

    // ACTION: User selects a printer from the dropdown in the print preview screen. This also
    //         Count all ACTION_PRINTER_SELECT_ALL actions.
    // Package: Package of print service tied to printer
    ACTION_PRINTER_SELECT_DROPDOWN = 506;

    // ACTION: User selects a printer from the “All printers” screen.
    // Package: Package of print service tied to printer
    ACTION_PRINTER_SELECT_ALL = 507;

    // ACTION: User changes an option for the print job from print preview.
    // Subtype:   1: Copies
    //            2: Color mode
    //            3: Duplex mode
    //            4: Media (==Paper) size
    //            5: Orientation
    //            6: Page range
    // Package: Package of print service tied to printer
    ACTION_PRINT_JOB_OPTIONS = 508;

    // ACTION: User searches for printer from All Printers
    ACTION_PRINTER_SEARCH = 509;

    // ACTION: User selects “Add print service” button from All Printers
    ACTION_PRINT_SERVICE_ADD = 510;

    // ACTION: User Enables/Disables Print Service via any means.
    // Subtype:   0: Enabled
    //            1: Disabled
    ACTION_PRINT_SERVICE_TOGGLE = 511;

    // ACTION: User installs print recommended print service
    // Package: Package of print service
    ACTION_PRINT_RECOMMENDED_SERVICE_INSTALL = 512;

    // ACTION: Settings -> [sub settings activity] -> Options menu -> Help & Support
    //   SUBTYPE: sub settings classname
    ACTION_SETTING_HELP_AND_FEEDBACK = 513;

    // OPEN: Settings > Language & input > Personal dictionary (single locale)
    USER_DICTIONARY_SETTINGS = 514;

    // OPEN: Settings > Date & time > Select time zone
    ZONE_PICKER = 515;

    // OPEN: Settings > Security > Device administrators
    DEVICE_ADMIN_SETTINGS = 516;

    // ACTION: Managed provisioning was launched to set this package as DPC app.
    // PACKAGE: DPC's package name.
    PROVISIONING_DPC_PACKAGE_NAME = 517;

    // ACTION: Managed provisioning triggered DPC installation.
    // PACKAGE: Package name of package which installed DPC.
    PROVISIONING_DPC_INSTALLED_BY_PACKAGE = 518;

    // ACTION: Logged when provisioning activity finishes.
    // TIME: Indicates time taken by provisioning activity to finish in MS.
    PROVISIONING_PROVISIONING_ACTIVITY_TIME_MS = 519;

    // ACTION: Logged when preprovisioning activity finishes.
    // TIME: Indicates time taken by preprovisioning activity to finish in MS.
    PROVISIONING_PREPROVISIONING_ACTIVITY_TIME_MS = 520;

    // ACTION: Logged when encrypt device activity finishes.
    // TIME: Indicates time taken by encrypt device activity to finish in MS.
    PROVISIONING_ENCRYPT_DEVICE_ACTIVITY_TIME_MS = 521;

    // ACTION: Logged when web activity finishes.
    // TIME: Indicates total time taken by web activity to finish in MS.
    PROVISIONING_WEB_ACTIVITY_TIME_MS = 522;

    // ACTION: Logged when trampoline activity finishes.
    // TIME: Indicates total time taken by trampoline activity to finish in MS.
    PROVISIONING_TRAMPOLINE_ACTIVITY_TIME_MS = 523;

    // ACTION: Logged when encryption activity finishes.
    // TIME: Indicates total time taken by post encryption activity to finish in MS.
    PROVISIONING_POST_ENCRYPTION_ACTIVITY_TIME_MS = 524;

    // ACTION: Logged when finalization activity finishes.
    // TIME: Indicates time taken by finalization activity to finish in MS.
    PROVISIONING_FINALIZATION_ACTIVITY_TIME_MS = 525;

    // OPEN: Settings Support > Phone/Chat -> Disclaimer
    DIALOG_SUPPORT_DISCLAIMER = 526;

    // OPEN: Settings Support > Travel abroad
    DIALOG_SUPPORT_PHONE = 527;

    // OPEN: Settings > Security > Factory Reset Protection dialog
    DIALOG_FRP = 528;

    // OPEN: Settings > Custom list preference with confirmation message
    DIALOG_CUSTOM_LIST_CONFIRMATION = 529;

    // OPEN: Settings > APN Editor > Error dialog
    DIALOG_APN_EDITOR_ERROR = 530;

    // OPEN: Settings > Users > Edit owner info dialog
    DIALOG_OWNER_INFO_SETTINGS = 531;

    // OPEN: Settings > Security > Use one lock dialog
    DIALOG_UNIFICATION_CONFIRMATION = 532;

    // OPEN: Settings > Security > User Credential
    DIALOG_USER_CREDENTIAL = 533;

    // OPEN: Settings > Accounts > Remove account
    DIALOG_REMOVE_USER = 534;

    // OPEN: Settings > Accounts > Confirm auto sync dialog
    DIALOG_CONFIRM_AUTO_SYNC_CHANGE = 535;

    // OPEN: Settings > Apps > Dialog for running service details
    DIALOG_RUNNIGN_SERVICE = 536;

    // OPEN: Settings > Dialog for hiding home settings
    DIALOG_NO_HOME = 537;

    // OPEN: Settings > Bluetooth > Rename this device
    DIALOG_BLUETOOTH_RENAME = 538;

    // OPEN: Settings > Bluetooth > Paired device profile
    DIALOG_BLUETOOTH_PAIRED_DEVICE_PROFILE = 539;

    // OPEN: Settings > Battery optimization > details for app
    DIALOG_HIGH_POWER_DETAILS = 540;

    // OPEN: Settings > Keyboard > Show keyboard layout dialog
    DIALOG_KEYBOARD_LAYOUT = 541;

    // OPEN: Settings > Wifi > WPS Setup dialog
    DIALOG_WPS_SETUP = 542;

    // OPEN: Settings > WIFI Scan permission dialog
    DIALOG_WIFI_SCAN_MODE = 543;

    // OPEN: Settings > WIFI Setup > Skip Wifi dialog
    DIALOG_WIFI_SKIP = 544;

    // OPEN: Settings > Wireless > VPN > Config dialog
    DIALOG_LEGACY_VPN_CONFIG = 545;

    // OPEN: Settings > Wireless > VPN > Config dialog for app
    DIALOG_VPN_APP_CONFIG = 546;

    // OPEN: Settings > Wireless > VPN > Cannot connect dialog
    DIALOG_VPN_CANNOT_CONNECT = 547;

    // OPEN: Settings > Wireless > VPN > Replace existing VPN dialog
    DIALOG_VPN_REPLACE_EXISTING = 548;

    // OPEN: Settings > Billing cycle > Edit billing cycle dates dialog
    DIALOG_BILLING_CYCLE = 549;

    // OPEN: Settings > Billing cycle > Edit data limit/warning dialog
    DIALOG_BILLING_BYTE_LIMIT = 550;

    // OPEN: Settings > Billing cycle > turn on data limit dialog
    DIALOG_BILLING_CONFIRM_LIMIT = 551;

    // OPEN: Settings > Service > Turn off notification access dialog
    DIALOG_DISABLE_NOTIFICATION_ACCESS = 552;

    // OPEN: Settings > Sound > Use personal sound for work profile dialog
    DIALOG_UNIFY_SOUND_SETTINGS = 553;

    // OPEN: Settings > Zen mode > Dialog warning about the zen access privileges being granted.
    DIALOG_ZEN_ACCESS_GRANT = 554;

    // OPEN: Settings > Zen mode > Dialog warning about the zen access privileges being revoked.
    DIALOG_ZEN_ACCESS_REVOKE = 555;

    // OPEN: Settings > Zen mode > Dialog that picks time for zen mode.
    DIALOG_ZEN_TIMEPICKER = 556;

    // OPEN: Settings > Apps > Dialog that informs user to allow service access for app.
    DIALOG_SERVICE_ACCESS_WARNING = 557;

    // OPEN: Settings > Apps > Dialog for app actions (such as force stop/clear data)
    DIALOG_APP_INFO_ACTION = 558;

    // OPEN: Settings > Storage > Dialog for forgetting a storage device
    DIALOG_VOLUME_FORGET = 559;

    // OPEN: Settings > Storage > Dialog warning that a volume is slow
    DIALOG_VOLUME_SLOW_WARNING = 560;

    // OPEN: Settings > Storage > Dialog for initializing a volume
    DIALOG_VOLUME_INIT = 561;

    // OPEN: Settings > Storage > Dialog for unmounting a volume
    DIALOG_VOLUME_UNMOUNT = 562;

    // OPEN: Settings > Storage > Dialog for renaming a volume
    DIALOG_VOLUME_RENAME = 563;

    // OPEN: Settings > Storage > Dialog for clear cache
    DIALOG_STORAGE_CLEAR_CACHE = 564;

    // OPEN: Settings > Storage > Dialog for system info
    DIALOG_STORAGE_SYSTEM_INFO = 565;

    // OPEN: Settings > Storage > Dialog for other info
    DIALOG_STORAGE_OTHER_INFO = 566;

    // OPEN: Settings > Storage > Dialog for user info
    DIALOG_STORAGE_USER_INFO = 567;

    // OPEN: Settings > Add fingerprint > Dialog when user touches fingerprint icon.
    DIALOG_FINGERPRINT_ICON_TOUCH = 568;

    // OPEN: Settings > Add fingerprint > Error dialog
    DIALOG_FINGERPINT_ERROR = 569;

    // OPEN: Settings > Fingerprint > Rename or delete dialog
    DIALOG_FINGERPINT_EDIT = 570;

    // OPEN: Settings > Fingerprint > Dialog for deleting last fingerprint
    DIALOG_FINGERPINT_DELETE_LAST = 571;

    // OPEN: SUW > Fingerprint > Dialog to confirm cancel fingerprint setup.
    DIALOG_FINGERPRINT_CANCEL_SETUP = 572;

    // OPEN: SUW > Fingerprint > Dialog to confirm skip fingerprint setup entirely.
    DIALOG_FINGERPRINT_SKIP_SETUP = 573;

    // OPEN: Settings > Proxy Selector error dialog
    DIALOG_PROXY_SELECTOR_ERROR = 574;

    // OPEN: Settings > Wifi > P2P Settings > Disconnect dialog
    DIALOG_WIFI_P2P_DISCONNECT = 575;

    // OPEN: Settings > Wifi > P2P Settings > Cancel connection dialog
    DIALOG_WIFI_P2P_CANCEL_CONNECT = 576;

    // OPEN: Settings > Wifi > P2P Settings > Rename dialog
    DIALOG_WIFI_P2P_RENAME = 577;

    // OPEN: Settings > Wifi > P2P Settings > Forget group dialog
    DIALOG_WIFI_P2P_DELETE_GROUP = 578;

    // OPEN: Settings > APN > Restore default dialog
    DIALOG_APN_RESTORE_DEFAULT = 579;

    // OPEN: Settings > Dream > When to dream dialog
    DIALOG_DREAM_START_DELAY = 580;

    // OPEN: Settings > Encryption interstitial accessibility warning dialog
    DIALOG_ENCRYPTION_INTERSTITIAL_ACCESSIBILITY = 581;

    // OPEN: Settings > Tether > AP setting dialog
    DIALOG_AP_SETTINGS = 582;

    // OPEN: Settings > Acessibility > Enable accessiblity service dialog
    DIALOG_ACCESSIBILITY_SERVICE_ENABLE = 583;

    // OPEN: Settings > Acessibility > Disable accessiblity service dialog
    DIALOG_ACCESSIBILITY_SERVICE_DISABLE = 584;

    // OPEN: Settings > Account > Remove account dialog
    DIALOG_ACCOUNT_SYNC_REMOVE = 585;

    // OPEN: Settings > Account > Remove account failed dialog
    DIALOG_ACCOUNT_SYNC_FAILED_REMOVAL = 586;

    // OPEN: Settings > Account > Cannot do onetime sync dialog
    DIALOG_ACCOUNT_SYNC_CANNOT_ONETIME_SYNC = 587;

    // OPEN: Settings > Display > Night light > Set start time dialog
    DIALOG_NIGHT_DISPLAY_SET_START_TIME = 588;

    // OPEN: Settings > Display > Night light > Set end time dialog
    DIALOG_NIGHT_DISPLAY_SET_END_TIME = 589;

    // OPEN: Settings > User > Edit info dialog
    DIALOG_USER_EDIT = 590;

    // OPEN: Settings > User > Confirm remove dialog
    DIALOG_USER_REMOVE = 591;

    // OPEN: Settings > User > Enable calling dialog
    DIALOG_USER_ENABLE_CALLING = 592;

    // OPEN: Settings > User > Enable calling and sms dialog
    DIALOG_USER_ENABLE_CALLING_AND_SMS = 593;

    // OPEN: Settings > User > Cannot manage device message dialog
    DIALOG_USER_CANNOT_MANAGE = 594;

    // OPEN: Settings > User > Add user dialog
    DIALOG_USER_ADD = 595;

    // OPEN: Settings > User > Setup user dialog
    DIALOG_USER_SETUP = 596;

    // OPEN: Settings > User > Setup profile dialog
    DIALOG_USER_SETUP_PROFILE = 597;

    // OPEN: Settings > User > Choose user type dialog
    DIALOG_USER_CHOOSE_TYPE = 598;

    // OPEN: Settings > User > Need lockscreen dialog
    DIALOG_USER_NEED_LOCKSCREEN = 599;

    // OPEN: Settings > User > Confirm exit guest mode dialog
    DIALOG_USER_CONFIRM_EXIT_GUEST = 600;

    // OPEN: Settings > User > Edit user profile dialog
    DIALOG_USER_EDIT_PROFILE = 601;

    // OPEN: Settings > Wifi > Saved AP > Edit dialog
    DIALOG_WIFI_SAVED_AP_EDIT = 602;

    // OPEN: Settings > Wifi > Edit AP dialog
    DIALOG_WIFI_AP_EDIT = 603;

    // OPEN: Settings > Wifi > PBC Config dialog
    DIALOG_WIFI_PBC = 604;

    // OPEN: Settings > Wifi > Display pin dialog
    DIALOG_WIFI_PIN = 605;

    // OPEN: Settings > Wifi > Write config to NFC dialog
    DIALOG_WIFI_WRITE_NFC = 606;
    // OPEN: Settings > Date > Date picker dialog
    DIALOG_DATE_PICKER = 607;

    // OPEN: Settings > Date > Time picker dialog
    DIALOG_TIME_PICKER = 608;

    // OPEN: Settings > Wireless > Manage wireless plan dialog
    DIALOG_MANAGE_MOBILE_PLAN = 609;

    // ACTION: Logs network type of the device while provisioning
    PROVISIONING_NETWORK_TYPE = 610;

    // ACTION: Logs action which triggered provisioning.
    PROVISIONING_ACTION = 611;

    // ACTION: Logs extra passed by the dpc while provisioning.
    PROVISIONING_EXTRA = 612;

    // OPEN Settings > Bluetooth > Attempt to connect to device that shows dialog
    BLUETOOTH_DIALOG_FRAGMENT = 613;

    // ACTION: Logs provisioning started by zero touch.
    PROVISIONING_ENTRY_POINT_ZERO_TOUCH = 614;

    // ACTION: Logs provisioning started by NFC bump.
    PROVISIONING_ENTRY_POINT_NFC = 615;

    // ACTION: Logs provisioning started using QR code.
    PROVISIONING_ENTRY_POINT_QR_CODE = 616;

    // ACTION: Logs provisioning started using adb.
    PROVISIONING_ENTRY_POINT_ADB = 617;

    // ACTION: Logs provisioning started by trusted source.
    PROVISIONING_ENTRY_POINT_TRUSTED_SOURCE = 618;

    // ACTION: Logged when copy account task finishes.
    // TIME: Indicates time taken by copy account task to finish in MS.
    PROVISIONING_COPY_ACCOUNT_TASK_MS = 619;

    // ACTION: Logged when create profile task finishes.
    // TIME: Indicates time taken by create profile task to finish in MS.
    PROVISIONING_CREATE_PROFILE_TASK_MS = 620;

    // ACTION: Logged when start profile task finishes.
    // TIME: Indicates time taken by start profile task to finish in MS.
    PROVISIONING_START_PROFILE_TASK_MS = 621;

    // ACTION: Logged when download package task finishes.
    // TIME: Indicates time taken by download package task to finish in MS.
    PROVISIONING_DOWNLOAD_PACKAGE_TASK_MS = 622;

    // ACTION: Logged when install package task finishes.
    // TIME: Indicates time taken by install package task to finish in MS.
    PROVISIONING_INSTALL_PACKAGE_TASK_MS = 623;

    // ACTION: User cancelled provisioning.
    PROVISIONING_CANCELLED = 624;

    // ACTION: Logged when provisioning throws an error.
    PROVISIONING_ERROR = 625;

    // ACTION: Logs the status of copying user account during provisioning.
    PROVISIONING_COPY_ACCOUNT_STATUS = 626;

    // ACTION: Logs the end to end time taken by all provisioning tasks.
    PROVISIONING_TOTAL_TASK_TIME_MS = 627;

    // OPEN: Settings > Privacy
    // CATEGORY: SETTINGS
    // OS: O
    ENTERPRISE_PRIVACY_SETTINGS = 628;

    // ACTION: Longpress on a TextView.
    //  SUBTYPE: 1 is for START_SELECTION, 2 is for START_DRAG_AND_DROP, 0 is for OTHER.
    // CATEGORY: TEXT_CONTROLS
    // OS: O
    TEXT_LONGPRESS = 629;

    // ACTION: An app requested an unknown permission
    // PACKAGE: The package name of the app requesting the permission
    ACTION_PERMISSION_REQUEST_UNKNOWN = 630;

    // ACTION: An app was granted an unknown permission
    // PACKAGE: The package name of the app that was granted the permission
    ACTION_PERMISSION_GRANT_UNKNOWN = 631;

    // ACTION: An app requested an unknown permission and the request was denied
    // PACKAGE: The package name of the app requesting the permission
    ACTION_PERMISSION_DENIED_UNKNOWN = 632;

    // ACTION: An unknown permission was revoked for an app
    // PACKAGE: The package name of the app the permission was revoked for
    ACTION_PERMISSION_REVOKE_UNKNOWN = 633;

    // ACTION: An app requested the permission READ_CALENDAR
    // PACKAGE: The package name of the app requesting the permission
    ACTION_PERMISSION_REQUEST_READ_CALENDAR = 634;

    // ACTION: An app was granted the permission READ_CALENDAR
    // PACKAGE: The package name of the app that was granted the permission
    ACTION_PERMISSION_GRANT_READ_CALENDAR = 635;

    // ACTION: An app requested the permission READ_CALENDAR and the request was denied
    // PACKAGE: The package name of the app requesting the permission
    ACTION_PERMISSION_DENIED_READ_CALENDAR = 636;

    // ACTION: The permission READ_CALENDAR was revoked for an app
    // PACKAGE: The package name of the app the permission was revoked for
    ACTION_PERMISSION_REVOKE_READ_CALENDAR = 637;

    // ACTION: An app requested the permission WRITE_CALENDAR
    // PACKAGE: The package name of the app requesting the permission
    ACTION_PERMISSION_REQUEST_WRITE_CALENDAR = 638;

    // ACTION: An app was granted the permission WRITE_CALENDAR
    // PACKAGE: The package name of the app that was granted the permission
    ACTION_PERMISSION_GRANT_WRITE_CALENDAR = 639;

    // ACTION: An app requested the permission WRITE_CALENDAR and the request was denied
    // PACKAGE: The package name of the app requesting the permission
    ACTION_PERMISSION_DENIED_WRITE_CALENDAR = 640;

    // ACTION: The permission WRITE_CALENDAR was revoked for an app
    // PACKAGE: The package name of the app the permission was revoked for
    ACTION_PERMISSION_REVOKE_WRITE_CALENDAR = 641;

    // ACTION: An app requested the permission CAMERA
    // PACKAGE: The package name of the app requesting the permission
    ACTION_PERMISSION_REQUEST_CAMERA = 642;

    // ACTION: An app was granted the permission CAMERA
    // PACKAGE: The package name of the app that was granted the permission
    ACTION_PERMISSION_GRANT_CAMERA = 643;

    // ACTION: An app requested the permission CAMERA and the request was denied
    // PACKAGE: The package name of the app requesting the permission
    ACTION_PERMISSION_DENIED_CAMERA = 644;

    // ACTION: The permission CAMERA was revoked for an app
    // PACKAGE: The package name of the app the permission was revoked for
    ACTION_PERMISSION_REVOKE_CAMERA = 645;

    // ACTION: An app requested the permission READ_CONTACTS
    // PACKAGE: The package name of the app requesting the permission
    ACTION_PERMISSION_REQUEST_READ_CONTACTS = 646;

    // ACTION: An app was granted the permission READ_CONTACTS
    // PACKAGE: The package name of the app that was granted the permission
    ACTION_PERMISSION_GRANT_READ_CONTACTS = 647;

    // ACTION: An app requested the permission READ_CONTACTS and the request was denied
    // PACKAGE: The package name of the app requesting the permission
    ACTION_PERMISSION_DENIED_READ_CONTACTS = 648;

    // ACTION: The permission READ_CONTACTS was revoked for an app
    // PACKAGE: The package name of the app the permission was revoked for
    ACTION_PERMISSION_REVOKE_READ_CONTACTS = 649;

    // ACTION: An app requested the permission WRITE_CONTACTS
    // PACKAGE: The package name of the app requesting the permission
    ACTION_PERMISSION_REQUEST_WRITE_CONTACTS = 650;

    // ACTION: An app was granted the permission WRITE_CONTACTS
    // PACKAGE: The package name of the app that was granted the permission
    ACTION_PERMISSION_GRANT_WRITE_CONTACTS = 651;

    // ACTION: An app requested the permission WRITE_CONTACTS and the request was denied
    // PACKAGE: The package name of the app requesting the permission
    ACTION_PERMISSION_DENIED_WRITE_CONTACTS = 652;

    // ACTION: The permission WRITE_CONTACTS was revoked for an app
    // PACKAGE: The package name of the app the permission was revoked for
    ACTION_PERMISSION_REVOKE_WRITE_CONTACTS = 653;

    // ACTION: An app requested the permission GET_ACCOUNTS
    // PACKAGE: The package name of the app requesting the permission
    ACTION_PERMISSION_REQUEST_GET_ACCOUNTS = 654;

    // ACTION: An app was granted the permission GET_ACCOUNTS
    // PACKAGE: The package name of the app that was granted the permission
    ACTION_PERMISSION_GRANT_GET_ACCOUNTS = 655;

    // ACTION: An app requested the permission GET_ACCOUNTS and the request was denied
    // PACKAGE: The package name of the app requesting the permission
    ACTION_PERMISSION_DENIED_GET_ACCOUNTS = 656;

    // ACTION: The permission GET_ACCOUNTS was revoked for an app
    // PACKAGE: The package name of the app the permission was revoked for
    ACTION_PERMISSION_REVOKE_GET_ACCOUNTS = 657;

    // ACTION: An app requested the permission ACCESS_FINE_LOCATION
    // PACKAGE: The package name of the app requesting the permission
    ACTION_PERMISSION_REQUEST_ACCESS_FINE_LOCATION = 658;

    // ACTION: An app was granted the permission ACCESS_FINE_LOCATION
    // PACKAGE: The package name of the app that was granted the permission
    ACTION_PERMISSION_GRANT_ACCESS_FINE_LOCATION = 659;

    // ACTION: An app requested the permission ACCESS_FINE_LOCATION and the request was denied
    // PACKAGE: The package name of the app requesting the permission
    ACTION_PERMISSION_DENIED_ACCESS_FINE_LOCATION = 660;

    // ACTION: The permission ACCESS_FINE_LOCATION was revoked for an app
    // PACKAGE: The package name of the app the permission was revoked for
    ACTION_PERMISSION_REVOKE_ACCESS_FINE_LOCATION = 661;

    // ACTION: An app requested the permission ACCESS_COARSE_LOCATION
    // PACKAGE: The package name of the app requesting the permission
    ACTION_PERMISSION_REQUEST_ACCESS_COARSE_LOCATION = 662;

    // ACTION: An app was granted the permission ACCESS_COARSE_LOCATION
    // PACKAGE: The package name of the app that was granted the permission
    ACTION_PERMISSION_GRANT_ACCESS_COARSE_LOCATION = 663;

    // ACTION: An app requested the permission ACCESS_COARSE_LOCATION and the request was denied
    // PACKAGE: The package name of the app requesting the permission
    ACTION_PERMISSION_DENIED_ACCESS_COARSE_LOCATION = 664;

    // ACTION: The permission ACCESS_COARSE_LOCATION was revoked for an app
    // PACKAGE: The package name of the app the permission was revoked for
    ACTION_PERMISSION_REVOKE_ACCESS_COARSE_LOCATION = 665;

    // ACTION: An app requested the permission RECORD_AUDIO
    // PACKAGE: The package name of the app requesting the permission
    ACTION_PERMISSION_REQUEST_RECORD_AUDIO = 666;

    // ACTION: An app was granted the permission RECORD_AUDIO
    // PACKAGE: The package name of the app that was granted the permission
    ACTION_PERMISSION_GRANT_RECORD_AUDIO = 667;

    // ACTION: An app requested the permission RECORD_AUDIO and the request was denied
    // PACKAGE: The package name of the app requesting the permission
    ACTION_PERMISSION_DENIED_RECORD_AUDIO = 668;

    // ACTION: The permission RECORD_AUDIO was revoked for an app
    // PACKAGE: The package name of the app the permission was revoked for
    ACTION_PERMISSION_REVOKE_RECORD_AUDIO = 669;

    // ACTION: An app requested the permission READ_PHONE_STATE
    // PACKAGE: The package name of the app requesting the permission
    ACTION_PERMISSION_REQUEST_READ_PHONE_STATE = 670;

    // ACTION: An app was granted the permission READ_PHONE_STATE
    // PACKAGE: The package name of the app that was granted the permission
    ACTION_PERMISSION_GRANT_READ_PHONE_STATE = 671;

    // ACTION: An app requested the permission READ_PHONE_STATE and the request was denied
    // PACKAGE: The package name of the app requesting the permission
    ACTION_PERMISSION_DENIED_READ_PHONE_STATE = 672;

    // ACTION: The permission READ_PHONE_STATE was revoked for an app
    // PACKAGE: The package name of the app the permission was revoked for
    ACTION_PERMISSION_REVOKE_READ_PHONE_STATE = 673;

    // ACTION: An app requested the permission CALL_PHONE
    // PACKAGE: The package name of the app requesting the permission
    ACTION_PERMISSION_REQUEST_CALL_PHONE = 674;

    // ACTION: An app was granted the permission CALL_PHONE
    // PACKAGE: The package name of the app that was granted the permission
    ACTION_PERMISSION_GRANT_CALL_PHONE = 675;

    // ACTION: An app requested the permission CALL_PHONE and the request was denied
    // PACKAGE: The package name of the app requesting the permission
    ACTION_PERMISSION_DENIED_CALL_PHONE = 676;

    // ACTION: The permission CALL_PHONE was revoked for an app
    // PACKAGE: The package name of the app the permission was revoked for
    ACTION_PERMISSION_REVOKE_CALL_PHONE = 677;

    // ACTION: An app requested the permission READ_CALL_LOG
    // PACKAGE: The package name of the app requesting the permission
    ACTION_PERMISSION_REQUEST_READ_CALL_LOG = 678;

    // ACTION: An app was granted the permission READ_CALL_LOG
    // PACKAGE: The package name of the app that was granted the permission
    ACTION_PERMISSION_GRANT_READ_CALL_LOG = 679;

    // ACTION: An app requested the permission READ_CALL_LOG and the request was denied
    // PACKAGE: The package name of the app requesting the permission
    ACTION_PERMISSION_DENIED_READ_CALL_LOG = 680;

    // ACTION: The permission READ_CALL_LOG was revoked for an app
    // PACKAGE: The package name of the app the permission was revoked for
    ACTION_PERMISSION_REVOKE_READ_CALL_LOG = 681;

    // ACTION: An app requested the permission WRITE_CALL_LOG
    // PACKAGE: The package name of the app requesting the permission
    ACTION_PERMISSION_REQUEST_WRITE_CALL_LOG = 682;

    // ACTION: An app was granted the permission WRITE_CALL_LOG
    // PACKAGE: The package name of the app that was granted the permission
    ACTION_PERMISSION_GRANT_WRITE_CALL_LOG = 683;

    // ACTION: An app requested the permission WRITE_CALL_LOG and the request was denied
    // PACKAGE: The package name of the app requesting the permission
    ACTION_PERMISSION_DENIED_WRITE_CALL_LOG = 684;

    // ACTION: The permission WRITE_CALL_LOG was revoked for an app
    // PACKAGE: The package name of the app the permission was revoked for
    ACTION_PERMISSION_REVOKE_WRITE_CALL_LOG = 685;

    // ACTION: An app requested the permission ADD_VOICEMAIL
    // PACKAGE: The package name of the app requesting the permission
    ACTION_PERMISSION_REQUEST_ADD_VOICEMAIL = 686;

    // ACTION: An app was granted the permission ADD_VOICEMAIL
    // PACKAGE: The package name of the app that was granted the permission
    ACTION_PERMISSION_GRANT_ADD_VOICEMAIL = 687;

    // ACTION: An app requested the permission ADD_VOICEMAIL and the request was denied
    // PACKAGE: The package name of the app requesting the permission
    ACTION_PERMISSION_DENIED_ADD_VOICEMAIL = 688;

    // ACTION: The permission ADD_VOICEMAIL was revoked for an app
    // PACKAGE: The package name of the app the permission was revoked for
    ACTION_PERMISSION_REVOKE_ADD_VOICEMAIL = 689;

    // ACTION: An app requested the permission USE_SIP
    // PACKAGE: The package name of the app requesting the permission
    ACTION_PERMISSION_REQUEST_USE_SIP = 690;

    // ACTION: An app was granted the permission USE_SIP
    // PACKAGE: The package name of the app that was granted the permission
    ACTION_PERMISSION_GRANT_USE_SIP = 691;

    // ACTION: An app requested the permission USE_SIP and the request was denied
    // PACKAGE: The package name of the app requesting the permission
    ACTION_PERMISSION_DENIED_USE_SIP = 692;

    // ACTION: The permission USE_SIP was revoked for an app
    // PACKAGE: The package name of the app the permission was revoked for
    ACTION_PERMISSION_REVOKE_USE_SIP = 693;

    // ACTION: An app requested the permission PROCESS_OUTGOING_CALLS
    // PACKAGE: The package name of the app requesting the permission
    ACTION_PERMISSION_REQUEST_PROCESS_OUTGOING_CALLS = 694;

    // ACTION: An app was granted the permission PROCESS_OUTGOING_CALLS
    // PACKAGE: The package name of the app that was granted the permission
    ACTION_PERMISSION_GRANT_PROCESS_OUTGOING_CALLS = 695;

    // ACTION: An app requested the permission PROCESS_OUTGOING_CALLS and the request was denied
    // PACKAGE: The package name of the app requesting the permission
    ACTION_PERMISSION_DENIED_PROCESS_OUTGOING_CALLS = 696;

    // ACTION: The permission PROCESS_OUTGOING_CALLS was revoked for an app
    // PACKAGE: The package name of the app the permission was revoked for
    ACTION_PERMISSION_REVOKE_PROCESS_OUTGOING_CALLS = 697;

    // ACTION: An app requested the permission READ_CELL_BROADCASTS
    // PACKAGE: The package name of the app requesting the permission
    ACTION_PERMISSION_REQUEST_READ_CELL_BROADCASTS = 698;

    // ACTION: An app was granted the permission READ_CELL_BROADCASTS
    // PACKAGE: The package name of the app that was granted the permission
    ACTION_PERMISSION_GRANT_READ_CELL_BROADCASTS = 699;

    // ACTION: An app requested the permission READ_CELL_BROADCASTS and the request was denied
    // PACKAGE: The package name of the app requesting the permission
    ACTION_PERMISSION_DENIED_READ_CELL_BROADCASTS = 700;

    // ACTION: The permission READ_CELL_BROADCASTS was revoked for an app
    // PACKAGE: The package name of the app the permission was revoked for
    ACTION_PERMISSION_REVOKE_READ_CELL_BROADCASTS = 701;

    // ACTION: An app requested the permission BODY_SENSORS
    // PACKAGE: The package name of the app requesting the permission
    ACTION_PERMISSION_REQUEST_BODY_SENSORS = 702;

    // ACTION: An app was granted the permission BODY_SENSORS
    // PACKAGE: The package name of the app that was granted the permission
    ACTION_PERMISSION_GRANT_BODY_SENSORS = 703;

    // ACTION: An app requested the permission BODY_SENSORS and the request was denied
    // PACKAGE: The package name of the app requesting the permission
    ACTION_PERMISSION_DENIED_BODY_SENSORS = 704;

    // ACTION: The permission BODY_SENSORS was revoked for an app
    // PACKAGE: The package name of the app the permission was revoked for
    ACTION_PERMISSION_REVOKE_BODY_SENSORS = 705;

    // ACTION: An app requested the permission SEND_SMS
    // PACKAGE: The package name of the app requesting the permission
    ACTION_PERMISSION_REQUEST_SEND_SMS = 706;

    // ACTION: An app was granted the permission SEND_SMS
    // PACKAGE: The package name of the app that was granted the permission
    ACTION_PERMISSION_GRANT_SEND_SMS = 707;

    // ACTION: An app requested the permission SEND_SMS and the request was denied
    // PACKAGE: The package name of the app requesting the permission
    ACTION_PERMISSION_DENIED_SEND_SMS = 708;

    // ACTION: The permission SEND_SMS was revoked for an app
    // PACKAGE: The package name of the app the permission was revoked for
    ACTION_PERMISSION_REVOKE_SEND_SMS = 709;

    // ACTION: An app requested the permission RECEIVE_SMS
    // PACKAGE: The package name of the app requesting the permission
    ACTION_PERMISSION_REQUEST_RECEIVE_SMS = 710;

    // ACTION: An app was granted the permission RECEIVE_SMS
    // PACKAGE: The package name of the app that was granted the permission
    ACTION_PERMISSION_GRANT_RECEIVE_SMS = 711;

    // ACTION: An app requested the permission RECEIVE_SMS and the request was denied
    // PACKAGE: The package name of the app requesting the permission
    ACTION_PERMISSION_DENIED_RECEIVE_SMS = 712;

    // ACTION: The permission RECEIVE_SMS was revoked for an app
    // PACKAGE: The package name of the app the permission was revoked for
    ACTION_PERMISSION_REVOKE_RECEIVE_SMS = 713;

    // ACTION: An app requested the permission READ_SMS
    // PACKAGE: The package name of the app requesting the permission
    ACTION_PERMISSION_REQUEST_READ_SMS = 714;

    // ACTION: An app was granted the permission READ_SMS
    // PACKAGE: The package name of the app that was granted the permission
    ACTION_PERMISSION_GRANT_READ_SMS = 715;

    // ACTION: An app requested the permission READ_SMS and the request was denied
    // PACKAGE: The package name of the app requesting the permission
    ACTION_PERMISSION_DENIED_READ_SMS = 716;

    // ACTION: The permission READ_SMS was revoked for an app
    // PACKAGE: The package name of the app the permission was revoked for
    ACTION_PERMISSION_REVOKE_READ_SMS = 717;

    // ACTION: An app requested the permission RECEIVE_WAP_PUSH
    // PACKAGE: The package name of the app requesting the permission
    ACTION_PERMISSION_REQUEST_RECEIVE_WAP_PUSH = 718;

    // ACTION: An app was granted the permission RECEIVE_WAP_PUSH
    // PACKAGE: The package name of the app that was granted the permission
    ACTION_PERMISSION_GRANT_RECEIVE_WAP_PUSH = 719;

    // ACTION: An app requested the permission RECEIVE_WAP_PUSH and the request was denied
    // PACKAGE: The package name of the app requesting the permission
    ACTION_PERMISSION_DENIED_RECEIVE_WAP_PUSH = 720;

    // ACTION: The permission RECEIVE_WAP_PUSH was revoked for an app
    // PACKAGE: The package name of the app the permission was revoked for
    ACTION_PERMISSION_REVOKE_RECEIVE_WAP_PUSH = 721;

    // ACTION: An app requested the permission RECEIVE_MMS
    // PACKAGE: The package name of the app requesting the permission
    ACTION_PERMISSION_REQUEST_RECEIVE_MMS = 722;

    // ACTION: An app was granted the permission RECEIVE_MMS
    // PACKAGE: The package name of the app that was granted the permission
    ACTION_PERMISSION_GRANT_RECEIVE_MMS = 723;

    // ACTION: An app requested the permission RECEIVE_MMS and the request was denied
    // PACKAGE: The package name of the app requesting the permission
    ACTION_PERMISSION_DENIED_RECEIVE_MMS = 724;

    // ACTION: The permission RECEIVE_MMS was revoked for an app
    // PACKAGE: The package name of the app the permission was revoked for
    ACTION_PERMISSION_REVOKE_RECEIVE_MMS = 725;

    // ACTION: An app requested the permission READ_EXTERNAL_STORAGE
    // PACKAGE: The package name of the app requesting the permission
    ACTION_PERMISSION_REQUEST_READ_EXTERNAL_STORAGE = 726;

    // ACTION: An app was granted the permission READ_EXTERNAL_STORAGE
    // PACKAGE: The package name of the app that was granted the permission
    ACTION_PERMISSION_GRANT_READ_EXTERNAL_STORAGE = 727;

    // ACTION: An app requested the permission READ_EXTERNAL_STORAGE and the request was denied
    // PACKAGE: The package name of the app requesting the permission
    ACTION_PERMISSION_DENIED_READ_EXTERNAL_STORAGE = 728;

    // ACTION: The permission READ_EXTERNAL_STORAGE was revoked for an app
    // PACKAGE: The package name of the app the permission was revoked for
    ACTION_PERMISSION_REVOKE_READ_EXTERNAL_STORAGE = 729;

    // ACTION: An app requested the permission WRITE_EXTERNAL_STORAGE
    // PACKAGE: The package name of the app requesting the permission
    ACTION_PERMISSION_REQUEST_WRITE_EXTERNAL_STORAGE = 730;

    // ACTION: An app was granted the permission WRITE_EXTERNAL_STORAGE
    // PACKAGE: The package name of the app that was granted the permission
    ACTION_PERMISSION_GRANT_WRITE_EXTERNAL_STORAGE = 731;

    // ACTION: An app requested the permission WRITE_EXTERNAL_STORAGE and the request was denied
    // PACKAGE: The package name of the app requesting the permission
    ACTION_PERMISSION_DENIED_WRITE_EXTERNAL_STORAGE = 732;

    // ACTION: The permission WRITE_EXTERNAL_STORAGE was revoked for an app
    // PACKAGE: The package name of the app the permission was revoked for
    ACTION_PERMISSION_REVOKE_WRITE_EXTERNAL_STORAGE = 733;

    // ACTION: Logged when a provisioning session has started
    PROVISIONING_SESSION_STARTED = 734;

    // ACTION: Logged when a provisioning session has completed
    PROVISIONING_SESSION_COMPLETED = 735;

    // ACTION: An app requested the permission READ_PHONE_NUMBERS
    // PACKAGE: The package name of the app requesting the permission
    ACTION_PERMISSION_REQUEST_READ_PHONE_NUMBERS = 736;

    // ACTION: An app was granted the permission READ_PHONE_NUMBERS
    // PACKAGE: The package name of the app that was granted the permission
    ACTION_PERMISSION_GRANT_READ_PHONE_NUMBERS = 737;

    // ACTION: An app requested the permission READ_PHONE_NUMBERS and the request was denied
    // PACKAGE: The package name of the app requesting the permission
    ACTION_PERMISSION_DENIED_READ_PHONE_NUMBERS = 738;

    // ACTION: The permission READ_PHONE_NUMBERS was revoked for an app
    // PACKAGE: The package name of the app the permission was revoked for
    ACTION_PERMISSION_REVOKE_READ_PHONE_NUMBERS = 739;

    // ACTION: QS Brightness Slider (with auto brightness disabled, and VR enabled)
    //   SUBTYPE: slider value
    // CATEGORY: QUICK_SETTINGS
    // OS: 6.0
    ACTION_BRIGHTNESS_FOR_VR = 498;

    // ACTION: A captive portal was detected during network validation
    // CATEGORY: NOTIFICATION
    // OS: N-MR2
    NOTIFICATION_NETWORK_SIGN_IN = 740;

    // ACTION: An unvalidated network without Internet was selected by the user
    // CATEGORY: NOTIFICATION
    // OS: N-MR2
    NOTIFICATION_NETWORK_NO_INTERNET = 741;

    // ACTION: A validated network failed revalidation and lost Internet access
    // CATEGORY: NOTIFICATION
    // OS: N-MR2
    NOTIFICATION_NETWORK_LOST_INTERNET = 742;

    // ACTION: The system default network switched to a different network
    // CATEGORY: NOTIFICATION
    // OS: N-MR2
    NOTIFICATION_NETWORK_SWITCH = 743;

    // OPEN: Settings > System
    SETTINGS_SYSTEM_CATEGORY = 744;

    // OPEN: Settings > Storage
    SETTINGS_STORAGE_CATEGORY = 745;

    // OPEN: Settings > Network & Internet
    SETTINGS_NETWORK_CATEGORY = 746;

    // OPEN: Settings > Connected Device
    SETTINGS_CONNECTED_DEVICE_CATEGORY = 747;

    // OPEN: Settings > App & Notification
    SETTINGS_APP_NOTIF_CATEGORY = 748;

    // OPEN: Settings > System > Input & Gesture
    SETTINGS_INPUT_CATEGORY = 749;

    // OPEN: Settings > System > Language & Region
    SETTINGS_LANGUAGE_CATEGORY = 750;

    // OPEN: Settings > System > Input & Gesture > Swipe to notification gesture
    SETTINGS_GESTURE_SWIPE_TO_NOTIFICATION = 751;

    // OPEN: Settings > System > Input & Gesture > Double tap power button gesture
    SETTINGS_GESTURE_DOUBLE_TAP_POWER = 752;

    // OPEN: Settings > System > Input & Gesture > Pick up gesture
    SETTINGS_GESTURE_PICKUP = 753;

    // OPEN: Settings > System > Input & Gesture > Double tap screen gesture
    SETTINGS_GESTURE_DOUBLE_TAP_SCREEN = 754;

    // OPEN: Settings > System > Input & Gesture > Double twist gesture
    SETTINGS_GESTURE_DOUBLE_TWIST = 755;

    // OPEN: Settings > Support > SupportDisclaimerDialog > SupportSystemInformationDialog
    // CATEGORY: Settings
    DIALOG_SUPPORT_SYSTEM_INFORMATION = 756;

    // These values should never appear in log outputs - they are reserved for
    // internal platform metrics use.
    RESERVED_FOR_LOGBUILDER_CATEGORY = 757;
    RESERVED_FOR_LOGBUILDER_TYPE = 758;
    RESERVED_FOR_LOGBUILDER_SUBTYPE = 759;

    // ACTION: "Do not show again" was enabled in the support disclaimer and the
    // user accepted
    ACTION_SKIP_DISCLAIMER_SELECTED = 760;

    // Enclosing category for group of APP_TRANSITION_FOO events,
    // logged when we execute an app transition.
    APP_TRANSITION = 761;

    // ACTION: User leaves Settings search UI without entering any query.
    ACTION_LEAVE_SEARCH_RESULT_WITHOUT_QUERY = 762;

    // ACTION: Clicking on any search result in Settings.
    ACTION_CLICK_SETTINGS_SEARCH_RESULT = 763;

    // ACTION: Allow Battery optimization for an app
    APP_SPECIAL_PERMISSION_BATTERY_ALLOW = 764;

    // ACTION: Deny Battery optimization for an app
    APP_SPECIAL_PERMISSION_BATTERY_DENY = 765;

    // ACTION: Enable Device Admin app
    APP_SPECIAL_PERMISSION_ADMIN_ALLOW = 766;

    // ACTION: Disable Device Admin app
    APP_SPECIAL_PERMISSION_ADMIN_DENY = 767;

    // ACTION: Allow "Do Not Disturb access" for an app
    APP_SPECIAL_PERMISSION_DND_ALLOW = 768;

    // ACTION: Deny "Do Not Disturb access" for an app
    APP_SPECIAL_PERMISSION_DND_DENY = 769;

    // ACTION: Allow "Draw over other apps" for an app
    APP_SPECIAL_PERMISSION_APPDRAW_ALLOW = 770;

    // ACTION: Deny "Display over other apps" for an app
    APP_SPECIAL_PERMISSION_APPDRAW_DENY = 771;

    // ACTION: Allow "VR helper services" for an app
    APP_SPECIAL_PERMISSION_VRHELPER_ALLOW = 772;

    // ACTION: Deny "VR helper services" for an app
    APP_SPECIAL_PERMISSION_VRHELPER_DENY = 773;

    // ACTION: Allow "Modify system settings" for an app
    APP_SPECIAL_PERMISSION_SETTINGS_CHANGE_ALLOW = 774;

    // ACTION: Deny "Modify system settings" for an app
    APP_SPECIAL_PERMISSION_SETTINGS_CHANGE_DENY = 775;

    // ACTION: Allow "Notification access" for an app
    APP_SPECIAL_PERMISSION_NOTIVIEW_ALLOW = 776;

    // ACTION: Deny "Notification access" for an app
    APP_SPECIAL_PERMISSION_NOTIVIEW_DENY = 777;

    // ACTION: "Premium SMS access" for an app - "ask user" option
    APP_SPECIAL_PERMISSION_PREMIUM_SMS_ASK = 778;

    // ACTION: "Premium SMS access" for an app - "never allow" option
    APP_SPECIAL_PERMISSION_PREMIUM_SMS_DENY = 779;

    // ACTION: "Premium SMS access" for an app - "always allow" option
    APP_SPECIAL_PERMISSION_PREMIUM_SMS_ALWAYS_ALLOW = 780;

    // ACTION: Allow "Unrestricted data access" for an app
    APP_SPECIAL_PERMISSION_UNL_DATA_ALLOW = 781;

    // ACTION: Deny "Unrestricted data access" for an app
    APP_SPECIAL_PERMISSION_UNL_DATA_DENY = 782;

    // ACTION: Allow "Usage access" for an app
    APP_SPECIAL_PERMISSION_USAGE_VIEW_ALLOW = 783;

    // ACTION: Deny "Usage access" for an app
    APP_SPECIAL_PERMISSION_USAGE_VIEW_DENY = 784;

    // OPEN: Settings > Apps > Default Apps > Default browser
    DEFAULT_BROWSER_PICKER = 785;

    // OPEN: Settings > Apps > Default Apps > Default emergency app
    DEFAULT_EMERGENCY_APP_PICKER = 786;

    // OPEN: Settings > Apps > Default Apps > Default home
    DEFAULT_HOME_PICKER = 787;

    // OPEN: Settings > Apps > Default Apps > Default phone
    DEFAULT_PHONE_PICKER = 788;

    // OPEN: Settings > Apps > Default Apps > Default sms
    DEFAULT_SMS_PICKER = 789;

    // OPEN: Settings > Apps > Default Apps > Default notification assistant
    DEFAULT_NOTIFICATION_ASSISTANT = 790;

    // OPEN: Settings > Apps > Default Apps > Warning dialog to confirm selection
    DEFAULT_APP_PICKER_CONFIRMATION_DIALOG = 791;

    // OPEN: Settings > Apps > Default Apps > Default autofill app
    DEFAULT_AUTOFILL_PICKER = 792;

    // These values should never appear in log outputs - they are reserved for
    // internal platform metrics use.
    NOTIFICATION_SINCE_CREATE_MILLIS = 793;
    NOTIFICATION_SINCE_VISIBLE_MILLIS = 794;
    NOTIFICATION_SINCE_UPDATE_MILLIS = 795;
    NOTIFICATION_ID = 796;
    NOTIFICATION_TAG = 797;
    NOTIFICATION_SHADE_INDEX = 798;
    RESERVED_FOR_LOGBUILDER_NAME = 799;

    // OPEN: QS NFC tile shown
    // ACTION: QS NFC tile tapped
    // CATEGORY: QUICK_SETTINGS
    QS_NFC = 800;

    // These values should never appear in log outputs - they are reserved for
    // internal platform metrics use.
    RESERVED_FOR_LOGBUILDER_BUCKET = 801;
    RESERVED_FOR_LOGBUILDER_VALUE = 802;
    RESERVED_FOR_LOGBUILDER_COUNTER = 803;
    RESERVED_FOR_LOGBUILDER_HISTOGRAM = 804;
    RESERVED_FOR_LOGBUILDER_TIMESTAMP = 805;
    RESERVED_FOR_LOGBUILDER_PACKAGENAME = 806;

    // ACTION: "Force stop" action on an app
    ACTION_APP_FORCE_STOP = 807;

    // OPEN: Settings > Apps > Gear > Special Access > Install other apps
    // CATEGORY: SETTINGS
    // OS: 8.0
    MANAGE_EXTERNAL_SOURCES = 808;

    // ACTION: Logged when terms activity finishes.
    // TIME: Indicates time taken by terms activity to finish in MS.
    PROVISIONING_TERMS_ACTIVITY_TIME_MS = 809;

    // Indicates number of terms displayed on the terms screen.
    PROVISIONING_TERMS_COUNT = 810;

    // Indicates number of terms read on the terms screen.
    PROVISIONING_TERMS_READ = 811;

    // Logs that the user has edited the picture-in-picture settings.
    // CATEGORY: SETTINGS
    SETTINGS_MANAGE_PICTURE_IN_PICTURE = 812;

    // ACTION: Allow "Enable picture-in-picture" for an app
    APP_PICTURE_IN_PICTURE_ALLOW = 813;

    // ACTION: Deny "Enable picture-in-picture" for an app
    APP_PICTURE_IN_PICTURE_DENY = 814;

    // OPEN: Settings > Language & input > Text-to-speech output -> Speech rate & pitch
    // CATEGORY: SETTINGS
    // OS: 8.0
    TTS_SLIDERS = 815;

    // ACTION: Settings -> Display -> Theme
    ACTION_THEME = 816;

    // OPEN: SUW Welcome Screen -> Vision Settings -> Select to Speak
    // ACTION: Select to Speak configuration is chosen
    //  SUBTYPE: 0 is off, 1 is on
    // CATEGORY: SETTINGS
    // OS: N
    SUW_ACCESSIBILITY_TOGGLE_SELECT_TO_SPEAK = 817;

    // OPEN: Settings > System > Backup
    // CATEGORY: SETTINGS
    // OS: O
    BACKUP_SETTINGS = 818;

    // ACTION: Picture-in-picture was explicitly entered for an activity
    // VALUE: true if it was entered while hiding as a result of moving to
    // another task, false otherwise
    ACTION_PICTURE_IN_PICTURE_ENTERED = 819;

    // ACTION: The activity currently in picture-in-picture was expanded back to fullscreen
    // PACKAGE: The package name of the activity that was expanded back to fullscreen
    ACTION_PICTURE_IN_PICTURE_EXPANDED_TO_FULLSCREEN = 820;

    // ACTION: The activity currently in picture-in-picture was minimized
    // VALUE: True if the PiP was minimized, false otherwise
    ACTION_PICTURE_IN_PICTURE_MINIMIZED = 821;

    // ACTION: Picture-in-picture was dismissed via the dismiss button
    // VALUE: 0 if dismissed by tap, 1 if dismissed by drag
    ACTION_PICTURE_IN_PICTURE_DISMISSED = 822;

    // ACTION: The visibility of the picture-in-picture meny
    // VALUE: Whether or not the menu is visible
    ACTION_PICTURE_IN_PICTURE_MENU = 823;

    // Enclosing category for group of PICTURE_IN_PICTURE_ASPECT_RATIO_FOO events,
    // logged when the aspect ratio changes
    ACTION_PICTURE_IN_PICTURE_ASPECT_RATIO_CHANGED = 824;

    // The current aspect ratio of the PiP, logged when it changes.
    PICTURE_IN_PICTURE_ASPECT_RATIO = 825;

    // FIELD - length in dp of ACTION_LS_* gestures, or zero if not applicable
    // CATEGORY: GLOBAL_SYSTEM_UI
    // OS: O
    FIELD_GESTURE_LENGTH = 826;

    // FIELD - velocity in dp (per second?) of ACTION_LS_* gestures, or zero if not applicable
    // CATEGORY: GLOBAL_SYSTEM_UI
    // OS: O
    FIELD_GESTURE_VELOCITY = 827;

    // OPEN: Carrier demo mode password dialog
    CARRIER_DEMO_MODE_PASSWORD = 828;

    // ACTION: Create a Settings shortcut item.
    ACTION_SETTINGS_CREATE_SHORTCUT = 829;

    // ACTION: A tile in Settings information architecture is clicked
    ACTION_SETTINGS_TILE_CLICK = 830;

    // OPEN: Notification unsnoozed. CLOSE: Notification snoozed. UPDATE: snoozed notification
    // updated
    // CATEGORY: NOTIFICATION
    // OS: O
    NOTIFICATION_SNOOZED = 831;

    // Tagged data for NOTIFICATION_SNOOZED. TRUE: snoozed until context, FALSE: snoozed for time.
    // OS: O
    NOTIFICATION_SNOOZED_CRITERIA = 832;

    // FIELD - The context (source) from which an action is performed
    // For QS, this is a boolean of whether the panel is expanded
    FIELD_CONTEXT = 833;

    // ACTION: Settings advanced button is expanded
    ACTION_SETTINGS_ADVANCED_BUTTON_EXPAND = 834;

    // ACTION: Logs the number of times the saved network evaluator was used to
    // recommend a wifi network
    WIFI_NETWORK_RECOMMENDATION_SAVED_NETWORK_EVALUATOR = 835;

    // ACTION: Logs the number of times the recommended network evaluator was
    // used to recommend a wifi network
    WIFI_NETWORK_RECOMMENDATION_RECOMMENDED_NETWORK_EVALUATOR = 836;

    // ACTION: Logs the number of times a recommended network was resulted in a
    // successful connection
    // VALUE: true if the connection was successful, false if the connection failed
    WIFI_NETWORK_RECOMMENDATION_CONNECTION_SUCCESS = 837;

    // OPEN: Settings > Storage > Games
    // CATEGORY: SETTINGS
    // OS: O
    APPLICATIONS_STORAGE_GAMES = 838;

    // OPEN: Settings > Storage > Audio and Music
    // CATEGORY: SETTINGS
    // OS: O
    APPLICATIONS_STORAGE_MUSIC = 839;

    // ACTION: Settings > Storage > Free Up Space to launch Deletion Helper
    // CATEGORY: SETTINGS
    // OS: O
    STORAGE_FREE_UP_SPACE_NOW = 840;

    // ACTION: Settings > Storage > Files to open the File Manager
    // CATEGORY: SETTINGS
    // OS: O
    STORAGE_FILES = 841;

    // FIELD - Rank of the clicked Settings search result
    FIELD_SETTINGS_SEARCH_RESULT_RANK = 842;

    // OPEN: Settings > Apps > Default Apps > Assist >  Default assist
    DEFAULT_ASSIST_PICKER = 843;

    // OPEN: Settings > Apps > Default Apps > Assist >  Default voice input
    DEFAULT_VOICE_INPUT_PICKER = 844;

    // OPEN: Settings > Storage > [Profile]
    SETTINGS_STORAGE_PROFILE = 845;

    // OPEN: Settings > Security & screen lock -> Encryption & crendentials
    // CATEGORY: SETTINGS
    // OS: O
    ENCRYPTION_AND_CREDENTIAL = 846;

    // ACTION: Settings > About device > Build number
    ACTION_SETTINGS_BUILD_NUMBER_PREF = 847;

    // FIELD: Whether developer mode has already been enabled when clicking build number preference
    FIELD_SETTINGS_BUILD_NUMBER_DEVELOPER_MODE_ENABLED = 848;

    // OPEN: Settings > Wi-Fi > Network Details (click on Access Point)
    // CATEGORY: SETTINGS
    // OS: O
    WIFI_NETWORK_DETAILS = 849;

    // ACTION: Settings > Battery > Menu > Usage Alerts
    ACTION_SETTINGS_MENU_BATTERY_USAGE_ALERTS = 850;

    // ACTION: Settings > Battery > Menu > Optimization
    ACTION_SETTINGS_MENU_BATTERY_OPTIMIZATION = 851;

    // ACTION: Settings > Battery > Menu > Apps Toggle
    ACTION_SETTINGS_MENU_BATTERY_APPS_TOGGLE = 852;

    // ACTION: Settings > Any preference is changed
    ACTION_SETTINGS_PREFERENCE_CHANGE = 853;

    // FIELD: The name of preference when it is changed in Settings
    FIELD_SETTINGS_PREFERENCE_CHANGE_NAME = 854;

    // FIELD: The new value of preference when it is changed in Settings
    FIELD_SETTINGS_PREFERENCE_CHANGE_VALUE = 855;

    // OPEN: Notification channel created. CLOSE: Notification channel deleted. UPDATE: notification
    // channel updated
    // PACKAGE: the package the channel belongs too
    // CATEGORY: NOTIFICATION
    // OS: O
    ACTION_NOTIFICATION_CHANNEL = 856;

    // Tagged data for notification channel. String.
    FIELD_NOTIFICATION_CHANNEL_ID = 857;

    // Tagged data for notification channel. int.
    FIELD_NOTIFICATION_CHANNEL_IMPORTANCE = 858;

    // OPEN: Notification channel group created.
    // PACKAGE: the package the group belongs to
    // CATEGORY: NOTIFICATION
    // OS: O
    ACTION_NOTIFICATION_CHANNEL_GROUP = 859;

    // Tagged data for notification channel group. String.
    FIELD_NOTIFICATION_CHANNEL_GROUP_ID = 860;

    // OPEN: Settings > Wi-Fi > Wifi Preferences -> Advanced -> Network Scorer
    // CATEGORY: SETTINGS
    // OS: O
    SETTINGS_NETWORK_SCORER = 861;

    // OPEN: Settings > About device > Model > Hardware info dialog
    DIALOG_SETTINGS_HARDWARE_INFO = 862;

    // ACTION: Checks whether a contact's phone still exists
    // Value 0: It doesn't exist anymore
    // Value 1: It still exists
    // Value 2: A SecurityException was thrown
    // CATEGORY: SETTINGS
    // OS: N
    ACTION_PHONE_EXISTS = 863;

    // ACTION: Retrieves a contact from CP2
    // Value 0: Contact retrieved without issues
    // Value 1: An IllegalArgumentException was thrown
    // CATEGORY: SETTINGS
    // OS: N
    ACTION_GET_CONTACT = 864;

    // This value should never appear in log outputs - it is reserved for
    // internal platform metrics use.
    RESERVED_FOR_LOGBUILDER_PID = 865;

    // ACTION: Settings > Connected devices > Bluetooth -> Available devices
    ACTION_SETTINGS_BLUETOOTH_PAIR = 866;

    // ACTION: Settings > Connected devices > Bluetooth -> Paired devices
    ACTION_SETTINGS_BLUETOOTH_CONNECT = 867;

    // ACTION: Settings > Connected devices > Bluetooth -> Connected device
    ACTION_SETTINGS_BLUETOOTH_DISCONNECT = 868;

    // ACTION: Settings > Connected devices > Bluetooth -> Error dialog
    ACTION_SETTINGS_BLUETOOTH_CONNECT_ERROR = 869;

    // ACTION: Settings > Connected devices > Bluetooth master switch Toggle
    ACTION_SETTINGS_MASTER_SWITCH_BLUETOOTH_TOGGLE = 870;

    // The name of the activity being launched in an app transition event.
    FIELD_CLASS_NAME = 871;

    // ACTION: Settings > App detail > Uninstall
    ACTION_SETTINGS_UNINSTALL_APP = 872;

    // ACTION: Settings > App detail > Uninstall Device admin app
    ACTION_SETTINGS_UNINSTALL_DEVICE_ADMIN = 873;

    // ACTION: Settings > App detail > Disable app
    ACTION_SETTINGS_DISABLE_APP = 874;

    // ACTION: Settings > App detail > Enable app
    ACTION_SETTINGS_ENABLE_APP = 875;

    // ACTION: Settings > App detail > Clear data
    ACTION_SETTINGS_CLEAR_APP_DATA = 876;

    // ACTION: Settings > App detail > Clear cache
    ACTION_SETTINGS_CLEAR_APP_CACHE = 877;

    // ACTION: Clicking on any search result in Settings.
    ACTION_CLICK_SETTINGS_SEARCH_INLINE_RESULT = 878;

    // FIELD: Settings inline search result name
    FIELD_SETTINGS_SEARCH_INLINE_RESULT_NAME = 879;

    // FIELD: Settings inline search result value
    FIELD_SETTINGS_SEARCH_INLINE_RESULT_VALUE = 880;

    // ACTION: Settings > Search > Click saved queries
    ACTION_CLICK_SETTINGS_SEARCH_SAVED_QUERY = 881;

    // OPEN: Settings > Security & screen lock -> Lock screen preferences
    // CATEGORY: SETTINGS
    SETTINGS_LOCK_SCREEN_PREFERENCES = 882;

    // ACTION: An app requested the app-op permission ACCESS_NOTIFICATIONS
    // PACKAGE: The package name of the app requesting the permission
    ACTION_APPOP_REQUEST_ACCESS_NOTIFICATIONS = 883;

    // ACTION: An app was granted the app-op permission ACCESS_NOTIFICATIONS
    // PACKAGE: The package name of the app that was granted the permission
    ACTION_APPOP_GRANT_ACCESS_NOTIFICATIONS = 884;

    // ACTION: An app requested the app-op permission ACCESS_NOTIFICATIONS and the request was denied
    // PACKAGE: The package name of the app requesting the permission
    ACTION_APPOP_DENIED_ACCESS_NOTIFICATIONS = 885;

    // ACTION: The app-op permission ACCESS_NOTIFICATIONS was revoked for an app
    // PACKAGE: The package name of the app the permission was revoked for
    ACTION_APPOP_REVOKE_ACCESS_NOTIFICATIONS = 886;

    // ACTION: An app requested the app-op permission SYSTEM_ALERT_WINDOW
    // PACKAGE: The package name of the app requesting the permission
    ACTION_APPOP_REQUEST_SYSTEM_ALERT_WINDOW = 887;

    // ACTION: An app was granted the app-op permission SYSTEM_ALERT_WINDOW
    // PACKAGE: The package name of the app that was granted the permission
    ACTION_APPOP_GRANT_SYSTEM_ALERT_WINDOW = 888;

    // ACTION: An app requested the app-op permission SYSTEM_ALERT_WINDOW and the request was denied
    // PACKAGE: The package name of the app requesting the permission
    ACTION_APPOP_DENIED_SYSTEM_ALERT_WINDOW = 889;

    // ACTION: The app-op permission SYSTEM_ALERT_WINDOW was revoked for an app
    // PACKAGE: The package name of the app the permission was revoked for
    ACTION_APPOP_REVOKE_SYSTEM_ALERT_WINDOW = 890;

    // ACTION: An app requested the app-op permission REQUEST_WRITE_SETTINGS
    // PACKAGE: The package name of the app requesting the permission
    ACTION_APPOP_REQUEST_WRITE_SETTINGS = 891;

    // ACTION: An app was granted the app-op permission REQUEST_WRITE_SETTINGS
    // PACKAGE: The package name of the app that was granted the permission
    ACTION_APPOP_GRANT_WRITE_SETTINGS = 892;

    // ACTION: An app requested the app-op permission REQUEST_WRITE_SETTINGS and the request was denied
    // PACKAGE: The package name of the app requesting the permission
    ACTION_APPOP_DENIED_WRITE_SETTINGS = 893;

    // ACTION: The app-op permission REQUEST_WRITE_SETTINGS was revoked for an app
    // PACKAGE: The package name of the app the permission was revoked for
    ACTION_APPOP_REVOKE_WRITE_SETTINGS = 894;

    // ACTION: An app requested the app-op permission REQUEST_INSTALL_PACKAGES
    // PACKAGE: The package name of the app requesting the permission
    ACTION_APPOP_REQUEST_REQUEST_INSTALL_PACKAGES = 895;

    // ACTION: An app was granted the app-op permission REQUEST_INSTALL_PACKAGES
    // PACKAGE: The package name of the app that was granted the permission
    ACTION_APPOP_GRANT_REQUEST_INSTALL_PACKAGES = 896;

    // ACTION: An app requested the app-op permission REQUEST_INSTALL_PACKAGES and the request was denied
    // PACKAGE: The package name of the app requesting the permission
    ACTION_APPOP_DENIED_REQUEST_INSTALL_PACKAGES = 897;

    // ACTION: The app-op permission REQUEST_INSTALL_PACKAGES was revoked for an app
    // PACKAGE: The package name of the app the permission was revoked for
    ACTION_APPOP_REVOKE_REQUEST_INSTALL_PACKAGES = 898;

    // ACTION: Phase 1 of instant application resolution occurred
    // OS: O
    ACTION_INSTANT_APP_RESOLUTION_PHASE_ONE = 899;

    // ACTION: Phase 2 of instant application resolution occurred
    // OS: O
    ACTION_INSTANT_APP_RESOLUTION_PHASE_TWO = 900;

    // FIELD: The amount of time for an ephemeral resolution phase; in milliseconds
    // OS: O
    FIELD_INSTANT_APP_RESOLUTION_DELAY_MS = 901;

    // FIELD: The status of an ephemeral resolution phase
    // Value 0: success
    // Value 1: no full hash match
    // OS: O
    FIELD_INSTANT_APP_RESOLUTION_STATUS = 902;

    // FIELD - A token to identify all events that are part of the same instant application launch
    // OS: O
    FIELD_INSTANT_APP_LAUNCH_TOKEN = 903;

    // FIELD - The name of the package responsible for launching the activity
    // OS: O
    APP_TRANSITION_CALLING_PACKAGE_NAME = 904;

    // FIELD - Whether or not the launched activity is part of an instant application
    // OS: O
    APP_TRANSITION_IS_EPHEMERAL = 905;

    // An autofill session was started
    // Package: Package of app that is autofilled
    AUTOFILL_SESSION_STARTED = 906;

    // An autofill request was processed by a service
    // Type TYPE_SUCCESS: The request succeeded
    // Type TYPE_FAILURE: The request failed
    // Package: Package of app that is autofilled
    // Tag FIELD_AUTOFILL_SERVICE: Package of service that processed the request
    // Tag FIELD_AUTOFILL_NUM_DATASET: The number of datasets returned (only in success case)
    AUTOFILL_REQUEST = 907;

    // Tag of a field for a package of an autofill service
    FIELD_AUTOFILL_SERVICE = 908;

    // Tag of a field for the number of datasets
    FIELD_AUTOFILL_NUM_DATASETS = 909;

    // An autofill dataset selection UI was shown
    // Type TYPE_DISMISS: UI was explicityly canceled by the user
    // Type TYPE_CLOSE: UI was destroyed without influence of the user
    // Type TYPE_ACTION: dataset was selected
    // Type TYPE_DETAIL: authentication was selected
    // Package: Package of app that was autofilled
    // Tag FIELD_AUTOFILL_FILTERTEXT_LEN: The length of the filter text
    // Tag FIELD_AUTOFILL_NUM_DATASETS: The number of datasets shown
    AUTOFILL_FILL_UI = 910;

    // Tag of a field for the length of the filter text
    FIELD_AUTOFILL_FILTERTEXT_LEN = 911;

    // An autofill authentification succeeded
    // Package: Package of app that was autofilled
    AUTOFILL_AUTHENTICATED = 912;

    // An activity was autofilled and all values could be applied
    // Package: Package of app that is autofilled
    // Tag FIELD_AUTOFILL_NUM_VALUES: Number of values that were suggested to be autofilled
    // Tag FIELD_AUTOFILL_NUM_VIEWS_FILLED: Number of views that could be filled
    AUTOFILL_DATASET_APPLIED = 913;

    // Tag of a field for the number values to be filled in
    FIELD_AUTOFILL_NUM_VALUES = 914;

    // Tag of a field for the number of views that were filled
    FIELD_AUTOFILL_NUM_VIEWS_FILLED = 915;

    // An autofill save UI was shown
    // Type TYPE_DISMISS: UI was explicityly canceled by the user
    // Type TYPE_CLOSE: UI was destroyed without influence of the user
    // Type TYPE_ACTION: data was saved
    // Package: Package of app that was autofilled
    // Tag FIELD_AUTOFILL_NUM_ID: The number of ids that are saved
    AUTOFILL_SAVE_UI = 916;

    // Tag of a field for the number of saveable ids
    FIELD_AUTOFILL_NUM_IDS = 917;

    // ACTION: An autofill service was reqiested to save data
    // Type TYPE_SUCCESS: The request succeeded
    // Type TYPE_FAILURE: The request failed
    // Package: Package of app that was autofilled
    // Tag FIELD_AUTOFILL_SERVICE: Package of service that processed the request
    AUTOFILL_DATA_SAVE_REQUEST = 918;

    // An auto-fill session was finished
    // Package: Package of app that was autofilled
    AUTOFILL_SESSION_FINISHED = 919;

    // meta-event: a reader has checkpointed the log here.
    METRICS_CHECKPOINT = 920;

    // OPEN: Settings -> Display -> When in VR Mode
    VR_DISPLAY_PREFERENCE = 921;

    // OPEN: Settings > Accessibility > Magnification
    // CATEGORY: SETTINGS
    // OS: O
    ACCESSIBILITY_SCREEN_MAGNIFICATION_SETTINGS = 922;

    // ACTION: Logs pressing the "Clear app" button in the app info settings page for an instant
    // app.
    // VALUE: The package name of the app
    ACTION_SETTINGS_CLEAR_INSTANT_APP = 923;

    // OPEN: Settings -> System -> Reset options
    RESET_DASHBOARD = 924;

    // ACTION: QS -> Tile clicked
    ACTION_QS_CLICK = 925;

    // ACTION: QS -> Secondary click
    ACTION_QS_SECONDARY_CLICK = 926;

    // FIELD: Position info in QS clicks
    FIELD_QS_POSITION = 927;

    // FIELD: The value of a QS tile when clicked (if applicable)
    FIELD_QS_VALUE = 928;

    // ACTION: QS -> Detail panel -> more settings
    ACTION_QS_MORE_SETTINGS = 929;

    // ACTION: QS -> Click date
    ACTION_QS_DATE = 930;

    // ACTION: Event on nav button
    ACTION_NAV_BUTTON_EVENT = 931;

    // FIELD: Flags for a nav button event
    FIELD_FLAGS = 932;

    // FIELD: Action for a nav button event
    FIELD_NAV_ACTION = 933;

    // OPEN: Settings > Security > Nexus Imprint > [Fingerprint] > Delete
    // CATEGORY: SETTINGS
    // OS: O
    FINGERPRINT_REMOVE_SIDECAR = 934;

    // OPEN: Settings > Storage > Movies & TV
    // CATEGORY: SETTINGS
    // OS: O
    APPLICATIONS_STORAGE_MOVIES = 935;

    // OPEN: Text selection "assist" menu item shown.
    //  SUBTYPE: 1 is for EMAIL, 2 is for PHONE, 3 is for ADDRESS, 4 is for URL, 0 is for OTHER.
    // CATEGORY: TEXT_CONTROLS
    // OS: O
    TEXT_SELECTION_MENU_ITEM_ASSIST = 936;

    // ACTION: Text selection "assist" menu item clicked.
    //  SUBTYPE: 1 is for EMAIL, 2 is for PHONE, 3 is for ADDRESS, 4 is for URL, 0 is for OTHER.
    // CATEGORY: TEXT_CONTROLS
    // OS: O
    ACTION_TEXT_SELECTION_MENU_ITEM_ASSIST = 937;

    // OPEN: Settings > Security > Managed Device Info > Apps installed
    // CATEGORY: SETTINGS
    // OS: O
    ENTERPRISE_PRIVACY_INSTALLED_APPS = 938;

    // OPEN: Settings > Security > Managed Device Info > nnn permissions
    // CATEGORY: SETTINGS
    // OS: O
    ENTERPRISE_PRIVACY_PERMISSIONS = 939;

    // OPEN: Settings > Security > Managed Device Info > Default apps
    // CATEGORY: SETTINGS
    // OS: O
    ENTERPRISE_PRIVACY_DEFAULT_APPS = 940;

    // OPEN: Settings > Notifications > An app > A channel > Importance
    // CATEGORY: SETTINGS
    // OS: O
    NOTIFICATION_CHANNEL_IMPORTANCE = 941;

    // OPEN: Settings > Notifications > An app > A channel > On the lock screen
    // CATEGORY: SETTINGS
    // OS: O
    NOTIFICATION_CHANNEL_LOCK_SCREEN_VIS = 942;

    // This value should never appear in log outputs - it is reserved for
    // internal platform metrics use.
    RESERVED_FOR_LOGBUILDER_UID = 943;

    // OPEN: Running background apps notification > List of background apps
    // CATEGORY: GLOBAL_SYSTEM_UI
    // OS: O
    RUNNING_BACKGROUND_APPS_DIALOG = 944;

    // FIELD - The delay from the start of the transition until we just call bindApplication on the
    // client.
    // OS: O
    APP_TRANSITION_BIND_APPLICATION_DELAY_MS = 945;

    // FIELD - The group ID of a notification.
    // Type: string
    // OS: O
    FIELD_NOTIFICATION_GROUP_ID = 946;

    // FIELD - If the notification is a group summary: 1.
    // Type: int encoded boolean
    // OS: O
    FIELD_NOTIFICATION_GROUP_SUMMARY = 947;

    // ---- End O Constants, all O constants go above this line ----

    // OPEN: Settings > System > Languages & input > Advanced > Lift to open camera
    SETTINGS_GESTURE_CAMERA_LIFT_TRIGGER = 986;

    // OPEN: Settings > Battery > High Usage > Abnormal app page
    // CATEGORY: SETTINGS
    FUELGAUGE_ANOMALY_DETAIL = 987;

    // OPEN: Settings > Battery > High Usage
    DIALOG_HANDLE_ANOMALY = 988;

    // ACTION: Camera lift gesture
    // CATEGORY: GLOBAL_SYSTEM_UI
    // OS: O
    ACTION_CAMERA_LIFT_TRIGGER = 989;

    // OPEN: Choose screen lock dialog in Settings
    // CATEGORY: SETTINGS
    // OS: O DR
    SETTINGS_CHOOSE_LOCK_DIALOG = 990;

    // OPEN: Assist Gesture training intro in Settings
    // CATEGORY: SETTINGS
    // OS: O DR
    SETTINGS_ASSIST_GESTURE_TRAINING_INTRO = 991;

    // OPEN: Assist Gesture training enrolling in Settings
    // CATEGORY: SETTINGS
    // OS: O DR
    SETTINGS_ASSIST_GESTURE_TRAINING_ENROLLING = 992;

    // OPEN: Assist Gesture training finished in Settings
    // CATEGORY: SETTINGS
    // OS: O DR
    SETTINGS_ASSIST_GESTURE_TRAINING_FINISHED = 993;

    // FIELD: The numeric preference value (of type long) when it is changed in Settings
    FIELD_SETTINGS_PREFERENCE_CHANGE_LONG_VALUE = 994;

    // FIELD: The numeric preference value (of type float) when it is changed in Settings
    FIELD_SETTINGS_PREFERENCE_CHANGE_FLOAT_VALUE = 995;

    // OPEN: Settings > System > Languages & input > Assist gesture
    // CATEGORY: SETTINGS
    // OS: O DR
    SETTINGS_ASSIST_GESTURE = 996;

    // ACTION: Assist gesture released without triggering
    // CATEGORY: GLOBAL_SYSTEM_UI
    // OS: O DR
    ASSIST_GESTURE_RELEASED = 997;

    // ACTION: Assist gesture primed
    // CATEGORY: GLOBAL_SYSTEM_UI
    // OS: O DR
    ASSIST_GESTURE_PRIMED = 998;

    // ACTION: Assist gesture triggered
    //  SUBTYPE: 1 is for SCREEN_ON, 2 is for SCREEN_OFF
    // CATEGORY: GLOBAL_SYSTEM_UI
    // OS: O DR
    ASSIST_GESTURE_TRIGGERED = 999;

    // ACTION: Update default app from Settings
    ACTION_SETTINGS_UPDATE_DEFAULT_APP = 1000;

    // FIELD - Query length when Settings search result is clicked
    FIELD_SETTINGS_SEARCH_QUERY_LENGTH = 1001;

    // FIELD - Number of results when Settings search result is clicked
    FIELD_SETTINGS_SEARCH_RESULT_COUNT = 1002;

    // OPEN: Settings > Display > Ambient Display
    // CATEGORY: SETTINGS
    // OS: O DR
    AMBIENT_DISPLAY_SETTINGS = 1003;

    // ACTION: CaptivePortalLoginActivity starts
    // CATEGORY: GLOBAL_SYSTEM_UI
    // OS: O DR
    ACTION_CAPTIVE_PORTAL_LOGIN_ACTIVITY = 1004;

    // ACTION: CaptivePortalLoginActivity auto-closes
    // CATEGORY: GLOBAL_SYSTEM_UI
    // OS: O DR
    ACTION_CAPTIVE_PORTAL_LOGIN_RESULT_DISMISSED = 1005;

    // ACTION: CaptivePortalLoginActivity > Menu > Do not use this network
    // CATEGORY: GLOBAL_SYSTEM_UI
    // OS: O DR
    ACTION_CAPTIVE_PORTAL_LOGIN_RESULT_UNWANTED = 1006;

    // ACTION: CaptivePortalLoginActivity > Menu > Use this network
    // CATEGORY: GLOBAL_SYSTEM_UI
    // OS: O DR
    ACTION_CAPTIVE_PORTAL_LOGIN_RESULT_WANTED_AS_IS = 1007;

    // ACTION: Settings > Wi-Fi > [Long press network] > Sign in to network
    // CATEGORY: SETTINGS
    // OS: O DR
    ACTION_WIFI_SIGNIN = 1008;

    // OPEN: Settings->Connected Devices->Bluetooth->(click on details link for a paired device)
    // CATEGORY: SETTINGS
    // OS: O DR
    BLUETOOTH_DEVICE_DETAILS = 1009;

    // OPEN: Settings > credential pages - prompt for key guard configuration confirmation
    CONFIGURE_KEYGUARD_DIALOG = 1010;

    // Open: Settings > Search > No Result View
    SETTINGS_SEARCH_NO_RESULT = 1011;

    // OPEN: Assist Gesture before training
    // CATEGORY: SETTINGS
    // OS: O DR
    SETTINGS_ASSIST_GESTURE_FIRST_TIME = 1012;

    // CaptivePortalLoginActivity displays SSL error page
    // CATEGORY: GLOBAL_SYSTEM_UI
    // OS: O DR
    CAPTIVE_PORTAL_LOGIN_ACTIVITY_SSL_ERROR = 1013;

    // OPEN: Settings > Network > Tether > Wi-Fi hotspot
    WIFI_TETHER_SETTINGS = 1014;

    // OPEN: Settings->Connected Devices->Bluetooth->(click on details link for a paired device)
    // -> Edit name button.
    // CATEGORY: SETTINGS
    // OS: O DR
    DIALOG_BLUETOOTH_PAIRED_DEVICE_RENAME = 1015;

    // ACTION: Settings > Notification Settings > Open application notification
    // CATEGORY: SETTINGS
    // OS: O DR
    ACTION_OPEN_APP_NOTIFICATION_SETTING = 1016;

    // ACTION: Settings > App Info > Open app settings
    // CATEGORY: SETTINGS
    // OS: O DR
    ACTION_OPEN_APP_SETTING = 1017;

    // OPEN: Settings > Connected devices > Bluetooth > Pair new device
    // CATEGORY: SETTINGS
    // OS: O DR
    BLUETOOTH_PAIRING = 1018;

    // ACTION: Collect PSD Signals
    // CATEGORY: SETTINGS
    // OS: O DR
    ACTION_PSD_LOADER = 1019;

    // ACTION: Background check action on an app
    // CATEGORY: SETTINGS
    // OS: O DR
    ACTION_APP_BACKGROUND_CHECK = 1020;

    // ACTION: Location check action on an app
    // CATEGORY: SETTINGS
    // OS: O DR
    ACTION_APP_LOCATION_CHECK = 1021;

    // Device headset status
    // CATEGORY: OTHER
    //  SUBTYPE: 1 is DON, 2 is DOFF
    // OS: O DR
    ACTION_HEADSET_STATUS = 1022;

    // Device Headset Plug status
    // CATEGORY: OTHER
    //  SUBTYPE: 1 is AC power, 2 is USB power, 3 is Unplug
    // OS: O DR
    ACTION_HEADSET_PLUG = 1023;

    // Device Headset battery level on Plug
    // CATEGORY: OTHER
    // FIELD - The battery percentage when the user decided to plug in
    // Type: integer
    // OS: O DR
    FIELD_PLUG_BATTERY_PERCENTAGE = 1024;

    // Device Headset battery level on Plug
    // CATEGORY: OTHER
    // FIELD - The battery percentage when the user decided to plug in
    // Type: integer
    // OS: O DR
    FIELD_UNPLUG_BATTERY_PERCENTAGE = 1025;

    // Device Headset Pose status
    // CATEGORY: OTHER
    //  SUBTYPE: 1 is 6DOF, 2 is 3DOF
    // OS: O DR
    ACTION_HEADSET_POSE_STATUS = 1026;

    // Device Headset Usage session time
    // CATEGORY: OTHER
    // FIELD - The time the headset was used in a session
    // OS: O DR
    FIELD_SESSION_TIME_MS = 1027;

    // Device Headset Idle time
    // CATEGORY: OTHER
    // FIELD - The time in between each session
    // OS: O DR
    FIELD_TIME_ELAPSED_BETWEEN_SESSION_MS = 1028;

    // Device Headset charge session time
    // CATEGORY: OTHER
    // FIELD - The time taken for each charge
    // OS: O DR
    FIELD_TIME_OF_CHARGE_MS = 1029;

    // Device Headset time between charge
    // CATEGORY: OTHER
    // FIELD - The time in between each charge
    // OS: O DR
    FIELD_TIME_ELAPSED_BETWEEN_CHARGE_MS = 1030;

    // OPEN: Settings->Connected Devices->Bluetooth->(click on details link for a paired device)
    // -> Forget button.
    // CATEGORY: SETTINGS
    // OS: O DR
    DIALOG_BLUETOOTH_PAIRED_DEVICE_FORGET = 1031;

    // An event from the camera service
    // CATEGORY: OTHER
    //  SUBTYPE: CameraEvent
    // OS: O DR
    ACTION_CAMERA_EVENT = 1032;

    // OPEN: Settings > Trampoline Intent > Settings page
    // CATEGORY: SETTINGS
    // OS: O DR
    TRAMPOLINE_SETTINGS_EVENT = 1033;

    // ---- End O-DR1 Constants, all O-DR1 constants go above this line ----

    // ACTION: Settings > Network & Internet > Mobile network > Mobile data
    // CATEGORY: SETTINGS
    // OS: O MR
    ACTION_MOBILE_NETWORK_MOBILE_DATA_TOGGLE = 1081;

    // ACTION: Settings > Network & Internet > Mobile network > Data usage
    // CATEGORY: SETTINGS
    // OS: O MR
    ACTION_MOBILE_NETWORK_DATA_USAGE = 1082;

    // FIELD - State of asynchronous ranking when Settings search result is clicked
    // CATEGORY: SETTINGS
    // OS: O MR
    FIELD_SETTINGS_SEARCH_RESULT_ASYNC_RANKING_STATE = 1083;

    // ACTION: Settings > Connected devices > SMS Mirroring
    // CATEGORY: SETTINGS
    // OS: O MR
    ACTION_SETTINGS_SMS_MIRRORING = 1084;

    // ACTION: Chooser picked a ranked target.
    // CATEGORY: GLOBAL_SYSTEM_UI
    // OS: O MR
    ACTION_TARGET_SELECTED = 1085;

    // FIELD - is category used in Chooser: 1.
    // Type: int encoded boolean
    // CATEGORY: GLOBAL_SYSTEM_UI
    // OS: O MR
    FIELD_IS_CATEGORY_USED = 1086;

    // FIELD - ranked position of selected target for Chooser.
    // CATEGORY: GLOBAL_SYSTEM_UI
    // OS: O MR
    FIELD_RANKED_POSITION = 1087;

    // OPEN: Settings > Data plan usage
    // CATEGORY: SETTINGS
    // OS: O MR
    DATA_PLAN_USAGE_SUMMARY = 1088;

    // FIELD: The numeric preference value (of type int) when it is changed in Settings
    FIELD_SETTINGS_PREFERENCE_CHANGE_INT_VALUE = 1089;

    // ACTION: Logged when the app has notified that it has fully drawn. See
    // Activity.reportFullyDrawn().
    APP_TRANSITION_REPORTED_DRAWN = 1090;

    // FIELD: The delay of the activity reporting to be fully drawn measured from the beginning of
    // the app transition.
    APP_TRANSITION_REPORTED_DRAWN_MS = 1091;

    // OPEN: Settings > Storage > Photos & Videos
    // CATEGORY: SETTINGS
    // OS: O MR
    APPLICATIONS_STORAGE_PHOTOS = 1092;

<<<<<<< HEAD
    // ACTION: Logged when user tries to pair a Bluetooth device without name from Settings app
    // CATEGORY: SETTINGS
    // OS: O MR
    ACTION_SETTINGS_BLUETOOTH_PAIR_DEVICES_WITHOUT_NAMES = 1093;

    // ---- End O-MR1 Constants, all O-MR1 constants go above this line ----

    // OPEN: Settings > Network & Internet > Mobile network
    // CATEGORY: SETTINGS
    SETTINGS_MOBILE_NETWORK_CATEGORY = 1139;

    // ACTION: Settings > Network & Internet > Mobile network > Roaming
    // CATEGORY: SETTINGS
    ACTION_MOBILE_NETWORK_DATA_ROAMING_TOGGLE = 1140;

    // ACTION: Settings > Network & Internet > Mobile network > Advanced
    // CATEGORY: SETTINGS
    ACTION_MOBILE_NETWORK_EXPAND_ADVANCED_FIELDS = 1141;

    // ACTION: Settings > Network & Internet > Mobile network > Enhanced 4G LTE Mode
    // CATEGORY: SETTINGS
    ACTION_MOBILE_ENHANCED_4G_LTE_MODE_TOGGLE = 1142;

    // ACTION: Settings > Network & Internet > Mobile network > Preferred network type
    // CATEGORY: SETTINGS
    ACTION_MOBILE_NETWORK_SELECT_PREFERRED_NETWORK = 1143;

    // ACTION: Settings > Network & Internet > Mobile network > Preferred network type (enabled networks)
    // CATEGORY: SETTINGS
    ACTION_MOBILE_NETWORK_SELECT_ENABLED_NETWORK = 1144;

    // OPEN: Settings > Network & Internet > Mobile network > Carrier
    // CATEGORY: SETTINGS
    ACTION_MOBILE_NETWORK_EUICC_SETTING = 1145;

    // OPEN: Settings > Network & Internet > Mobile network > Wi-Fi calling
    // CATEGORY: SETTINGS
    ACTION_MOBILE_NETWORK_WIFI_CALLING = 1146;

    // ACTION: Settings > Network & Internet > Mobile network > Carrier video calling
    // CATEGORY: SETTINGS
    ACTION_MOBILE_NETWORK_VIDEO_CALLING_TOGGLE = 1147;

    // ACTION: Settings > Network & Internet > Mobile network > Automatically select network
    // CATEGORY: SETTINGS
    ACTION_MOBILE_NETWORK_AUTO_SELECT_NETWORK_TOGGLE = 1148;

    // ACTION: Settings > Network & Internet > Mobile network > Network
    // CATEGORY: SETTINGS
    ACTION_MOBILE_NETWORK_MANUAL_SELECT_NETWORK = 1149;

    // FIELD - Manually selected mobile network
    FIELD_MOBILE_NETWORK = 1150;

    // OPEN: Settings > Network & Internet > Mobile network > Access Point Names
    // CATEGORY: SETTINGS
    ACTION_MOBILE_NETWORK_APN_SETTINGS = 1151;

    // OPEN: Settings > Network & Internet > Mobile network > Carrier settings
    // CATEGORY: SETTINGS
    ACTION_MOBILE_NETWORK_CARRIER_SETTINGS = 1152;

    // OPEN: Settings > Network & Internet > Mobile network > System select
    // CATEGORY: SETTINGS
    ACTION_MOBILE_NETWORK_CDMA_SYSTEM_SELECT = 1153;

    // OPEN: Settings > Network & Internet > Mobile network > CDMA subscription
    // CATEGORY: SETTINGS
    ACTION_MOBILE_NETWORK_CDMA_SUBSCRIPTION_SELECT = 1154;

    // ACTION: Settings > Network & Internet > Mobile network > Set up data service
    // CATEGORY: SETTINGS
    ACTION_MOBILE_NETWORK_SET_UP_DATA_SERVICE = 1155;

    // OPEN: Settings > Developer Options > Experiment dashboard
    // CATEGORY: SETTINGS
    SETTINGS_FEATURE_FLAGS_DASHBOARD = 1156;

    // OPEN: Settings > Notifications > [App] > Topic Notifications
    // CATEGORY: SETTINGS
    // OS: P
    NOTIFICATION_CHANNEL_GROUP = 1157;
=======
    // ACTION: Logged when the status bar icons change.
    // OS: O MR
    STATUS_BAR_ICONS_CHANGED = 1093;

    // FIELD: Bitfield indicating which icons are shown.
    // OS: O MR
    FIELD_STATUS_ICONS = 1094;

    // FIELD: Number of status icons currently shown.
    // OS: O MR
    FIELD_NUM_STATUS_ICONS = 1095;
>>>>>>> 64e19de5

    // Add new aosp constants above this line.
    // END OF AOSP CONSTANTS
  }
}<|MERGE_RESOLUTION|>--- conflicted
+++ resolved
@@ -4288,90 +4288,6 @@
     // OS: O MR
     APPLICATIONS_STORAGE_PHOTOS = 1092;
 
-<<<<<<< HEAD
-    // ACTION: Logged when user tries to pair a Bluetooth device without name from Settings app
-    // CATEGORY: SETTINGS
-    // OS: O MR
-    ACTION_SETTINGS_BLUETOOTH_PAIR_DEVICES_WITHOUT_NAMES = 1093;
-
-    // ---- End O-MR1 Constants, all O-MR1 constants go above this line ----
-
-    // OPEN: Settings > Network & Internet > Mobile network
-    // CATEGORY: SETTINGS
-    SETTINGS_MOBILE_NETWORK_CATEGORY = 1139;
-
-    // ACTION: Settings > Network & Internet > Mobile network > Roaming
-    // CATEGORY: SETTINGS
-    ACTION_MOBILE_NETWORK_DATA_ROAMING_TOGGLE = 1140;
-
-    // ACTION: Settings > Network & Internet > Mobile network > Advanced
-    // CATEGORY: SETTINGS
-    ACTION_MOBILE_NETWORK_EXPAND_ADVANCED_FIELDS = 1141;
-
-    // ACTION: Settings > Network & Internet > Mobile network > Enhanced 4G LTE Mode
-    // CATEGORY: SETTINGS
-    ACTION_MOBILE_ENHANCED_4G_LTE_MODE_TOGGLE = 1142;
-
-    // ACTION: Settings > Network & Internet > Mobile network > Preferred network type
-    // CATEGORY: SETTINGS
-    ACTION_MOBILE_NETWORK_SELECT_PREFERRED_NETWORK = 1143;
-
-    // ACTION: Settings > Network & Internet > Mobile network > Preferred network type (enabled networks)
-    // CATEGORY: SETTINGS
-    ACTION_MOBILE_NETWORK_SELECT_ENABLED_NETWORK = 1144;
-
-    // OPEN: Settings > Network & Internet > Mobile network > Carrier
-    // CATEGORY: SETTINGS
-    ACTION_MOBILE_NETWORK_EUICC_SETTING = 1145;
-
-    // OPEN: Settings > Network & Internet > Mobile network > Wi-Fi calling
-    // CATEGORY: SETTINGS
-    ACTION_MOBILE_NETWORK_WIFI_CALLING = 1146;
-
-    // ACTION: Settings > Network & Internet > Mobile network > Carrier video calling
-    // CATEGORY: SETTINGS
-    ACTION_MOBILE_NETWORK_VIDEO_CALLING_TOGGLE = 1147;
-
-    // ACTION: Settings > Network & Internet > Mobile network > Automatically select network
-    // CATEGORY: SETTINGS
-    ACTION_MOBILE_NETWORK_AUTO_SELECT_NETWORK_TOGGLE = 1148;
-
-    // ACTION: Settings > Network & Internet > Mobile network > Network
-    // CATEGORY: SETTINGS
-    ACTION_MOBILE_NETWORK_MANUAL_SELECT_NETWORK = 1149;
-
-    // FIELD - Manually selected mobile network
-    FIELD_MOBILE_NETWORK = 1150;
-
-    // OPEN: Settings > Network & Internet > Mobile network > Access Point Names
-    // CATEGORY: SETTINGS
-    ACTION_MOBILE_NETWORK_APN_SETTINGS = 1151;
-
-    // OPEN: Settings > Network & Internet > Mobile network > Carrier settings
-    // CATEGORY: SETTINGS
-    ACTION_MOBILE_NETWORK_CARRIER_SETTINGS = 1152;
-
-    // OPEN: Settings > Network & Internet > Mobile network > System select
-    // CATEGORY: SETTINGS
-    ACTION_MOBILE_NETWORK_CDMA_SYSTEM_SELECT = 1153;
-
-    // OPEN: Settings > Network & Internet > Mobile network > CDMA subscription
-    // CATEGORY: SETTINGS
-    ACTION_MOBILE_NETWORK_CDMA_SUBSCRIPTION_SELECT = 1154;
-
-    // ACTION: Settings > Network & Internet > Mobile network > Set up data service
-    // CATEGORY: SETTINGS
-    ACTION_MOBILE_NETWORK_SET_UP_DATA_SERVICE = 1155;
-
-    // OPEN: Settings > Developer Options > Experiment dashboard
-    // CATEGORY: SETTINGS
-    SETTINGS_FEATURE_FLAGS_DASHBOARD = 1156;
-
-    // OPEN: Settings > Notifications > [App] > Topic Notifications
-    // CATEGORY: SETTINGS
-    // OS: P
-    NOTIFICATION_CHANNEL_GROUP = 1157;
-=======
     // ACTION: Logged when the status bar icons change.
     // OS: O MR
     STATUS_BAR_ICONS_CHANGED = 1093;
@@ -4383,7 +4299,89 @@
     // FIELD: Number of status icons currently shown.
     // OS: O MR
     FIELD_NUM_STATUS_ICONS = 1095;
->>>>>>> 64e19de5
+
+    // ACTION: Logged when user tries to pair a Bluetooth device without name from Settings app
+    // CATEGORY: SETTINGS
+    // OS: O MR
+    ACTION_SETTINGS_BLUETOOTH_PAIR_DEVICES_WITHOUT_NAMES = 1096;
+
+    // ---- End O-MR1 Constants, all O-MR1 constants go above this line ----
+
+    // OPEN: Settings > Network & Internet > Mobile network
+    // CATEGORY: SETTINGS
+    SETTINGS_MOBILE_NETWORK_CATEGORY = 1139;
+
+    // ACTION: Settings > Network & Internet > Mobile network > Roaming
+    // CATEGORY: SETTINGS
+    ACTION_MOBILE_NETWORK_DATA_ROAMING_TOGGLE = 1140;
+
+    // ACTION: Settings > Network & Internet > Mobile network > Advanced
+    // CATEGORY: SETTINGS
+    ACTION_MOBILE_NETWORK_EXPAND_ADVANCED_FIELDS = 1141;
+
+    // ACTION: Settings > Network & Internet > Mobile network > Enhanced 4G LTE Mode
+    // CATEGORY: SETTINGS
+    ACTION_MOBILE_ENHANCED_4G_LTE_MODE_TOGGLE = 1142;
+
+    // ACTION: Settings > Network & Internet > Mobile network > Preferred network type
+    // CATEGORY: SETTINGS
+    ACTION_MOBILE_NETWORK_SELECT_PREFERRED_NETWORK = 1143;
+
+    // ACTION: Settings > Network & Internet > Mobile network > Preferred network type (enabled networks)
+    // CATEGORY: SETTINGS
+    ACTION_MOBILE_NETWORK_SELECT_ENABLED_NETWORK = 1144;
+
+    // OPEN: Settings > Network & Internet > Mobile network > Carrier
+    // CATEGORY: SETTINGS
+    ACTION_MOBILE_NETWORK_EUICC_SETTING = 1145;
+
+    // OPEN: Settings > Network & Internet > Mobile network > Wi-Fi calling
+    // CATEGORY: SETTINGS
+    ACTION_MOBILE_NETWORK_WIFI_CALLING = 1146;
+
+    // ACTION: Settings > Network & Internet > Mobile network > Carrier video calling
+    // CATEGORY: SETTINGS
+    ACTION_MOBILE_NETWORK_VIDEO_CALLING_TOGGLE = 1147;
+
+    // ACTION: Settings > Network & Internet > Mobile network > Automatically select network
+    // CATEGORY: SETTINGS
+    ACTION_MOBILE_NETWORK_AUTO_SELECT_NETWORK_TOGGLE = 1148;
+
+    // ACTION: Settings > Network & Internet > Mobile network > Network
+    // CATEGORY: SETTINGS
+    ACTION_MOBILE_NETWORK_MANUAL_SELECT_NETWORK = 1149;
+
+    // FIELD - Manually selected mobile network
+    FIELD_MOBILE_NETWORK = 1150;
+
+    // OPEN: Settings > Network & Internet > Mobile network > Access Point Names
+    // CATEGORY: SETTINGS
+    ACTION_MOBILE_NETWORK_APN_SETTINGS = 1151;
+
+    // OPEN: Settings > Network & Internet > Mobile network > Carrier settings
+    // CATEGORY: SETTINGS
+    ACTION_MOBILE_NETWORK_CARRIER_SETTINGS = 1152;
+
+    // OPEN: Settings > Network & Internet > Mobile network > System select
+    // CATEGORY: SETTINGS
+    ACTION_MOBILE_NETWORK_CDMA_SYSTEM_SELECT = 1153;
+
+    // OPEN: Settings > Network & Internet > Mobile network > CDMA subscription
+    // CATEGORY: SETTINGS
+    ACTION_MOBILE_NETWORK_CDMA_SUBSCRIPTION_SELECT = 1154;
+
+    // ACTION: Settings > Network & Internet > Mobile network > Set up data service
+    // CATEGORY: SETTINGS
+    ACTION_MOBILE_NETWORK_SET_UP_DATA_SERVICE = 1155;
+
+    // OPEN: Settings > Developer Options > Experiment dashboard
+    // CATEGORY: SETTINGS
+    SETTINGS_FEATURE_FLAGS_DASHBOARD = 1156;
+
+    // OPEN: Settings > Notifications > [App] > Topic Notifications
+    // CATEGORY: SETTINGS
+    // OS: P
+    NOTIFICATION_CHANNEL_GROUP = 1157;
 
     // Add new aosp constants above this line.
     // END OF AOSP CONSTANTS
