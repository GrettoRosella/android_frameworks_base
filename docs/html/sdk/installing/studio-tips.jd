--- conflicted
+++ resolved
@@ -22,8 +22,8 @@
      <h2>Smart Rendering</h2>
      <p>With smart rendering, Android Studio displays links for quick fixes to rendering errors.
      For example, if you add a button to the layout without specifying the <em>width</em> and
-     <em>height</em> atttributes, Android Studio displays the rendering message <em>Automatically
-     add all missing attributs</em>. Clicking the message adds the missing attributes to the layout.</p>
+     <em>height</em> attributes, Android Studio displays the rendering message <em>Automatically
+     add all missing attributes</em>. Clicking the message adds the missing attributes to the layout.</p>
 
 
      <h2> Bitmap rendering in the debugger</h2>
@@ -39,15 +39,6 @@
      locate messages of interest.</p>
      <img src="{@docRoot}images/tools/studio-outputwindowmsgfiltering.png" style="width:200px"style="width:200px" />
      <p class="img-caption"><strong>Figure 14.</strong> Filter Build Messages</p>
-
-<<<<<<< HEAD
-=======
-<h3>Smart Rendering</h3>
-<p>With smart rendering, Android Studio displays links for quick fixes to rendering errors.
-For example, if you add a button to the layout without specifying the <em>width</em> and
-<em>height</em> attributes, Android Studio displays the rendering message <em>Automatically
-add all missing attributes</em>. Clicking the message adds the missing attributes to the layout.</p>
->>>>>>> edf44562
 
 
     <h2>Hierarchical parent setting</h2>
@@ -77,7 +68,47 @@
     with a layout hierarchy and a list of properties for each view in the layout.</p>
 
 
-     <h2 id="intellij">Working with IntelliJ</h3>
+   <h3>Annotations</h3>
+   <p>Android Studio provides coding assistance for using annotations from the
+   {@link android.support.annotation Support-Annotations} library, part of the
+   Support Repository. Adding a dependency for this library enables you to decorate your code with
+   annotations to help catch bugs, such as null pointer exceptions and resource type conflicts.
+   You can also create enumerated annotations to, for example, check that a passed parameter value
+   matches a value from a defined set of constants. For more information, see
+   <a href="{@docRoot}tools/debugging/annotations.html#annotations">Improving Code Inspection with
+   Annotations</a>. </p>
+
+
+   <h3>Java class decompiling</h3>
+   <p>Android Studio allows you to look at what’s inside Java libraries when you don’t have access
+   to the source code. </p>
+
+   <p>The decompiler is built into Android Studio for easy access. To use this feature, right-click
+   a class, method, or field from a library for which you do not have source file access and select
+   <strong>decompile</strong>.</p> The decompiled source code appears. </p>
+
+   <p>To adjust the Java decompiler settings, select
+   <strong>File > Settings > Other Settings > Java Decompiler</strong>. </p>
+
+
+   <h3>Debugging and performance enhancements</h3>
+   <p>Android Studio offers debugging and performance enhancements such as:</p>
+   <ul>
+    <li>Auto detect an expanded set of code styles. To modify the current code style, choose
+      <strong>File &gt; Settings &gt; Code Styles</strong>.  </li>
+    <li>Support for high density (Retina) displays on Windows and Linux.  </li>
+    <li>Scratch files for quick prototyping without creating any project files.
+      <p>Choose <strong>Tools &gt; New Scratch File</strong> to open a scratch file to quickly
+      build and run code prototypes. Together with Android Studio coding assistance, scratch
+      files allow you to quickly run and debug code updates with the support of all file operations.
+      By embedding code created with scripting languages, you can run your code from within the
+      scratch file.</p> 
+    </li>
+  </ul>
+
+
+
+<h2 id="intellij">Working with IntelliJ-based Coding Practices</h2>
 
      <p>This section list just a few of the code editing
      practices you should consider using when creating Android Studio apps. </p>
@@ -85,55 +116,6 @@
      <p>For complete user documentation for the IntelliJ IDEA interface (upon which Android Studio
      is based), refer to the
      <a href="http://www.jetbrains.com/idea/documentation/index.jsp">IntelliJ IDEA documentation</a>.</p>
-
-
-<<<<<<< HEAD
-=======
-<h3>Annotations</h3>
-<p>Android Studio provides coding assistance for using annotations from the
-{@link android.support.annotation Support-Annotations} library, part of the
-Support Repository.
-
-Adding a dependency for this library enables you to decorate your code with annotations to help
-catch bugs, such as null pointer exceptions and resource type conflicts. You can also create
-enumerated annotations to, for example, check that a passed parameter value matches a value from
-a defined set of constants. For more information, see
-<a href="{@docRoot}tools/debugging/annotations.html#annotations">Improving Code Inspection with
-Annotations</a>.
-</p>
-
-
-<h3>Java class decompiling</h3>
-<p>Android Studio allows you to look at what’s inside Java libraries when you don’t have access
-to the source code. </p>
-
-<p>The decompiler is built into Android Studio for easy access. To use this feature, right-click
-a class, method, or field from a library for which you do not have source file access and select
-<strong>decompile</strong>.</p> The decompiled source code appears. </p>
-
-<p>To adjust the Java decompiler settings, select
-<strong>File > Settings > Other Settings > Java Decompiler</strong>. </p>
-
-
-<h3>Debugging and performance enhancements</h3>
-<p>Android Studio offers debugging and performance enhancements such as:</p>
-<ul>
-  <li>Auto detect an expanded set of code styles. To modify the current code style, choose
-   <strong>File &gt; Settings &gt; Code Styles</strong>.  </li>
-  <li>Support for high density (Retina) displays on Windows and Linux.  </li>
-  <li>Scratch files for quick prototyping without creating any project files.
-   <p>Choose <strong>Tools &gt; New Scratch File</strong> to open a scratch file to quickly
-   build and run code prototypes. Together with Android Studio coding assistance, scratch
-   files allow you to quickly run and debug code updates with the support of all file operations.
-   By embedding code created with scripting languages, you can run your code from within the
-   scratch file.</p> 
-  </li>
-</ul>
-
-
-
-<h2 id="intellij">Working with IntelliJ-based Coding Practices</h3>
->>>>>>> edf44562
 
      <h3><em>Alt + Enter</em> key binding</h3>
      <p>For quick fixes to coding errors, the IntelliJ powered IDE implements the <em>Alt + Enter</em>
@@ -163,19 +145,16 @@
     of a string as not null.</p>
 
 
-
-<<<<<<< HEAD
     <h3>Injecting languages</h3>
     <p>With language injection, the Android Studio IDE allows you to work with islands of different
     languages embedded in the source code. This extends the syntax, error highlighting and coding
     assistance to the embedded language. This can be especially useful for checking regular expression
-    values inline, and validating XML and SQL statments.</p>
-
+    values inline, and validating XML and SQL statements.</p>
 
     <h3>Code folding</h3>
     <p>This allows you to selectively hide and display sections of the code for readability. For
     example, resource expressions or code for a nested class can be folded or hidden in to one line
-    to make the outer class structure easier to read. The inner clas can be later expanded for
+    to make the outer class structure easier to read. The inner class can be later expanded for
     updates. </p>
 
 
@@ -184,20 +163,6 @@
     (in actual size at different densities) in the code margin to help you verify the image or icon
     reference.  Pressing {@code F1} with the preview image or icon selected displays resource asset
     details, such as the <em>dp</em> settings.   </p>
-=======
-<h3>Injecting languages</h3>
-<p>With language injection, the Android Studio IDE allows you to work with islands of different
-languages embedded in the source code. This extends the syntax, error highlighting and coding
-assistance to the embedded language. This can be especially useful for checking regular expression
-values inline, and validating XML and SQL statements.</p>
-
-
-<h3>Code folding</h3>
-<p>This allows you to selectively hide and display sections of the code for readability. For
-example, resource expressions or code for a nested class can be folded or hidden in to one line
-to make the outer class structure easier to read. The inner class can be later expanded for
-updates. </p>
->>>>>>> edf44562
 
 
     <h3>Quick F1 documentation</h3>
@@ -205,17 +170,10 @@
     (<strong>F1</strong>),
     see the theme inheritance hierarchy, and resolve values for the various attributes.</p>
 
-<<<<<<< HEAD
     <p>If you invoke <strong> View > Quick Documentation</strong> (usually bound to F1) on the theme
     attribute <em>?android:textAppearanceLarge</em>, you will see the theme inheritance hierarchy and
     resolved values for the various attributes that are pulled in.</p>
-=======
-
-<h3>Quick F1 documentation</h3>
-<p>You can now inspect theme attributes using <strong>View > Quick Documentation</strong>
-(<strong>F1</strong>),
-see the theme inheritance hierarchy, and resolve values for the various attributes.</p>
->>>>>>> edf44562
+
 
 
      <h3>New Allocation Tracker integration in the Android/DDMS window</h3>
