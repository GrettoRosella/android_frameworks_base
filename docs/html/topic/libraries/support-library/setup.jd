page.title=Support Library Setup

@jd:body


<div id="qv-wrapper">
  <div id="qv">

    <h2>In this document</h2>
    <ol>
      <li><a href="#download">Downloading the Support Library</a></li>
      <li><a href="#choosing">Choosing Support Libraries</a></li>
      <li><a href="#add-library">Adding Support Libraries</a></li>
      <li><a href="#using-apis">Using Support Library APIs</a>
        <ol>
          <li><a href="#manifest">Manifest Declaration Changes</a></li>
        </ol>
      </li>
    </ol>

    <h2>See also</h2>
    <ol>
      <li><a href="{@docRoot}tools/support-library/index.html#revisions">
        Support Library Revisions</a></li>
      <li><a href="{@docRoot}tools/support-library/features.html">
        Support Library Features</a></li>
    </ol>

  </div>
</div>

<p>How you setup the Android Support Libraries in your development project depends on what features
  you want to use and what range of Android platform versions you want to support with your
  application.</p>

<p>This document guides you through downloading the Support Library package and adding libraries
  to your development environment.</p>


<h2 id="download">Downloading the Support Libraries</h2>

<p>The Android Support Repository package is provided as a supplemental download
 to the Android SDK and is available through the Android
  <a href="{@docRoot}tools/help/sdk-manager.html">SDK Manager</a>. Follow the
  instructions below to obtain the Support Library files.
</p>

<p>To download the Support Library through the SDK Manager:</p>

<ol>
  <li>Start the Android <a href="{@docRoot}tools/help/sdk-manager.html">SDK Manager</a>.</li>
  <li>In the SDK Manager window, scroll to the end of the <em>Packages</em> list,
    find the <em>Extras</em> folder and, if necessary, expand to show its contents.</li>
  <li>Select the <strong>Android Support Repository</strong> item.</li>
  <li>Click the <strong>Install packages...</strong> button.</li>
</ol>

<img src="{@docRoot}images/tools/sdk-manager-support-libs.png" width="525" alt="" />
<p class="img-caption"><strong>Figure 1.</strong> The Android SDK Manager with
Android Support Repository selected.</p>

<p>After downloading, the tool installs the Support Library files to your existing Android SDK
  directory. The library files are located in the following subdirectory of your SDK:
<<<<<<< HEAD
  {@code <sdk>/extras/android/support/} directory.</p>
=======
  <code>&lt;sdk&gt;/extras/android/m2repository/com/android/support/</code>
  directory.</p>
>>>>>>> 07fe016b


<h2 id="choosing">Choosing Support Libraries</h2>

<p>Before adding a Support Library to your application, decide what features you want to include
  and the lowest Android versions you want to support. For more information on the features
  provided by the different libraries, see
  <a href="{@docRoot}tools/support-library/features.html">Support Library Features</a>.</p>


<h2 id="add-library">Adding Support Libraries</h2>

<p>In order to use a Support Library, you must modify your application's project's
  classpath dependencies within your development environment. You must perform this procedure for
  each Support Library you want to use.</p>

<p>To add a Support Library to your application project:</p>

    <ol>
      <li>Make sure you have downloaded the <strong>Android Support Repository</strong>
        using the <a href="#download">SDK Manager</a>.</li>
      <li>Open the {@code build.gradle} file for your application.</li>
      <li>Add the support library to the {@code dependencies} section. For example, to add the v4
        support library, add the following lines:
<pre>
dependencies {
    ...
    <b>compile "com.android.support:support-v4:24.1.1"</b>
}
</pre>
      </li>
    </ol>

<h2 id="using-apis">Using Support Library APIs</h2>

<p>Support Library classes that provide support for existing framework APIs typically have the
  same name as framework class but are located in the <code>android.support</code> class packages,
  or have a <code>*Compat</code> suffix.</p>

<div class="caution">
  <p><strong>Caution:</strong> When using classes from the Support Library, be certain you import
    the class from the appropriate package. For example, when applying the {@code ActionBar}
    class:</p>
  <ul>
    <li>{@code android.support.v7.app.ActionBar} when using the Support Library.</li>
    <li>{@code android.app.ActionBar} when developing only for API level 11 or higher.</li>
  </ul>
</div>

<p class="note">
  <strong>Note:</strong> After including the Support Library in your application project, we
  strongly recommend using the
  <a href="{@docRoot}tools/help/proguard.html">ProGuard</a> tool to prepare your application APK
  for release. In addition to protecting your source code, the ProGuard tool also removes unused
  classes from any libraries you include in your application, which keeps the download size of
  your application as small as possible. For more information, see
  <a href="{@docRoot}tools/help/proguard.html">ProGuard</a>.
</p>

<p>Further guidance for using some Support Library features is provided in the Android developer
  <a href="{@docRoot}training/index.html">training classes</a>,
  <a href="{@docRoot}guide/components/index.html">guides</a>
  and samples. For more information about the individual Support Library classes and methods, see
  the {@link android.support.v4.app android.support} packages in the API reference.
</p>


<h3 id="manifest">Manifest Declaration Changes</h3>

<p>If you are increasing the backward compatibility of your existing application to an earlier
  version of the Android API with the Support Library, make sure to update your application's
  manifest. Specifically, you should update the <code>android:minSdkVersion</code>
  element of the <a href="{@docRoot}guide/topics/manifest/uses-sdk-element.html">
  <code>&lt;uses-sdk&gt;</code></a> tag in the manifest to the new, lower version number, as
  shown below:</p>

<pre>
  &lt;uses-sdk
      android:minSdkVersion="<b>7</b>"
      android:targetSdkVersion="17" /&gt;
</pre>

<p>The manifest setting tells Google Play that your application can be installed on devices with Android
  2.1 (API level 7) and higher.  </p>

<p>If you are using Gradle build files, the <code>minSdkVersion</code> setting in the build file
  overrides the manifest settings.  </p>

<pre>
apply plugin: 'com.android.application'

android {
    ...

    defaultConfig {
        minSdkVersion 8
        ...
    }
    ...
}
</pre>

<p>In this case, the build file setting tells Google Play that the default build variant of your
  application can be installed on devices with Android 2.2 (API level 8) and higher. For more
  information about build variants, see
  <a href="{@docRoot}studio/build/index.html">Build System Overview</a>. </p>

<p class="note">
  <strong>Note:</strong> If you are including the v4 support and v7 appcompat libraries in your
  application, you should specify a minimum SDK version of <code>"7"</code> (and not
  <code>"4"</code>). The highest support library level you include in your application determines
  the lowest API version in which it can operate.
<<<<<<< HEAD
</p>


<h2 id="samples">Code Samples</h2>

<p>Each Support Library includes code samples to help you get started using the support
APIs. The code is included in the download from the SDK Manager and is placed inside the Android
SDK installation directory, as listed below:</p>

<ul>
  <li>4v Samples: {@code <sdk>/extras/android/support/samples/Support4Demos/}</li>
  <li>7v Samples: {@code <sdk>/extras/android/support/samples/Support7Demos/}</li>
  <li>13v Samples: {@code <sdk>/extras/android/support/samples/Support13Demos/}</li>
  <li>App Navigation: {@code <sdk>/extras/android/support/samples/SupportAppNavigation/}</li>
</ul>
=======
</p>
>>>>>>> 07fe016b
<|MERGE_RESOLUTION|>--- conflicted
+++ resolved
@@ -61,12 +61,8 @@
 
 <p>After downloading, the tool installs the Support Library files to your existing Android SDK
   directory. The library files are located in the following subdirectory of your SDK:
-<<<<<<< HEAD
-  {@code <sdk>/extras/android/support/} directory.</p>
-=======
   <code>&lt;sdk&gt;/extras/android/m2repository/com/android/support/</code>
   directory.</p>
->>>>>>> 07fe016b
 
 
 <h2 id="choosing">Choosing Support Libraries</h2>
@@ -179,22 +175,4 @@
   application, you should specify a minimum SDK version of <code>"7"</code> (and not
   <code>"4"</code>). The highest support library level you include in your application determines
   the lowest API version in which it can operate.
-<<<<<<< HEAD
-</p>
-
-
-<h2 id="samples">Code Samples</h2>
-
-<p>Each Support Library includes code samples to help you get started using the support
-APIs. The code is included in the download from the SDK Manager and is placed inside the Android
-SDK installation directory, as listed below:</p>
-
-<ul>
-  <li>4v Samples: {@code <sdk>/extras/android/support/samples/Support4Demos/}</li>
-  <li>7v Samples: {@code <sdk>/extras/android/support/samples/Support7Demos/}</li>
-  <li>13v Samples: {@code <sdk>/extras/android/support/samples/Support13Demos/}</li>
-  <li>App Navigation: {@code <sdk>/extras/android/support/samples/SupportAppNavigation/}</li>
-</ul>
-=======
-</p>
->>>>>>> 07fe016b
+</p>