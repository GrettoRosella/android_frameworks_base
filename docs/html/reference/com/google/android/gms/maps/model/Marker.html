<!DOCTYPE html>












































































<html>
<head>


<meta http-equiv="Content-Type" content="text/html; charset=utf-8" />
<meta name="viewport" content="width=device-width" />

<link rel="shortcut icon" type="image/x-icon" href="/favicon.ico" />
<title>Marker | Android Developers</title>

<!-- STYLESHEETS -->
<link rel="stylesheet"
href="//fonts.googleapis.com/css?family=Roboto:regular,medium,thin,italic,mediumitalic,bold" title="roboto">
<link href="/assets/css/default.css" rel="stylesheet" type="text/css">



<!-- JAVASCRIPT -->
<script src="//www.google.com/jsapi" type="text/javascript"></script>
<script src="/assets/js/android_3p-bundle.js" type="text/javascript"></script>
<script type="text/javascript">
  var toRoot = "/";
  var devsite = false;
</script>
<script src="/assets/js/docs.js" type="text/javascript"></script>

<script type="text/javascript">
  var _gaq = _gaq || [];
  _gaq.push(['_setAccount', 'UA-5831155-1']);
  _gaq.push(['_trackPageview']);

  (function() {
    var ga = document.createElement('script'); ga.type = 'text/javascript'; ga.async = true;
    ga.src = ('https:' == document.location.protocol ? 'https://ssl' : 'http://www') + '.google-analytics.com/ga.js';
    var s = document.getElementsByTagName('script')[0]; s.parentNode.insertBefore(ga, s);
  })();
</script>
</head>
<body class="gc-documentation google
  develop" itemscope itemtype="http://schema.org/Article">
  <div id="doc-api-level" class="" style="display:none"></div>
  <a name="top"></a>

<a name="top"></a>

    <!-- Header -->
    <div id="header">
        <div class="wrap" id="header-wrap">
          <div class="col-3 logo">
          <a href="/index.html">
            <img src="/assets/images/dac_logo.png" width="123" height="25" alt="Android Developers" />
          </a>
          <div class="btn-quicknav" id="btn-quicknav">
          	<a href="#" class="arrow-inactive">Quicknav</a>
			      <a href="#" class="arrow-active">Quicknav</a>
          </div>
          </div>
            <ul class="nav-x col-9">
                <li class="design">
                  <a href="/design/index.html"
                  zh-tw-lang="設計"
                  zh-cn-lang="设计"
                  ru-lang="Проектирование"
                  ko-lang="디자인"
                  ja-lang="設計"
                  es-lang="Diseñar"               
                  >Design</a></li>
                <li class="develop"><a href="/develop/index.html"
                  zh-tw-lang="開發"
                  zh-cn-lang="开发"
                  ru-lang="Разработка"
                  ko-lang="개발"
                  ja-lang="開発"
                  es-lang="Desarrollar"               
                  >Develop</a></li>
                <li class="distribute last"><a href="/distribute/index.html"
                  zh-tw-lang="發佈"
                  zh-cn-lang="分发"
                  ru-lang="Распространение"
                  ko-lang="배포"
                  ja-lang="配布"
                  es-lang="Distribuir"               
                  >Distribute</a></li>
            </ul>
            
            <!-- New Search -->
            <div class="menu-container">
            <div class="moremenu">
    <div id="more-btn"></div>
  </div>
  <div class="morehover" id="moremenu">
    <div class="top"></div>
    <div class="mid">
      <div class="header">Links</div>
      <ul>
        <li><a href="https://play.google.com/apps/publish/">Google Play Developer Console</a></li>
        <li><a href="http://android-developers.blogspot.com/">Android Developers Blog</a></li>
        <li><a href="/about/index.html">About Android</a></li>
      </ul>
      <div class="header">Android Sites</div>
      <ul>
        <li><a href="http://www.android.com">Android.com</a></li>
        <li class="active"><a>Android Developers</a></li>
        <li><a href="http://source.android.com">Android Open Source Project</a></li>
      </ul>
      
      
      
        <div class="header">Language</div>
          <div id="language" class="locales">
            <select name="language" onChange="changeLangPref(this.value, true)">
                <option value="en">English</option>
                <option value="es">Español</option>
                <option value="ja">日本語</option>
                <option value="ko">한국어</option>
                <option value="ru">Русский</option>
                <option value="zh-cn">中文 (中国)</option>
                <option value="zh-tw">中文 (台灣)</option>
            </select>
          </div>
        <script type="text/javascript">
          <!--
          loadLangPref();
            //-->
        </script>
      
      


      <br class="clearfix" />
    </div>
    <div class="bottom"></div>
  </div>
  <div class="search" id="search-container">
    <div class="search-inner">
      <div id="search-btn"></div>
      <div class="left"></div>
      <form onsubmit="return submit_search()">
        <input id="search_autocomplete" type="text" value="" autocomplete="off" name="q"
onfocus="search_focus_changed(this, true)" onblur="search_focus_changed(this, false)"
onkeydown="return search_changed(event, true, '/')" 
onkeyup="return search_changed(event, false, '/')" />
      </form>
      <div class="right"></div>
        <a class="close hide">close</a>
        <div class="left"></div>
        <div class="right"></div>
    </div>
  </div>

  <div class="search_filtered_wrapper reference">
    <div class="suggest-card reference no-display">
      <ul class="search_filtered">
      </ul>
    </div>
  </div>

  <div class="search_filtered_wrapper docs">
    <div class="suggest-card dummy no-display">&nbsp;</div>
    <div class="suggest-card develop no-display">
      <ul class="search_filtered">
      </ul>
      <div class="child-card guides no-display">
      </div>
      <div class="child-card training no-display">
      </div>
    </div>
    <div class="suggest-card design no-display">
      <ul class="search_filtered">
      </ul>
    </div>
    <div class="suggest-card distribute no-display">
      <ul class="search_filtered">
      </ul>
    </div>
  </div>

  </div>
  <!-- /New Search>
          
          
          <!-- Expanded quicknav -->
           <div id="quicknav" class="col-9">
                <ul>
                    <li class="design">
                      <ul>
                        <li><a href="/design/index.html">Get Started</a></li>
                        <li><a href="/design/style/index.html">Style</a></li>
                        <li><a href="/design/patterns/index.html">Patterns</a></li>
                        <li><a href="/design/building-blocks/index.html">Building Blocks</a></li>
                        <li><a href="/design/downloads/index.html">Downloads</a></li>
                        <li><a href="/design/videos/index.html">Videos</a></li>
                      </ul>
                    </li>
                    <li class="develop">
                      <ul>
                        <li><a href="/training/index.html"
                          zh-tw-lang="訓練課程"
                          zh-cn-lang="培训"
                          ru-lang="Курсы"
                          ko-lang="교육"
                          ja-lang="トレーニング"
                          es-lang="Capacitación"               
                          >Training</a></li>
                        <li><a href="/guide/components/index.html"
                          zh-tw-lang="API 指南"
                          zh-cn-lang="API 指南"
                          ru-lang="Руководства по API"
                          ko-lang="API 가이드"
                          ja-lang="API ガイド"
                          es-lang="Guías de la API"               
                          >API Guides</a></li>
                        <li><a href="/reference/packages.html"
                          zh-tw-lang="參考資源"
                          zh-cn-lang="参考"
                          ru-lang="Справочник"
                          ko-lang="참조문서"
                          ja-lang="リファレンス"
                          es-lang="Referencia"               
                          >Reference</a></li>
                        <li><a href="/tools/index.html"
                          zh-tw-lang="相關工具"
                          zh-cn-lang="工具"
                          ru-lang="Инструменты"
                          ko-lang="도구"
                          ja-lang="ツール"
                          es-lang="Herramientas"               
                          >Tools</a>
                          <ul><li><a href="/sdk/index.html">Get the SDK</a></li></ul>
                        </li>
                        <li><a href="/google/index.html">Google Services</a>
                        </li>
                        
                      </ul>
                    </li>
                    <li class="distribute last">
                      <ul>
                        <li><a href="/distribute/index.html">Google Play</a></li>
                        <li><a href="/distribute/googleplay/publish/index.html">Publishing</a></li>
                        <li><a href="/distribute/googleplay/promote/index.html">Promoting</a></li>
                        <li><a href="/distribute/googleplay/quality/index.html">App Quality</a></li>
                        <li><a href="/distribute/googleplay/spotlight/index.html">Spotlight</a></li>
                        <li><a href="/distribute/open.html">Open Distribution</a></li>
                      </ul>
                    </li>
                </ul>
          </div>
          <!-- /Expanded quicknav -->
        </div>
    </div>
    <!-- /Header -->
    
    
  <div id="searchResults" class="wrap" style="display:none;">
          <h2 id="searchTitle">Results</h2>
          <div id="leftSearchControl" class="search-control">Loading...</div>
  </div>
    
    
  
    <!-- Secondary x-nav -->
    <div id="nav-x">
        <div class="wrap">
            <ul class="nav-x col-9 develop" style="width:100%">
                <li class="training"><a href="/training/index.html"
                  zh-tw-lang="訓練課程"
                  zh-cn-lang="培训"
                  ru-lang="Курсы"
                  ko-lang="교육"
                  ja-lang="トレーニング"
                  es-lang="Capacitación"               
                  >Training</a></li>
                <li class="guide"><a href="/guide/components/index.html"
                  zh-tw-lang="API 指南"
                  zh-cn-lang="API 指南"
                  ru-lang="Руководства по API"
                  ko-lang="API 가이드"
                  ja-lang="API ガイド"
                  es-lang="Guías de la API"               
                  >API Guides</a></li>
                <li class="reference"><a href="/reference/packages.html"
                  zh-tw-lang="參考資源"
                  zh-cn-lang="参考"
                  ru-lang="Справочник"
                  ko-lang="참조문서"
                  ja-lang="リファレンス"
                  es-lang="Referencia"               
                  >Reference</a></li>
                <li class="tools"><a href="/tools/index.html"
                  zh-tw-lang="相關工具"
                  zh-cn-lang="工具"
                  ru-lang="Инструменты"
                  ko-lang="도구"
                  ja-lang="ツール"
                  es-lang="Herramientas"
                  >Tools</a></li>
                <li class="google"><a href="/google/index.html"
                  >Google Services</a>
                </li>
                
            </ul>
        </div>
        
    </div>
    <!-- /Sendondary x-nav -->
  




  


  
  <div class="wrap clearfix" id="body-content">
    <div class="col-4" id="side-nav" itemscope itemtype="http://schema.org/SiteNavigationElement">
      <div id="devdoc-nav" class="scroll-pane">
<a class="totop" href="#top" data-g-event="left-nav-top">to top</a>



<ul id="nav">

  <li class="nav-section">
    <div class="nav-section-header empty"><a href="/google/index.html">
          <span class="en">Overview</span>
      </a></div>
  </li>

  <li class="nav-section">
    <div class="nav-section-header empty"><a href="/google/play-services/games.html">
          <span class="en">Games</span>
      </a></div>
  </li>
  <li class="nav-section">
    <div class="nav-section-header empty"><a href="/google/play-services/location.html">
          <span class="en">Location</span>
      </a></div>
  </li>
  <li class="nav-section">
    <div class="nav-section-header empty"><a href="/google/play-services/plus.html">
          <span class="en">Google+</span>
                </a></div>
  </li>
  <li class="nav-section">
    <div class="nav-section-header empty"><a href="/google/play-services/maps.html">
          <span class="en">Maps</span>
      </a></div>
  </li>
  <li class="nav-section">
    <div class="nav-section-header"><a href="/google/play-services/ads.html">
      <span class="en">Ads</span></a>
    </div>
    <ul>
      <li><a href="/google/play-services/id.html">
          <span class="en">Advertising ID</span></a>
      </li>
    </ul>
  </li>
  <li class="nav-section">
    <div class="nav-section-header empty"><a href="/google/play-services/wallet.html">
          <span class="en">Wallet</span>
      </a></div>
  </li>
  <li class="nav-section">
    <div class="nav-section-header empty"><a href="/google/play-services/auth.html">
          <span class="en">Authorization</span>
      </a></div>
  </li>



  <li class="nav-section">
    <div class="nav-section-header"><a href="/google/play-services/index.html">
      <span class="en">Google Play Services</span></a>
    </div>
    <ul>
      <li><a href="/google/play-services/setup.html">
          <span class="en">Setup</span></a>
      </li>
      <li id="gms-tree-list" class="nav-section">
        <div class="nav-section-header">
          <a href="/reference/gms-packages.html">
            <span class="en">Reference</span>
          </a>
        <div>
      </li>
    </ul>
  </li>


  <li class="nav-section">
    <div class="nav-section-header"><a href="/google/play/billing/index.html">
      <span class="en">Google Play In-app Billing</span></a>
    </div>
    <ul>
      <li><a href="/google/play/billing/billing_overview.html">
              <span class="en">Overview</span></a>
      </li>
      <li class="nav-section"><div class="nav-section-header"><a href="/google/play/billing/api.html">
              <span class="en">Version 3 API</span></a></div>
              <ul>
              <li><a href="/google/play/billing/billing_integrate.html">
              <span class="en">Implementing the API</span></a></li>
              <li><a href="/google/play/billing/billing_reference.html">
              <span class="en">Reference</span></a></li>
              </ul>
      </li>
      <li class="nav-section"><div class="nav-section-header"><a href="/google/play/billing/v2/api.html">
              <span class="en">Version 2 API</span></a></div>
              <ul>
              <li><a href="/google/play/billing/v2/billing_integrate.html">
              <span class="en">Implementing the API</span></a></li>
              <li><a href="/google/play/billing/v2/billing_subscriptions.html">
              <span class="en">Subscriptions</span></a></li>
              <li><a href="/google/play/billing/v2/billing_reference.html">
              <span class="en">Reference</span></a></li>
              </ul>
      </li>
      <li><a href="/google/play/billing/billing_subscriptions.html">
              <span class="en">Subscriptions</span></a>
      </li>
      <li><a href="/google/play/billing/billing_best_practices.html">
              <span class="en">Security and Design</span></a>
      </li>
      <li><a href="/google/play/billing/billing_testing.html">
              <span class="en">Testing In-app Billing</span></a>
      </li>
      <li><a href="/google/play/billing/billing_admin.html">
              <span class="en">Administering In-app Billing</span></a>
      </li>
      <li><a href="/google/play/billing/gp-purchase-status-api.html">
              <span class="en">Purchase Status API</span></a>
      </li>
      <li><a href="/google/play/billing/versions.html">
              <span class="en">Version Notes</span></a>
      </li>
    </ul>
  </li>



  <li class="nav-section">
      <div class="nav-section-header"><a href="/google/gcm/index.html">
        <span class="en">Google Cloud Messaging</span></a>
      </div>
      <ul>
        <li><a href="/google/gcm/gcm.html">
            <span class="en">Overview</span></a>
        </li>
        <li><a href="/google/gcm/gs.html">
            <span class="en">Getting Started</span></a>
        </li>
        <li><a href="/google/gcm/client.html">
            <span class="en">Implementing GCM Client</span></a>
        </li>
        <li class="nav-section"><div class="nav-section-header"><a href="/google/gcm/server.html">
              <span class="en">Implementing GCM Server</span></a></div>
              <ul>
              <li><a href="/google/gcm/ccs.html">
              <span class="en">CCS (XMPP)</span></a></li>
              <li><a href="/google/gcm/http.html">
              <span class="en">HTTP</span></a></li>
              </ul>
        </li>
        <li><a href="/google/gcm/notifications.html">
              <span class="en">User Notifications</span></a>
        </li>
        <li><a href="/google/gcm/adv.html">
            <span class="en">Advanced Topics</span></a>
        </li>
        <li><a href="/google/gcm/c2dm.html">
            <span class="en">Migration</span></a>
        </li>
        <li id="gcm-tree-list" class="nav-section">
          <div class="nav-section-header">
            <a href="/reference/gcm-packages.html">
              <span class="en">Reference</span>
            </a>
          <div>
        </li>
      </ul>
  </li>

  <li class="nav-section">
    <div class="nav-section-header"><a href="/google/play/dist.html">
      <span class="en">Google Play Distribution</span></a>
    </div>
    <ul>
      <li><a href="/google/play/filters.html">
          <span class="en">Filters on Google Play</span></a>
      </li>

      <li><a href="/google/play/publishing/multiple-apks.html">
          <span class="en">Multiple APK Support</span></a>
      </li>
      <li><a href="/google/play/expansion-files.html">
          <span class="en">APK Expansion Files</span></a>
      </li>
      <li class="nav-section">
        <div class="nav-section-header"><a href="/google/play/licensing/index.html">
          <span class="en">Application Licensing</span></a>
        </div>
        <ul>
          <li><a href="/google/play/licensing/overview.html">
              <span class="en">Licensing Overview</span></a>
          </li>
          <li><a href="/google/play/licensing/setting-up.html">
              <span class="en">Setting Up for Licensing</span></a>
          </li>
          <li><a href="/google/play/licensing/adding-licensing.html">
              <span class="en">Adding Licensing to Your App</span></a>
          </li>
          <li><a href="/google/play/licensing/licensing-reference.html">
              <span class="en">Licensing Reference</span></a>
          </li>
        </ul>
      </li>

  <li class="nav-section">
    <div class="nav-section-header"><a href="/google/backup/index.html">
      Android Backup Service</a>
    </div>
    <ul>
      <li><a href="/google/backup/signup.html">
          Register</a>
      </li>
    </ul>
  </li>

  </ul>

</li>



</ul>

<script type="text/javascript">
<!--
    buildToggleLists();
    changeNavLang(getLangPref());
//-->
</script>


        

      </div>
      <script type="text/javascript">
       showGoogleRefTree();
    
      </script>
    </div> <!-- end side-nav -->
    <script>
      $(document).ready(function() {
        scrollIntoView("devdoc-nav");
        });
    </script>


     



<div class="col-12"  id="doc-col">

<div id="api-info-block">



  
   
  
  
  
  


<div class="sum-details-links">

Summary:











  <a href="#pubmethods">Methods</a>
  



  &#124; <a href="#inhmethods">Inherited Methods</a>

&#124; <a href="#" onclick="return toggleAllClassInherited()" id="toggleAllClassInherited">[Expand All]</a>

</div><!-- end sum-details-links -->
<div class="api-level">
  
  
  

</div>
</div><!-- end api-info-block -->


<!-- ======== START OF CLASS DATA ======== -->

<div id="jd-header">
    public
     
    final 
    
    class
<h1 itemprop="name">Marker</h1>



  
    extends Object<br/>
  
  
  

  
  
  


</div><!-- end header -->

<div id="naMessage"></div>

<div id="jd-content" class="api apilevel-">
<table class="jd-inheritance-table">


    <tr>
         	
        <td colspan="2" class="jd-inheritance-class-cell">java.lang.Object</td>
    </tr>
    

    <tr>
        
            <td class="jd-inheritance-space">&nbsp;&nbsp;&nbsp;&#x21b3;</td>
         	
        <td colspan="1" class="jd-inheritance-class-cell">com.google.android.gms.maps.model.Marker</td>
    </tr>
    

</table>







<div class="jd-descr">


<h2>Class Overview</h2>
<p itemprop="articleBody">An icon placed at a particular point on the map's surface. A marker icon is drawn oriented
 against the device's screen rather than the map's surface; i.e., it will not necessarily change
 orientation due to map rotations, tilting, or zooming.
 <p>
 A marker has the following properties:
 <dl>
 <dt>Anchor</dt>
 <dd>The point on the image that will be placed at the <code><a href="/reference/com/google/android/gms/maps/model/LatLng.html">LatLng</a></code> position of the marker. This
 defaults to 50% from the left of the image and at the bottom of the image.</dd>
 <dt>Position</dt>
 <dd>The <code><a href="/reference/com/google/android/gms/maps/model/LatLng.html">LatLng</a></code> value for the marker's position on the map. You can change this value at
 any time if you want to move the marker.</dd>
 <dt>Title</dt>
 <dd>A text string that's displayed in an info window when the user taps the marker. You can
 change this value at any time.</dd>
 <dt>Snippet</dt>
 <dd>Additional text that's displayed below the title. You can change this value at any time.</dd>
 <dt>Icon</dt>
 <dd>A bitmap that's displayed for the marker. If the icon is left unset, a default icon is
 displayed. You can specify an alternative coloring of the default icon using
 <code><a href="/reference/com/google/android/gms/maps/model/BitmapDescriptorFactory.html#defaultMarker(float)">defaultMarker(float)</a></code>. You can't change the icon once you've
 created the marker.</dd>
 <dt>Drag Status</dt>
 <dd>If you want to allow the user to drag the marker, set this property to <code>true</code>. You can
 change this value at any time. The default is <code>false</code>.</dd>
 <dt>Visibility</dt>
 <dd>By default, the marker is visible. To make the marker invisible, set this property to
 <code>false</code>. You can change this value at any time.</dd>
 <dt>Flat or Billboard</dt>
 <dd>If the marker is flat against the map, it will remain stuck to the map as the camera rotates
 and tilts but will still remain the same size as the camera zooms, unlike a
 <code><a href="/reference/com/google/android/gms/maps/model/GroundOverlay.html">GroundOverlay</a></code>. If the marker is a billboard, it will always be drawn facing the camera
 and will rotate and tilt with the camera.  The default is a billboard (<code>false</code>)</dd>
 <dt>Rotation</dt>
 <dd>The rotation of the marker in degrees clockwise about the marker's anchor point. The
 axis of rotation is perpendicular to the marker. A rotation of 0 corresponds to the default
 position of the marker. When the marker is flat on the map, the default position is North
 aligned and the rotation is such that the marker always remains flat on the map. When the
 marker is a billboard, the default position is pointing up and the rotation is such that the
 marker is always facing the camera. The default value is 0.</dd>
 </dl>
 <h3>Example</h3>

 <pre> <code>GoogleMap map = ... // get a map.
 // Add a marker at San Francisco.
 Marker marker = map.addMarker(new MarkerOptions()
     .position(new LatLng(37.7750, 122.4183))
     .title("San Francisco")
     .snippet("Population: 776733"));</code></pre>

 <p>
 <h3>Developer Guide</h3>
 <p>
 For more information, read the <a
 href="https://developers.google.com/maps/documentation/android/marker">Markers</a>
 developer guide.
</p>





</div><!-- jd-descr -->
















<div class="jd-descr">


<h2>Summary</h2>



























<!-- ========== METHOD SUMMARY =========== -->
<table id="pubmethods" class="jd-sumtable"><tr><th colspan="12">Public Methods</th></tr>



	 
    <tr class="alt-color api apilevel-" >
        <td class="jd-typecol"><nobr>
            
            
            
            
            
            boolean</nobr>
        </td>
        <td class="jd-linkcol" width="100%"><nobr>
        <span class="sympad"><a href="/reference/com/google/android/gms/maps/model/Marker.html#equals(java.lang.Object)">equals</a></span>(Object other)</nobr>
        
  </td></tr>


	 
    <tr class=" api apilevel-" >
        <td class="jd-typecol"><nobr>
            
            
            
            
            
<<<<<<< HEAD
=======
            float</nobr>
        </td>
        <td class="jd-linkcol" width="100%"><nobr>
        <span class="sympad"><a href="/reference/com/google/android/gms/maps/model/Marker.html#getAlpha()">getAlpha</a></span>()</nobr>
        
        <div class="jd-descrdiv">Gets the alpha of the marker.</div>
  
  </td></tr>


	 
    <tr class="alt-color api apilevel-" >
        <td class="jd-typecol"><nobr>
            
            
            
            
            
>>>>>>> bac61807
            String</nobr>
        </td>
        <td class="jd-linkcol" width="100%"><nobr>
        <span class="sympad"><a href="/reference/com/google/android/gms/maps/model/Marker.html#getId()">getId</a></span>()</nobr>
        
        <div class="jd-descrdiv">Gets this marker's id.</div>
  
  </td></tr>


	 
    <tr class=" api apilevel-" >
        <td class="jd-typecol"><nobr>
            
            
            
            
            
            <a href="/reference/com/google/android/gms/maps/model/LatLng.html">LatLng</a></nobr>
        </td>
        <td class="jd-linkcol" width="100%"><nobr>
        <span class="sympad"><a href="/reference/com/google/android/gms/maps/model/Marker.html#getPosition()">getPosition</a></span>()</nobr>
        
        <div class="jd-descrdiv">Returns the position of the marker.</div>
  
  </td></tr>


	 
    <tr class="alt-color api apilevel-" >
        <td class="jd-typecol"><nobr>
            
            
            
            
            
            float</nobr>
        </td>
        <td class="jd-linkcol" width="100%"><nobr>
        <span class="sympad"><a href="/reference/com/google/android/gms/maps/model/Marker.html#getRotation()">getRotation</a></span>()</nobr>
        
        <div class="jd-descrdiv">Gets the rotation of the marker.</div>
  
  </td></tr>


	 
    <tr class=" api apilevel-" >
        <td class="jd-typecol"><nobr>
            
            
            
            
            
<<<<<<< HEAD
            float</nobr>
        </td>
        <td class="jd-linkcol" width="100%"><nobr>
        <span class="sympad"><a href="/reference/com/google/android/gms/maps/model/Marker.html#getRotation()">getRotation</a></span>()</nobr>
        
        <div class="jd-descrdiv">Gets the rotation of the marker.</div>
  
  </td></tr>


	 
    <tr class="alt-color api apilevel-" >
        <td class="jd-typecol"><nobr>
            
            
            
            
            
=======
>>>>>>> bac61807
            String</nobr>
        </td>
        <td class="jd-linkcol" width="100%"><nobr>
        <span class="sympad"><a href="/reference/com/google/android/gms/maps/model/Marker.html#getSnippet()">getSnippet</a></span>()</nobr>
        
        <div class="jd-descrdiv">Gets the snippet of the marker.</div>
  
  </td></tr>


	 
    <tr class=" api apilevel-" >
        <td class="jd-typecol"><nobr>
            
            
            
            
            
            String</nobr>
        </td>
        <td class="jd-linkcol" width="100%"><nobr>
        <span class="sympad"><a href="/reference/com/google/android/gms/maps/model/Marker.html#getTitle()">getTitle</a></span>()</nobr>
        
        <div class="jd-descrdiv">Gets the title of the marker.</div>
  
  </td></tr>


	 
    <tr class="alt-color api apilevel-" >
        <td class="jd-typecol"><nobr>
            
            
            
            
            
            int</nobr>
        </td>
        <td class="jd-linkcol" width="100%"><nobr>
        <span class="sympad"><a href="/reference/com/google/android/gms/maps/model/Marker.html#hashCode()">hashCode</a></span>()</nobr>
        
  </td></tr>


	 
    <tr class=" api apilevel-" >
        <td class="jd-typecol"><nobr>
            
            
            
            
            
            void</nobr>
        </td>
        <td class="jd-linkcol" width="100%"><nobr>
        <span class="sympad"><a href="/reference/com/google/android/gms/maps/model/Marker.html#hideInfoWindow()">hideInfoWindow</a></span>()</nobr>
        
        <div class="jd-descrdiv">Hides the info window if it is shown from this marker.</div>
  
  </td></tr>


	 
    <tr class="alt-color api apilevel-" >
        <td class="jd-typecol"><nobr>
            
            
            
            
            
            boolean</nobr>
        </td>
        <td class="jd-linkcol" width="100%"><nobr>
        <span class="sympad"><a href="/reference/com/google/android/gms/maps/model/Marker.html#isDraggable()">isDraggable</a></span>()</nobr>
        
        <div class="jd-descrdiv">Gets the draggability of the marker.</div>
  
  </td></tr>


	 
    <tr class=" api apilevel-" >
        <td class="jd-typecol"><nobr>
            
            
            
            
            
            boolean</nobr>
        </td>
        <td class="jd-linkcol" width="100%"><nobr>
        <span class="sympad"><a href="/reference/com/google/android/gms/maps/model/Marker.html#isFlat()">isFlat</a></span>()</nobr>
        
        <div class="jd-descrdiv">Gets the flat setting of the Marker.</div>
  
  </td></tr>


	 
    <tr class="alt-color api apilevel-" >
        <td class="jd-typecol"><nobr>
            
            
            
            
            
            boolean</nobr>
        </td>
        <td class="jd-linkcol" width="100%"><nobr>
        <span class="sympad"><a href="/reference/com/google/android/gms/maps/model/Marker.html#isFlat()">isFlat</a></span>()</nobr>
        
        <div class="jd-descrdiv">Gets the flat setting of the Marker.</div>
  
  </td></tr>


	 
    <tr class=" api apilevel-" >
        <td class="jd-typecol"><nobr>
            
            
            
            
            
            boolean</nobr>
        </td>
        <td class="jd-linkcol" width="100%"><nobr>
        <span class="sympad"><a href="/reference/com/google/android/gms/maps/model/Marker.html#isInfoWindowShown()">isInfoWindowShown</a></span>()</nobr>
        
        <div class="jd-descrdiv">Returns whether the info window is currently shown above this marker.</div>
  
  </td></tr>


	 
    <tr class="alt-color api apilevel-" >
        <td class="jd-typecol"><nobr>
            
            
            
            
            
            boolean</nobr>
        </td>
        <td class="jd-linkcol" width="100%"><nobr>
        <span class="sympad"><a href="/reference/com/google/android/gms/maps/model/Marker.html#isVisible()">isVisible</a></span>()</nobr>
        
  </td></tr>


	 
    <tr class=" api apilevel-" >
        <td class="jd-typecol"><nobr>
            
            
            
            
            
            void</nobr>
        </td>
        <td class="jd-linkcol" width="100%"><nobr>
        <span class="sympad"><a href="/reference/com/google/android/gms/maps/model/Marker.html#remove()">remove</a></span>()</nobr>
        
        <div class="jd-descrdiv">Removes this marker from the map.</div>
  
  </td></tr>


	 
    <tr class="alt-color api apilevel-" >
        <td class="jd-typecol"><nobr>
            
            
            
            
            
            void</nobr>
        </td>
        <td class="jd-linkcol" width="100%"><nobr>
        <span class="sympad"><a href="/reference/com/google/android/gms/maps/model/Marker.html#setAlpha(float)">setAlpha</a></span>(float alpha)</nobr>
        
        <div class="jd-descrdiv">Sets the alpha (opacity) of the marker.</div>
  
  </td></tr>


	 
    <tr class=" api apilevel-" >
        <td class="jd-typecol"><nobr>
            
            
            
            
            
            void</nobr>
        </td>
        <td class="jd-linkcol" width="100%"><nobr>
        <span class="sympad"><a href="/reference/com/google/android/gms/maps/model/Marker.html#setAnchor(float, float)">setAnchor</a></span>(float anchorU, float anchorV)</nobr>
        
        <div class="jd-descrdiv">Sets the anchor point for the marker.</div>
  
  </td></tr>


	 
    <tr class="alt-color api apilevel-" >
        <td class="jd-typecol"><nobr>
            
            
            
            
            
            void</nobr>
        </td>
        <td class="jd-linkcol" width="100%"><nobr>
        <span class="sympad"><a href="/reference/com/google/android/gms/maps/model/Marker.html#setDraggable(boolean)">setDraggable</a></span>(boolean draggable)</nobr>
        
        <div class="jd-descrdiv">Sets the draggability of the marker.</div>
  
  </td></tr>


	 
    <tr class=" api apilevel-" >
        <td class="jd-typecol"><nobr>
            
            
            
            
            
            void</nobr>
        </td>
        <td class="jd-linkcol" width="100%"><nobr>
        <span class="sympad"><a href="/reference/com/google/android/gms/maps/model/Marker.html#setFlat(boolean)">setFlat</a></span>(boolean flat)</nobr>
        
        <div class="jd-descrdiv">Sets whether this marker should be flat against the map <code>true</code> or a billboard facing
 the camera <code>false</code>.</div>
  
  </td></tr>


	 
    <tr class="alt-color api apilevel-" >
        <td class="jd-typecol"><nobr>
            
            
            
            
            
            void</nobr>
        </td>
        <td class="jd-linkcol" width="100%"><nobr>
        <span class="sympad"><a href="/reference/com/google/android/gms/maps/model/Marker.html#setIcon(com.google.android.gms.maps.model.BitmapDescriptor)">setIcon</a></span>(<a href="/reference/com/google/android/gms/maps/model/BitmapDescriptor.html">BitmapDescriptor</a> icon)</nobr>
        
        <div class="jd-descrdiv">Sets the icon for the marker.</div>
  
  </td></tr>


	 
    <tr class=" api apilevel-" >
        <td class="jd-typecol"><nobr>
            
            
            
            
            
            void</nobr>
        </td>
        <td class="jd-linkcol" width="100%"><nobr>
        <span class="sympad"><a href="/reference/com/google/android/gms/maps/model/Marker.html#setInfoWindowAnchor(float, float)">setInfoWindowAnchor</a></span>(float anchorU, float anchorV)</nobr>
        
        <div class="jd-descrdiv">Specifies the point in the marker image at which to anchor the info window when it is
 displayed.</div>
  
  </td></tr>


	 
    <tr class="alt-color api apilevel-" >
        <td class="jd-typecol"><nobr>
            
            
            
            
            
            void</nobr>
        </td>
        <td class="jd-linkcol" width="100%"><nobr>
        <span class="sympad"><a href="/reference/com/google/android/gms/maps/model/Marker.html#setPosition(com.google.android.gms.maps.model.LatLng)">setPosition</a></span>(<a href="/reference/com/google/android/gms/maps/model/LatLng.html">LatLng</a> latlng)</nobr>
        
        <div class="jd-descrdiv">Sets the position of the marker.</div>
  
  </td></tr>


	 
    <tr class=" api apilevel-" >
        <td class="jd-typecol"><nobr>
            
            
            
            
            
            void</nobr>
        </td>
        <td class="jd-linkcol" width="100%"><nobr>
        <span class="sympad"><a href="/reference/com/google/android/gms/maps/model/Marker.html#setRotation(float)">setRotation</a></span>(float rotation)</nobr>
        
        <div class="jd-descrdiv">Sets the rotation of the marker in degrees clockwise about the marker's anchor point.</div>
  
  </td></tr>


	 
    <tr class="alt-color api apilevel-" >
        <td class="jd-typecol"><nobr>
            
            
            
            
            
            void</nobr>
        </td>
        <td class="jd-linkcol" width="100%"><nobr>
        <span class="sympad"><a href="/reference/com/google/android/gms/maps/model/Marker.html#setSnippet(java.lang.String)">setSnippet</a></span>(String snippet)</nobr>
        
        <div class="jd-descrdiv">Sets the snippet of the marker.</div>
  
  </td></tr>


	 
    <tr class=" api apilevel-" >
        <td class="jd-typecol"><nobr>
            
            
            
            
            
            void</nobr>
        </td>
        <td class="jd-linkcol" width="100%"><nobr>
        <span class="sympad"><a href="/reference/com/google/android/gms/maps/model/Marker.html#setTitle(java.lang.String)">setTitle</a></span>(String title)</nobr>
        
        <div class="jd-descrdiv">Sets the title of the marker.</div>
  
  </td></tr>


	 
    <tr class="alt-color api apilevel-" >
        <td class="jd-typecol"><nobr>
            
            
            
            
            
            void</nobr>
        </td>
        <td class="jd-linkcol" width="100%"><nobr>
        <span class="sympad"><a href="/reference/com/google/android/gms/maps/model/Marker.html#setVisible(boolean)">setVisible</a></span>(boolean visible)</nobr>
        
        <div class="jd-descrdiv">Sets the visibility of this marker.</div>
  
  </td></tr>


	 
    <tr class=" api apilevel-" >
        <td class="jd-typecol"><nobr>
            
            
            
            
            
            void</nobr>
        </td>
        <td class="jd-linkcol" width="100%"><nobr>
        <span class="sympad"><a href="/reference/com/google/android/gms/maps/model/Marker.html#showInfoWindow()">showInfoWindow</a></span>()</nobr>
        
        <div class="jd-descrdiv">Shows the info window of this marker on the map, if this marker <code><a href="/reference/com/google/android/gms/maps/model/Marker.html#isVisible()">isVisible()</a></code>.</div>
  
  </td></tr>



</table>







<!-- ========== METHOD SUMMARY =========== -->
<table id="inhmethods" class="jd-sumtable"><tr><th>
  <a href="#" class="toggle-all" onclick="return toggleAllInherited(this, null)">[Expand]</a>
  <div style="clear:left;">Inherited Methods</div></th></tr>


<tr class="api apilevel-" >
<td colspan="12">
  <a href="#" onclick="return toggleInherited(this, null)" id="inherited-methods-java.lang.Object" class="jd-expando-trigger closed"
          ><img id="inherited-methods-java.lang.Object-trigger"
          src="/assets/images/triangle-closed.png"
          class="jd-expando-trigger-img" /></a>
From class

  java.lang.Object

<div id="inherited-methods-java.lang.Object">
  <div id="inherited-methods-java.lang.Object-list"
        class="jd-inheritedlinks">
  </div>
  <div id="inherited-methods-java.lang.Object-summary" style="display: none;">
    <table class="jd-sumtable-expando">
    


	 
    <tr class="alt-color api apilevel-" >
        <td class="jd-typecol"><nobr>
            
            
            
            
            
            Object</nobr>
        </td>
        <td class="jd-linkcol" width="100%"><nobr>
        <span class="sympad">clone</span>()</nobr>
        
  </td></tr>


	 
    <tr class=" api apilevel-" >
        <td class="jd-typecol"><nobr>
            
            
            
            
            
            boolean</nobr>
        </td>
        <td class="jd-linkcol" width="100%"><nobr>
        <span class="sympad">equals</span>(Object arg0)</nobr>
        
  </td></tr>


	 
    <tr class="alt-color api apilevel-" >
        <td class="jd-typecol"><nobr>
            
            
            
            
            
            void</nobr>
        </td>
        <td class="jd-linkcol" width="100%"><nobr>
        <span class="sympad">finalize</span>()</nobr>
        
  </td></tr>


	 
    <tr class=" api apilevel-" >
        <td class="jd-typecol"><nobr>
            
            
            final
            
            
            Class&lt;?&gt;</nobr>
        </td>
        <td class="jd-linkcol" width="100%"><nobr>
        <span class="sympad">getClass</span>()</nobr>
        
  </td></tr>


	 
    <tr class="alt-color api apilevel-" >
        <td class="jd-typecol"><nobr>
            
            
            
            
            
            int</nobr>
        </td>
        <td class="jd-linkcol" width="100%"><nobr>
        <span class="sympad">hashCode</span>()</nobr>
        
  </td></tr>


	 
    <tr class=" api apilevel-" >
        <td class="jd-typecol"><nobr>
            
            
            final
            
            
            void</nobr>
        </td>
        <td class="jd-linkcol" width="100%"><nobr>
        <span class="sympad">notify</span>()</nobr>
        
  </td></tr>


	 
    <tr class="alt-color api apilevel-" >
        <td class="jd-typecol"><nobr>
            
            
            final
            
            
            void</nobr>
        </td>
        <td class="jd-linkcol" width="100%"><nobr>
        <span class="sympad">notifyAll</span>()</nobr>
        
  </td></tr>


	 
    <tr class=" api apilevel-" >
        <td class="jd-typecol"><nobr>
            
            
            
            
            
            String</nobr>
        </td>
        <td class="jd-linkcol" width="100%"><nobr>
        <span class="sympad">toString</span>()</nobr>
        
  </td></tr>


	 
    <tr class="alt-color api apilevel-" >
        <td class="jd-typecol"><nobr>
            
            
            final
            
            
            void</nobr>
        </td>
        <td class="jd-linkcol" width="100%"><nobr>
        <span class="sympad">wait</span>()</nobr>
        
  </td></tr>


	 
    <tr class=" api apilevel-" >
        <td class="jd-typecol"><nobr>
            
            
            final
            
            
            void</nobr>
        </td>
        <td class="jd-linkcol" width="100%"><nobr>
        <span class="sympad">wait</span>(long arg0, int arg1)</nobr>
        
  </td></tr>


	 
    <tr class="alt-color api apilevel-" >
        <td class="jd-typecol"><nobr>
            
            
            final
            
            
            void</nobr>
        </td>
        <td class="jd-linkcol" width="100%"><nobr>
        <span class="sympad">wait</span>(long arg0)</nobr>
        
  </td></tr>


</table>
  </div>
</div>
</td></tr>


</table>


</div><!-- jd-descr (summary) -->

<!-- Details -->








<!-- XML Attributes -->


<!-- Enum Values -->


<!-- Constants -->


<!-- Fields -->


<!-- Public ctors -->



<!-- ========= CONSTRUCTOR DETAIL ======== -->
<!-- Protected ctors -->



<!-- ========= METHOD DETAIL ======== -->
<!-- Public methdos -->

<h2>Public Methods</h2>



<A NAME="equals(java.lang.Object)"></A>

<div class="jd-details api apilevel-"> 
    <h4 class="jd-details-title">
      <span class="normal">
        public 
         
         
         
         
        boolean
      </span>
      <span class="sympad">equals</span>
      <span class="normal">(Object other)</span>
    </h4>
      <div class="api-level">
        <div></div>
        
  

      </div>
    <div class="jd-details-descr">
      
  <div class="jd-tagdata jd-tagdescr"><p></p></div>

    </div>
</div>


<A NAME="getAlpha()"></A>

<div class="jd-details api apilevel-"> 
    <h4 class="jd-details-title">
      <span class="normal">
        public 
         
         
         
         
        float
      </span>
      <span class="sympad">getAlpha</span>
      <span class="normal">()</span>
    </h4>
      <div class="api-level">
        <div></div>
        
  

      </div>
    <div class="jd-details-descr">
      
  <div class="jd-tagdata jd-tagdescr"><p>Gets the alpha of the marker.</p></div>
  <div class="jd-tagdata">
      <h5 class="jd-tagtitle">Returns</h5>
      <ul class="nolist"><li>the alpha of the marker in the range [0, 1].
</li></ul>
  </div>

    </div>
</div>


<A NAME="getId()"></A>

<div class="jd-details api apilevel-"> 
    <h4 class="jd-details-title">
      <span class="normal">
        public 
         
         
         
         
        String
      </span>
      <span class="sympad">getId</span>
      <span class="normal">()</span>
    </h4>
      <div class="api-level">
        <div></div>
        
  

      </div>
    <div class="jd-details-descr">
      
  <div class="jd-tagdata jd-tagdescr"><p>Gets this marker's id. The id will be unique amongst all Markers on a map.</p></div>
  <div class="jd-tagdata">
      <h5 class="jd-tagtitle">Returns</h5>
      <ul class="nolist"><li>this marker's id.
</li></ul>
  </div>

    </div>
</div>


<A NAME="getPosition()"></A>

<div class="jd-details api apilevel-"> 
    <h4 class="jd-details-title">
      <span class="normal">
        public 
         
         
         
         
        <a href="/reference/com/google/android/gms/maps/model/LatLng.html">LatLng</a>
      </span>
      <span class="sympad">getPosition</span>
      <span class="normal">()</span>
    </h4>
      <div class="api-level">
        <div></div>
        
  

      </div>
    <div class="jd-details-descr">
      
  <div class="jd-tagdata jd-tagdescr"><p>Returns the position of the marker.</p></div>
  <div class="jd-tagdata">
      <h5 class="jd-tagtitle">Returns</h5>
      <ul class="nolist"><li>A <code><a href="/reference/com/google/android/gms/maps/model/LatLng.html">LatLng</a></code> object specifying the marker's current position.
</li></ul>
  </div>

    </div>
</div>


<A NAME="getRotation()"></A>

<div class="jd-details api apilevel-"> 
    <h4 class="jd-details-title">
      <span class="normal">
        public 
         
         
         
         
        float
      </span>
      <span class="sympad">getRotation</span>
      <span class="normal">()</span>
    </h4>
      <div class="api-level">
        <div></div>
        
  

      </div>
    <div class="jd-details-descr">
      
  <div class="jd-tagdata jd-tagdescr"><p>Gets the rotation of the marker.</p></div>
  <div class="jd-tagdata">
      <h5 class="jd-tagtitle">Returns</h5>
      <ul class="nolist"><li>the rotation of the marker in degrees clockwise from the default position.
</li></ul>
  </div>

    </div>
</div>


<A NAME="getSnippet()"></A>

<div class="jd-details api apilevel-"> 
    <h4 class="jd-details-title">
      <span class="normal">
        public 
         
         
         
         
        String
      </span>
      <span class="sympad">getSnippet</span>
      <span class="normal">()</span>
    </h4>
      <div class="api-level">
        <div></div>
        
  

      </div>
    <div class="jd-details-descr">
      
  <div class="jd-tagdata jd-tagdescr"><p>Gets the snippet of the marker.</p></div>
  <div class="jd-tagdata">
      <h5 class="jd-tagtitle">Returns</h5>
      <ul class="nolist"><li>A string containing the marker's snippet.
</li></ul>
  </div>

    </div>
</div>


<A NAME="getTitle()"></A>

<div class="jd-details api apilevel-"> 
    <h4 class="jd-details-title">
      <span class="normal">
        public 
         
         
         
         
        String
      </span>
      <span class="sympad">getTitle</span>
      <span class="normal">()</span>
    </h4>
      <div class="api-level">
        <div></div>
        
  

      </div>
    <div class="jd-details-descr">
      
  <div class="jd-tagdata jd-tagdescr"><p>Gets the title of the marker.</p></div>
  <div class="jd-tagdata">
      <h5 class="jd-tagtitle">Returns</h5>
      <ul class="nolist"><li>A string containing the marker's title.
</li></ul>
  </div>

    </div>
</div>


<A NAME="hashCode()"></A>

<div class="jd-details api apilevel-"> 
    <h4 class="jd-details-title">
      <span class="normal">
        public 
         
         
         
         
        int
      </span>
      <span class="sympad">hashCode</span>
      <span class="normal">()</span>
    </h4>
      <div class="api-level">
        <div></div>
        
  

      </div>
    <div class="jd-details-descr">
      
  <div class="jd-tagdata jd-tagdescr"><p></p></div>

    </div>
</div>


<A NAME="hideInfoWindow()"></A>

<div class="jd-details api apilevel-"> 
    <h4 class="jd-details-title">
      <span class="normal">
        public 
         
         
         
         
        void
      </span>
      <span class="sympad">hideInfoWindow</span>
      <span class="normal">()</span>
    </h4>
      <div class="api-level">
        <div></div>
        
  

      </div>
    <div class="jd-details-descr">
      
  <div class="jd-tagdata jd-tagdescr"><p>Hides the info window if it is shown from this marker.
 <p>
 This method has no effect if this marker is not visible.
</p></div>

    </div>
</div>


<A NAME="isDraggable()"></A>

<div class="jd-details api apilevel-"> 
    <h4 class="jd-details-title">
      <span class="normal">
        public 
         
         
         
         
        boolean
      </span>
      <span class="sympad">isDraggable</span>
      <span class="normal">()</span>
    </h4>
      <div class="api-level">
        <div></div>
        
  

      </div>
    <div class="jd-details-descr">
      
  <div class="jd-tagdata jd-tagdescr"><p>Gets the draggability of the marker. When a marker is draggable, it can be moved by the user
 by long pressing on the marker.</p></div>
  <div class="jd-tagdata">
      <h5 class="jd-tagtitle">Returns</h5>
      <ul class="nolist"><li><code>true</code> if the marker is draggable; otherwise, returns <code>false</code>.
</li></ul>
  </div>

    </div>
</div>


<A NAME="isFlat()"></A>

<div class="jd-details api apilevel-"> 
    <h4 class="jd-details-title">
      <span class="normal">
        public 
         
         
         
         
        boolean
      </span>
      <span class="sympad">isFlat</span>
      <span class="normal">()</span>
    </h4>
      <div class="api-level">
        <div></div>
        
  

      </div>
    <div class="jd-details-descr">
      
  <div class="jd-tagdata jd-tagdescr"><p>Gets the flat setting of the Marker.</p></div>
  <div class="jd-tagdata">
      <h5 class="jd-tagtitle">Returns</h5>
      <ul class="nolist"><li><code>true</code> if the marker is flat against the map; <code>false</code> if the marker
 should face the camera.
</li></ul>
  </div>

    </div>
</div>


<A NAME="isInfoWindowShown()"></A>

<div class="jd-details api apilevel-"> 
    <h4 class="jd-details-title">
      <span class="normal">
        public 
         
         
         
         
        boolean
      </span>
      <span class="sympad">isInfoWindowShown</span>
      <span class="normal">()</span>
    </h4>
      <div class="api-level">
        <div></div>
        
  

      </div>
    <div class="jd-details-descr">
      
  <div class="jd-tagdata jd-tagdescr"><p>Returns whether the info window is currently shown above this marker. This does not consider
 whether or not the info window is actually visible on screen.
</p></div>

    </div>
</div>


<A NAME="isVisible()"></A>

<div class="jd-details api apilevel-"> 
    <h4 class="jd-details-title">
      <span class="normal">
        public 
         
         
         
         
        boolean
      </span>
      <span class="sympad">isVisible</span>
      <span class="normal">()</span>
    </h4>
      <div class="api-level">
        <div></div>
        
  

      </div>
    <div class="jd-details-descr">
      
  <div class="jd-tagdata jd-tagdescr"><p></p></div>

    </div>
</div>


<A NAME="remove()"></A>

<div class="jd-details api apilevel-"> 
    <h4 class="jd-details-title">
      <span class="normal">
        public 
         
         
         
         
        void
      </span>
      <span class="sympad">remove</span>
      <span class="normal">()</span>
    </h4>
      <div class="api-level">
        <div></div>
        
  

      </div>
    <div class="jd-details-descr">
      
  <div class="jd-tagdata jd-tagdescr"><p>Removes this marker from the map. After a marker has been removed, the behavior of all its
 methods is undefined.
</p></div>

    </div>
</div>


<A NAME="setAlpha(float)"></A>

<div class="jd-details api apilevel-"> 
    <h4 class="jd-details-title">
      <span class="normal">
        public 
         
         
         
         
        void
      </span>
      <span class="sympad">setAlpha</span>
      <span class="normal">(float alpha)</span>
    </h4>
      <div class="api-level">
        <div></div>
        
  

      </div>
    <div class="jd-details-descr">
      
  <div class="jd-tagdata jd-tagdescr"><p>Sets the alpha (opacity) of the marker. This is a value from 0 to 1, where 0 means the marker
 is completely transparent and 1 means the marker is completely opaque.
</p></div>

    </div>
</div>


<A NAME="setAnchor(float, float)"></A>

<div class="jd-details api apilevel-"> 
    <h4 class="jd-details-title">
      <span class="normal">
        public 
         
         
         
         
        void
      </span>
      <span class="sympad">setAnchor</span>
      <span class="normal">(float anchorU, float anchorV)</span>
    </h4>
      <div class="api-level">
        <div></div>
        
  

      </div>
    <div class="jd-details-descr">
      
  <div class="jd-tagdata jd-tagdescr"><p>Sets the anchor point for the marker.
 <p>
 The anchor specifies the point in the icon image that is anchored to the marker's
 position on the Earth's surface.
 <p>
 The anchor point is specified in the continuous space [0.0, 1.0] x [0.0, 1.0], where (0,
 0) is the top-left corner of the image, and (1, 1) is the bottom-right corner. The
 anchoring point in a <em>W</em> x <em>H</em> image is the nearest discrete grid point in
 a <em>(W + 1) </em> x <em>(H + 1)</em> grid, obtained by scaling the then rounding. For
 example, in a 4 x 2 image, the anchor point (0.7, 0.6) resolves to the grid point at (3,
 1).
 <pre>
 *-----+-----+-----+-----*
 |     |     |     |     |
 |     |     |     |     |
 +-----+-----+-----+-----+
 |     |     |   X |     |   (U, V) = (0.7, 0.6)
 |     |     |     |     |
 *-----+-----+-----+-----*

 *-----+-----+-----+-----*
 |     |     |     |     |
 |     |     |     |     |
 +-----+-----+-----X-----+   (X, Y) = (3, 1)
 |     |     |     |     |
 |     |     |     |     |
 *-----+-----+-----+-----*
 </pre></p></div>
  <div class="jd-tagdata">
      <h5 class="jd-tagtitle">Parameters</h5>
      <table class="jd-tagtable">
        <tr>
          <th>anchorU</td>
          <td>u-coordinate of the anchor, as a ratio of the image width
          (in the range [0, 1])</td>
        </tr>
        <tr>
          <th>anchorV</td>
          <td>v-coordinate of the anchor, as a ratio of the image height
          (in the range [0, 1])
</td>
        </tr>
      </table>
  </div>

    </div>
</div>


<A NAME="setDraggable(boolean)"></A>

<div class="jd-details api apilevel-"> 
    <h4 class="jd-details-title">
      <span class="normal">
        public 
         
         
         
         
        void
      </span>
      <span class="sympad">setDraggable</span>
      <span class="normal">(boolean draggable)</span>
    </h4>
      <div class="api-level">
        <div></div>
        
  

      </div>
    <div class="jd-details-descr">
      
  <div class="jd-tagdata jd-tagdescr"><p>Sets the draggability of the marker. When a marker is draggable, it can be moved by the user
 by long pressing on the marker.
</p></div>

    </div>
</div>


<A NAME="setFlat(boolean)"></A>

<div class="jd-details api apilevel-"> 
    <h4 class="jd-details-title">
      <span class="normal">
        public 
         
         
         
         
        void
      </span>
      <span class="sympad">setFlat</span>
      <span class="normal">(boolean flat)</span>
    </h4>
      <div class="api-level">
        <div></div>
        
  

      </div>
    <div class="jd-details-descr">
      
  <div class="jd-tagdata jd-tagdescr"><p>Sets whether this marker should be flat against the map <code>true</code> or a billboard facing
 the camera <code>false</code>.
</p></div>

    </div>
</div>


<A NAME="setIcon(com.google.android.gms.maps.model.BitmapDescriptor)"></A>

<div class="jd-details api apilevel-"> 
    <h4 class="jd-details-title">
      <span class="normal">
        public 
         
         
         
         
        void
      </span>
      <span class="sympad">setIcon</span>
      <span class="normal">(<a href="/reference/com/google/android/gms/maps/model/BitmapDescriptor.html">BitmapDescriptor</a> icon)</span>
    </h4>
      <div class="api-level">
        <div></div>
        
  

      </div>
    <div class="jd-details-descr">
      
  <div class="jd-tagdata jd-tagdescr"><p>Sets the icon for the marker.</p></div>
  <div class="jd-tagdata">
      <h5 class="jd-tagtitle">Parameters</h5>
      <table class="jd-tagtable">
        <tr>
          <th>icon</td>
          <td>if null, the default marker is used.
</td>
        </tr>
      </table>
  </div>

    </div>
</div>


<A NAME="setInfoWindowAnchor(float, float)"></A>

<div class="jd-details api apilevel-"> 
    <h4 class="jd-details-title">
      <span class="normal">
        public 
         
         
         
         
        void
      </span>
      <span class="sympad">setInfoWindowAnchor</span>
      <span class="normal">(float anchorU, float anchorV)</span>
    </h4>
      <div class="api-level">
        <div></div>
        
  

      </div>
    <div class="jd-details-descr">
      
  <div class="jd-tagdata jd-tagdescr"><p>Specifies the point in the marker image at which to anchor the info window when it is
 displayed. This is specified in the same coordinate system as the anchor. See
 <code><a href="/reference/com/google/android/gms/maps/model/Marker.html#setAnchor(float, float)">setAnchor(float, float)</a></code> for more details.  The default is the top middle of the
 image.</p></div>
  <div class="jd-tagdata">
      <h5 class="jd-tagtitle">Parameters</h5>
      <table class="jd-tagtable">
        <tr>
          <th>anchorU</td>
          <td>u-coordinate of the info window anchor, as a ratio of the image width (in the
        range [0, 1])</td>
        </tr>
        <tr>
          <th>anchorV</td>
          <td>v-coordinate of the info window anchor, as a ratio of the image height (in the
        range [0, 1])
</td>
        </tr>
      </table>
  </div>

    </div>
</div>


<A NAME="setPosition(com.google.android.gms.maps.model.LatLng)"></A>

<div class="jd-details api apilevel-"> 
    <h4 class="jd-details-title">
      <span class="normal">
        public 
         
         
         
         
        void
      </span>
      <span class="sympad">setPosition</span>
      <span class="normal">(<a href="/reference/com/google/android/gms/maps/model/LatLng.html">LatLng</a> latlng)</span>
    </h4>
      <div class="api-level">
        <div></div>
        
  

      </div>
    <div class="jd-details-descr">
      
  <div class="jd-tagdata jd-tagdescr"><p>Sets the position of the marker.
</p></div>

    </div>
</div>


<A NAME="setRotation(float)"></A>

<div class="jd-details api apilevel-"> 
    <h4 class="jd-details-title">
      <span class="normal">
        public 
         
         
         
         
        void
      </span>
      <span class="sympad">setRotation</span>
      <span class="normal">(float rotation)</span>
    </h4>
      <div class="api-level">
        <div></div>
        
  

      </div>
    <div class="jd-details-descr">
      
  <div class="jd-tagdata jd-tagdescr"><p>Sets the rotation of the marker in degrees clockwise about the marker's anchor point. The
 axis of rotation is perpendicular to the marker. A rotation of 0 corresponds to the default
 position of the marker.
</p></div>

    </div>
</div>


<A NAME="setSnippet(java.lang.String)"></A>

<div class="jd-details api apilevel-"> 
    <h4 class="jd-details-title">
      <span class="normal">
        public 
         
         
         
         
        void
      </span>
      <span class="sympad">setSnippet</span>
      <span class="normal">(String snippet)</span>
    </h4>
      <div class="api-level">
        <div></div>
        
  

      </div>
    <div class="jd-details-descr">
      
  <div class="jd-tagdata jd-tagdescr"><p>Sets the snippet of the marker.
</p></div>

    </div>
</div>


<A NAME="setTitle(java.lang.String)"></A>

<div class="jd-details api apilevel-"> 
    <h4 class="jd-details-title">
      <span class="normal">
        public 
         
         
         
         
        void
      </span>
      <span class="sympad">setTitle</span>
      <span class="normal">(String title)</span>
    </h4>
      <div class="api-level">
        <div></div>
        
  

      </div>
    <div class="jd-details-descr">
      
  <div class="jd-tagdata jd-tagdescr"><p>Sets the title of the marker.
</p></div>

    </div>
</div>


<A NAME="setVisible(boolean)"></A>

<div class="jd-details api apilevel-"> 
    <h4 class="jd-details-title">
      <span class="normal">
        public 
         
         
         
         
        void
      </span>
      <span class="sympad">setVisible</span>
      <span class="normal">(boolean visible)</span>
    </h4>
      <div class="api-level">
        <div></div>
        
  

      </div>
    <div class="jd-details-descr">
      
  <div class="jd-tagdata jd-tagdescr"><p>Sets the visibility of this marker. If set to <code>false</code> and an info window is currently
 showing for this marker, this will hide the info window.
</p></div>

    </div>
</div>


<A NAME="showInfoWindow()"></A>

<div class="jd-details api apilevel-"> 
    <h4 class="jd-details-title">
      <span class="normal">
        public 
         
         
         
         
        void
      </span>
      <span class="sympad">showInfoWindow</span>
      <span class="normal">()</span>
    </h4>
      <div class="api-level">
        <div></div>
        
  

      </div>
    <div class="jd-details-descr">
      
  <div class="jd-tagdata jd-tagdescr"><p>Shows the info window of this marker on the map, if this marker <code><a href="/reference/com/google/android/gms/maps/model/Marker.html#isVisible()">isVisible()</a></code>.</p></div>
  <div class="jd-tagdata">
      <h5 class="jd-tagtitle">Throws</h5>
      <table class="jd-tagtable">  
        <tr>
            <th>IllegalArgumentException</td>
            <td>if <code>marker</code> is not on this map
</td>
        </tr>
      </table>
  </div>

    </div>
</div>





<!-- ========= METHOD DETAIL ======== -->



<!-- ========= END OF CLASS DATA ========= -->
<A NAME="navbar_top"></A>

<div id="footer" class="wrap" >
        

  <div id="copyright">
    
  Except as noted, this content is licensed under <a
  href="http://www.apache.org/licenses/LICENSE-2.0">Apache 2.0</a>. 
  For details and restrictions, see the <a href="/license.html">
  Content License</a>.
  </div>
  <div id="build_info">
    
<script src="/timestamp.js" type="text/javascript"></script>
<script>document.write(BUILD_TIMESTAMP)</script>

  </div>


  <div id="footerlinks">
    
  <p>
    <a href="/about/index.html">About Android</a>&nbsp;&nbsp;|&nbsp;
    <a href="/legal.html">Legal</a>&nbsp;&nbsp;|&nbsp;
    <a href="/support.html">Support</a>
  </p>
  </div>

</div> <!-- end footer -->
</div> <!-- jd-content -->

</div><!-- end doc-content -->

</div> <!-- end body-content --> 






</body>
</html><|MERGE_RESOLUTION|>--- conflicted
+++ resolved
@@ -522,26 +522,23 @@
         <span class="en">Google Cloud Messaging</span></a>
       </div>
       <ul>
-        <li><a href="/google/gcm/gcm.html">
-            <span class="en">Overview</span></a>
-        </li>
         <li><a href="/google/gcm/gs.html">
             <span class="en">Getting Started</span></a>
         </li>
-        <li><a href="/google/gcm/client.html">
-            <span class="en">Implementing GCM Client</span></a>
+        <li><a href="/google/gcm/gcm.html">
+            <span class="en">Architectural Overview</span></a>
         </li>
-        <li class="nav-section"><div class="nav-section-header"><a href="/google/gcm/server.html">
-              <span class="en">Implementing GCM Server</span></a></div>
-              <ul>
-              <li><a href="/google/gcm/ccs.html">
-              <span class="en">CCS (XMPP)</span></a></li>
-              <li><a href="/google/gcm/http.html">
-              <span class="en">HTTP</span></a></li>
-              </ul>
+         <li><a href="/google/gcm/ccs.html">
+              <span class="en">Cloud Connection Server</span></a>
         </li>
         <li><a href="/google/gcm/notifications.html">
               <span class="en">User Notifications</span></a>
+        </li>
+        <li><a href="/google/gcm/client.html">
+            <span class="en">GCM Client</span></a>
+        </li>
+        <li><a href="/google/gcm/server.html">
+            <span class="en">GCM Server</span></a>
         </li>
         <li><a href="/google/gcm/adv.html">
             <span class="en">Advanced Topics</span></a>
@@ -883,8 +880,6 @@
             
             
             
-<<<<<<< HEAD
-=======
             float</nobr>
         </td>
         <td class="jd-linkcol" width="100%"><nobr>
@@ -903,7 +898,6 @@
             
             
             
->>>>>>> bac61807
             String</nobr>
         </td>
         <td class="jd-linkcol" width="100%"><nobr>
@@ -958,13 +952,12 @@
             
             
             
-<<<<<<< HEAD
-            float</nobr>
-        </td>
-        <td class="jd-linkcol" width="100%"><nobr>
-        <span class="sympad"><a href="/reference/com/google/android/gms/maps/model/Marker.html#getRotation()">getRotation</a></span>()</nobr>
-        
-        <div class="jd-descrdiv">Gets the rotation of the marker.</div>
+            String</nobr>
+        </td>
+        <td class="jd-linkcol" width="100%"><nobr>
+        <span class="sympad"><a href="/reference/com/google/android/gms/maps/model/Marker.html#getSnippet()">getSnippet</a></span>()</nobr>
+        
+        <div class="jd-descrdiv">Gets the snippet of the marker.</div>
   
   </td></tr>
 
@@ -977,14 +970,12 @@
             
             
             
-=======
->>>>>>> bac61807
             String</nobr>
         </td>
         <td class="jd-linkcol" width="100%"><nobr>
-        <span class="sympad"><a href="/reference/com/google/android/gms/maps/model/Marker.html#getSnippet()">getSnippet</a></span>()</nobr>
-        
-        <div class="jd-descrdiv">Gets the snippet of the marker.</div>
+        <span class="sympad"><a href="/reference/com/google/android/gms/maps/model/Marker.html#getTitle()">getTitle</a></span>()</nobr>
+        
+        <div class="jd-descrdiv">Gets the title of the marker.</div>
   
   </td></tr>
 
@@ -997,13 +988,11 @@
             
             
             
-            String</nobr>
-        </td>
-        <td class="jd-linkcol" width="100%"><nobr>
-        <span class="sympad"><a href="/reference/com/google/android/gms/maps/model/Marker.html#getTitle()">getTitle</a></span>()</nobr>
-        
-        <div class="jd-descrdiv">Gets the title of the marker.</div>
-  
+            int</nobr>
+        </td>
+        <td class="jd-linkcol" width="100%"><nobr>
+        <span class="sympad"><a href="/reference/com/google/android/gms/maps/model/Marker.html#hashCode()">hashCode</a></span>()</nobr>
+        
   </td></tr>
 
 
@@ -1015,11 +1004,13 @@
             
             
             
-            int</nobr>
-        </td>
-        <td class="jd-linkcol" width="100%"><nobr>
-        <span class="sympad"><a href="/reference/com/google/android/gms/maps/model/Marker.html#hashCode()">hashCode</a></span>()</nobr>
-        
+            void</nobr>
+        </td>
+        <td class="jd-linkcol" width="100%"><nobr>
+        <span class="sympad"><a href="/reference/com/google/android/gms/maps/model/Marker.html#hideInfoWindow()">hideInfoWindow</a></span>()</nobr>
+        
+        <div class="jd-descrdiv">Hides the info window if it is shown from this marker.</div>
+  
   </td></tr>
 
 
@@ -1031,48 +1022,12 @@
             
             
             
-            void</nobr>
-        </td>
-        <td class="jd-linkcol" width="100%"><nobr>
-        <span class="sympad"><a href="/reference/com/google/android/gms/maps/model/Marker.html#hideInfoWindow()">hideInfoWindow</a></span>()</nobr>
-        
-        <div class="jd-descrdiv">Hides the info window if it is shown from this marker.</div>
-  
-  </td></tr>
-
-
-	 
-    <tr class="alt-color api apilevel-" >
-        <td class="jd-typecol"><nobr>
-            
-            
-            
-            
-            
             boolean</nobr>
         </td>
         <td class="jd-linkcol" width="100%"><nobr>
         <span class="sympad"><a href="/reference/com/google/android/gms/maps/model/Marker.html#isDraggable()">isDraggable</a></span>()</nobr>
         
         <div class="jd-descrdiv">Gets the draggability of the marker.</div>
-  
-  </td></tr>
-
-
-	 
-    <tr class=" api apilevel-" >
-        <td class="jd-typecol"><nobr>
-            
-            
-            
-            
-            
-            boolean</nobr>
-        </td>
-        <td class="jd-linkcol" width="100%"><nobr>
-        <span class="sympad"><a href="/reference/com/google/android/gms/maps/model/Marker.html#isFlat()">isFlat</a></span>()</nobr>
-        
-        <div class="jd-descrdiv">Gets the flat setting of the Marker.</div>
   
   </td></tr>
 
