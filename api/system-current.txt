package android {

  public static final class Manifest.permission {
    field public static final java.lang.String ACCESS_AMBIENT_LIGHT_STATS = "android.permission.ACCESS_AMBIENT_LIGHT_STATS";
    field public static final java.lang.String ACCESS_BROADCAST_RADIO = "android.permission.ACCESS_BROADCAST_RADIO";
    field public static final java.lang.String ACCESS_CACHE_FILESYSTEM = "android.permission.ACCESS_CACHE_FILESYSTEM";
    field public static final java.lang.String ACCESS_DRM_CERTIFICATES = "android.permission.ACCESS_DRM_CERTIFICATES";
    field public static final deprecated java.lang.String ACCESS_FM_RADIO = "android.permission.ACCESS_FM_RADIO";
    field public static final java.lang.String ACCESS_MOCK_LOCATION = "android.permission.ACCESS_MOCK_LOCATION";
    field public static final java.lang.String ACCESS_MTP = "android.permission.ACCESS_MTP";
    field public static final java.lang.String ACCESS_NETWORK_CONDITIONS = "android.permission.ACCESS_NETWORK_CONDITIONS";
    field public static final java.lang.String ACCESS_NOTIFICATIONS = "android.permission.ACCESS_NOTIFICATIONS";
    field public static final java.lang.String ACCESS_SHORTCUTS = "android.permission.ACCESS_SHORTCUTS";
    field public static final java.lang.String ACCESS_SURFACE_FLINGER = "android.permission.ACCESS_SURFACE_FLINGER";
    field public static final java.lang.String ACTIVITY_EMBEDDING = "android.permission.ACTIVITY_EMBEDDING";
    field public static final java.lang.String ALLOCATE_AGGRESSIVE = "android.permission.ALLOCATE_AGGRESSIVE";
    field public static final java.lang.String ALLOW_ANY_CODEC_FOR_PLAYBACK = "android.permission.ALLOW_ANY_CODEC_FOR_PLAYBACK";
    field public static final java.lang.String BACKUP = "android.permission.BACKUP";
    field public static final deprecated java.lang.String BIND_CONNECTION_SERVICE = "android.permission.BIND_CONNECTION_SERVICE";
    field public static final java.lang.String BIND_DIRECTORY_SEARCH = "android.permission.BIND_DIRECTORY_SEARCH";
    field public static final java.lang.String BIND_EUICC_SERVICE = "android.permission.BIND_EUICC_SERVICE";
    field public static final java.lang.String BIND_IMS_SERVICE = "android.permission.BIND_IMS_SERVICE";
    field public static final java.lang.String BIND_KEYGUARD_APPWIDGET = "android.permission.BIND_KEYGUARD_APPWIDGET";
    field public static final java.lang.String BIND_NETWORK_RECOMMENDATION_SERVICE = "android.permission.BIND_NETWORK_RECOMMENDATION_SERVICE";
    field public static final java.lang.String BIND_NOTIFICATION_ASSISTANT_SERVICE = "android.permission.BIND_NOTIFICATION_ASSISTANT_SERVICE";
    field public static final java.lang.String BIND_PHONE_ACCOUNT_SUGGESTION_SERVICE = "android.permission.BIND_PHONE_ACCOUNT_SUGGESTION_SERVICE";
    field public static final java.lang.String BIND_PRINT_RECOMMENDATION_SERVICE = "android.permission.BIND_PRINT_RECOMMENDATION_SERVICE";
    field public static final java.lang.String BIND_RESOLVER_RANKER_SERVICE = "android.permission.BIND_RESOLVER_RANKER_SERVICE";
    field public static final java.lang.String BIND_RUNTIME_PERMISSION_PRESENTER_SERVICE = "android.permission.BIND_RUNTIME_PERMISSION_PRESENTER_SERVICE";
    field public static final java.lang.String BIND_SETTINGS_SUGGESTIONS_SERVICE = "android.permission.BIND_SETTINGS_SUGGESTIONS_SERVICE";
    field public static final java.lang.String BIND_SOUND_TRIGGER_DETECTION_SERVICE = "android.permission.BIND_SOUND_TRIGGER_DETECTION_SERVICE";
    field public static final java.lang.String BIND_TELEPHONY_DATA_SERVICE = "android.permission.BIND_TELEPHONY_DATA_SERVICE";
    field public static final java.lang.String BIND_TELEPHONY_NETWORK_SERVICE = "android.permission.BIND_TELEPHONY_NETWORK_SERVICE";
    field public static final java.lang.String BIND_TEXTCLASSIFIER_SERVICE = "android.permission.BIND_TEXTCLASSIFIER_SERVICE";
    field public static final java.lang.String BIND_TRUST_AGENT = "android.permission.BIND_TRUST_AGENT";
    field public static final java.lang.String BIND_TV_REMOTE_SERVICE = "android.permission.BIND_TV_REMOTE_SERVICE";
    field public static final java.lang.String BRICK = "android.permission.BRICK";
    field public static final java.lang.String BRIGHTNESS_SLIDER_USAGE = "android.permission.BRIGHTNESS_SLIDER_USAGE";
    field public static final deprecated java.lang.String BROADCAST_NETWORK_PRIVILEGED = "android.permission.BROADCAST_NETWORK_PRIVILEGED";
    field public static final java.lang.String CAMERA_DISABLE_TRANSMIT_LED = "android.permission.CAMERA_DISABLE_TRANSMIT_LED";
    field public static final java.lang.String CAPTURE_AUDIO_HOTWORD = "android.permission.CAPTURE_AUDIO_HOTWORD";
    field public static final java.lang.String CAPTURE_TV_INPUT = "android.permission.CAPTURE_TV_INPUT";
    field public static final java.lang.String CHANGE_APP_IDLE_STATE = "android.permission.CHANGE_APP_IDLE_STATE";
    field public static final java.lang.String CHANGE_DEVICE_IDLE_TEMP_WHITELIST = "android.permission.CHANGE_DEVICE_IDLE_TEMP_WHITELIST";
    field public static final java.lang.String CLEAR_APP_USER_DATA = "android.permission.CLEAR_APP_USER_DATA";
    field public static final java.lang.String CONFIGURE_DISPLAY_BRIGHTNESS = "android.permission.CONFIGURE_DISPLAY_BRIGHTNESS";
    field public static final java.lang.String CONNECTIVITY_INTERNAL = "android.permission.CONNECTIVITY_INTERNAL";
    field public static final java.lang.String CONNECTIVITY_USE_RESTRICTED_NETWORKS = "android.permission.CONNECTIVITY_USE_RESTRICTED_NETWORKS";
    field public static final java.lang.String CONTROL_DISPLAY_SATURATION = "android.permission.CONTROL_DISPLAY_SATURATION";
    field public static final java.lang.String CONTROL_INCALL_EXPERIENCE = "android.permission.CONTROL_INCALL_EXPERIENCE";
    field public static final java.lang.String CONTROL_VPN = "android.permission.CONTROL_VPN";
    field public static final java.lang.String CRYPT_KEEPER = "android.permission.CRYPT_KEEPER";
    field public static final java.lang.String DEVICE_POWER = "android.permission.DEVICE_POWER";
    field public static final java.lang.String DISPATCH_PROVISIONING_MESSAGE = "android.permission.DISPATCH_PROVISIONING_MESSAGE";
    field public static final java.lang.String FORCE_BACK = "android.permission.FORCE_BACK";
    field public static final java.lang.String FORCE_STOP_PACKAGES = "android.permission.FORCE_STOP_PACKAGES";
    field public static final java.lang.String GET_APP_OPS_STATS = "android.permission.GET_APP_OPS_STATS";
    field public static final java.lang.String GET_PROCESS_STATE_AND_OOM_SCORE = "android.permission.GET_PROCESS_STATE_AND_OOM_SCORE";
    field public static final java.lang.String GET_TOP_ACTIVITY_INFO = "android.permission.GET_TOP_ACTIVITY_INFO";
    field public static final java.lang.String GRANT_RUNTIME_PERMISSIONS = "android.permission.GRANT_RUNTIME_PERMISSIONS";
    field public static final java.lang.String HARDWARE_TEST = "android.permission.HARDWARE_TEST";
    field public static final java.lang.String HDMI_CEC = "android.permission.HDMI_CEC";
    field public static final java.lang.String HIDE_NON_SYSTEM_OVERLAY_WINDOWS = "android.permission.HIDE_NON_SYSTEM_OVERLAY_WINDOWS";
    field public static final java.lang.String INJECT_EVENTS = "android.permission.INJECT_EVENTS";
    field public static final java.lang.String INSTALL_GRANT_RUNTIME_PERMISSIONS = "android.permission.INSTALL_GRANT_RUNTIME_PERMISSIONS";
    field public static final java.lang.String INSTALL_PACKAGE_UPDATES = "android.permission.INSTALL_PACKAGE_UPDATES";
    field public static final java.lang.String INSTALL_SELF_UPDATES = "android.permission.INSTALL_SELF_UPDATES";
    field public static final java.lang.String INTENT_FILTER_VERIFICATION_AGENT = "android.permission.INTENT_FILTER_VERIFICATION_AGENT";
    field public static final java.lang.String INTERACT_ACROSS_USERS = "android.permission.INTERACT_ACROSS_USERS";
    field public static final java.lang.String INTERACT_ACROSS_USERS_FULL = "android.permission.INTERACT_ACROSS_USERS_FULL";
    field public static final java.lang.String INTERNAL_SYSTEM_WINDOW = "android.permission.INTERNAL_SYSTEM_WINDOW";
    field public static final java.lang.String INVOKE_CARRIER_SETUP = "android.permission.INVOKE_CARRIER_SETUP";
    field public static final java.lang.String KILL_UID = "android.permission.KILL_UID";
    field public static final java.lang.String LOCAL_MAC_ADDRESS = "android.permission.LOCAL_MAC_ADDRESS";
    field public static final java.lang.String LOOP_RADIO = "android.permission.LOOP_RADIO";
    field public static final java.lang.String MANAGE_ACTIVITY_STACKS = "android.permission.MANAGE_ACTIVITY_STACKS";
    field public static final java.lang.String MANAGE_APP_OPS_RESTRICTIONS = "android.permission.MANAGE_APP_OPS_RESTRICTIONS";
    field public static final java.lang.String MANAGE_APP_TOKENS = "android.permission.MANAGE_APP_TOKENS";
    field public static final java.lang.String MANAGE_AUTO_FILL = "android.permission.MANAGE_AUTO_FILL";
    field public static final java.lang.String MANAGE_CARRIER_OEM_UNLOCK_STATE = "android.permission.MANAGE_CARRIER_OEM_UNLOCK_STATE";
    field public static final java.lang.String MANAGE_CA_CERTIFICATES = "android.permission.MANAGE_CA_CERTIFICATES";
    field public static final java.lang.String MANAGE_DEVICE_ADMINS = "android.permission.MANAGE_DEVICE_ADMINS";
    field public static final java.lang.String MANAGE_IPSEC_TUNNELS = "android.permission.MANAGE_IPSEC_TUNNELS";
    field public static final java.lang.String MANAGE_SOUND_TRIGGER = "android.permission.MANAGE_SOUND_TRIGGER";
    field public static final java.lang.String MANAGE_SUBSCRIPTION_PLANS = "android.permission.MANAGE_SUBSCRIPTION_PLANS";
    field public static final java.lang.String MANAGE_USB = "android.permission.MANAGE_USB";
    field public static final java.lang.String MANAGE_USERS = "android.permission.MANAGE_USERS";
    field public static final java.lang.String MANAGE_USER_OEM_UNLOCK_STATE = "android.permission.MANAGE_USER_OEM_UNLOCK_STATE";
    field public static final java.lang.String MODIFY_APPWIDGET_BIND_PERMISSIONS = "android.permission.MODIFY_APPWIDGET_BIND_PERMISSIONS";
    field public static final java.lang.String MODIFY_AUDIO_ROUTING = "android.permission.MODIFY_AUDIO_ROUTING";
    field public static final java.lang.String MODIFY_CELL_BROADCASTS = "android.permission.MODIFY_CELL_BROADCASTS";
    field public static final java.lang.String MODIFY_DAY_NIGHT_MODE = "android.permission.MODIFY_DAY_NIGHT_MODE";
    field public static final deprecated java.lang.String MODIFY_NETWORK_ACCOUNTING = "android.permission.MODIFY_NETWORK_ACCOUNTING";
    field public static final java.lang.String MODIFY_PARENTAL_CONTROLS = "android.permission.MODIFY_PARENTAL_CONTROLS";
    field public static final java.lang.String MODIFY_QUIET_MODE = "android.permission.MODIFY_QUIET_MODE";
    field public static final java.lang.String MOVE_PACKAGE = "android.permission.MOVE_PACKAGE";
    field public static final java.lang.String NETWORK_SETUP_WIZARD = "android.permission.NETWORK_SETUP_WIZARD";
    field public static final java.lang.String NOTIFICATION_DURING_SETUP = "android.permission.NOTIFICATION_DURING_SETUP";
    field public static final java.lang.String NOTIFY_TV_INPUTS = "android.permission.NOTIFY_TV_INPUTS";
    field public static final java.lang.String OBSERVE_APP_USAGE = "android.permission.OBSERVE_APP_USAGE";
    field public static final java.lang.String OVERRIDE_WIFI_CONFIG = "android.permission.OVERRIDE_WIFI_CONFIG";
    field public static final java.lang.String PACKAGE_VERIFICATION_AGENT = "android.permission.PACKAGE_VERIFICATION_AGENT";
    field public static final java.lang.String PEERS_MAC_ADDRESS = "android.permission.PEERS_MAC_ADDRESS";
    field public static final java.lang.String PERFORM_CDMA_PROVISIONING = "android.permission.PERFORM_CDMA_PROVISIONING";
    field public static final java.lang.String PERFORM_SIM_ACTIVATION = "android.permission.PERFORM_SIM_ACTIVATION";
    field public static final java.lang.String PROVIDE_RESOLVER_RANKER_SERVICE = "android.permission.PROVIDE_RESOLVER_RANKER_SERVICE";
    field public static final java.lang.String PROVIDE_TRUST_AGENT = "android.permission.PROVIDE_TRUST_AGENT";
    field public static final java.lang.String QUERY_TIME_ZONE_RULES = "android.permission.QUERY_TIME_ZONE_RULES";
    field public static final java.lang.String READ_CONTENT_RATING_SYSTEMS = "android.permission.READ_CONTENT_RATING_SYSTEMS";
    field public static final java.lang.String READ_DREAM_STATE = "android.permission.READ_DREAM_STATE";
    field public static final java.lang.String READ_INSTALL_SESSIONS = "android.permission.READ_INSTALL_SESSIONS";
    field public static final java.lang.String READ_NETWORK_USAGE_HISTORY = "android.permission.READ_NETWORK_USAGE_HISTORY";
    field public static final java.lang.String READ_OEM_UNLOCK_STATE = "android.permission.READ_OEM_UNLOCK_STATE";
    field public static final java.lang.String READ_PRINT_SERVICES = "android.permission.READ_PRINT_SERVICES";
    field public static final java.lang.String READ_PRINT_SERVICE_RECOMMENDATIONS = "android.permission.READ_PRINT_SERVICE_RECOMMENDATIONS";
    field public static final java.lang.String READ_PRIVILEGED_PHONE_STATE = "android.permission.READ_PRIVILEGED_PHONE_STATE";
    field public static final java.lang.String READ_RUNTIME_PROFILES = "android.permission.READ_RUNTIME_PROFILES";
    field public static final java.lang.String READ_SEARCH_INDEXABLES = "android.permission.READ_SEARCH_INDEXABLES";
    field public static final java.lang.String READ_SYSTEM_UPDATE_INFO = "android.permission.READ_SYSTEM_UPDATE_INFO";
    field public static final java.lang.String READ_WALLPAPER_INTERNAL = "android.permission.READ_WALLPAPER_INTERNAL";
    field public static final java.lang.String READ_WIFI_CREDENTIAL = "android.permission.READ_WIFI_CREDENTIAL";
    field public static final java.lang.String REAL_GET_TASKS = "android.permission.REAL_GET_TASKS";
    field public static final java.lang.String RECEIVE_DATA_ACTIVITY_CHANGE = "android.permission.RECEIVE_DATA_ACTIVITY_CHANGE";
    field public static final java.lang.String RECEIVE_EMERGENCY_BROADCAST = "android.permission.RECEIVE_EMERGENCY_BROADCAST";
    field public static final java.lang.String RECEIVE_WIFI_CREDENTIAL_CHANGE = "android.permission.RECEIVE_WIFI_CREDENTIAL_CHANGE";
    field public static final java.lang.String RECOVERY = "android.permission.RECOVERY";
    field public static final java.lang.String RECOVER_KEYSTORE = "android.permission.RECOVER_KEYSTORE";
    field public static final java.lang.String REGISTER_CALL_PROVIDER = "android.permission.REGISTER_CALL_PROVIDER";
    field public static final java.lang.String REGISTER_CONNECTION_MANAGER = "android.permission.REGISTER_CONNECTION_MANAGER";
    field public static final java.lang.String REGISTER_SIM_SUBSCRIPTION = "android.permission.REGISTER_SIM_SUBSCRIPTION";
    field public static final java.lang.String REMOVE_DRM_CERTIFICATES = "android.permission.REMOVE_DRM_CERTIFICATES";
    field public static final java.lang.String RESTRICTED_VR_ACCESS = "android.permission.RESTRICTED_VR_ACCESS";
    field public static final java.lang.String RETRIEVE_WINDOW_CONTENT = "android.permission.RETRIEVE_WINDOW_CONTENT";
    field public static final java.lang.String REVOKE_RUNTIME_PERMISSIONS = "android.permission.REVOKE_RUNTIME_PERMISSIONS";
    field public static final java.lang.String SCORE_NETWORKS = "android.permission.SCORE_NETWORKS";
    field public static final java.lang.String SEND_SHOW_SUSPENDED_APP_DETAILS = "android.permission.SEND_SHOW_SUSPENDED_APP_DETAILS";
    field public static final java.lang.String SEND_SMS_NO_CONFIRMATION = "android.permission.SEND_SMS_NO_CONFIRMATION";
    field public static final java.lang.String SERIAL_PORT = "android.permission.SERIAL_PORT";
    field public static final java.lang.String SET_ACTIVITY_WATCHER = "android.permission.SET_ACTIVITY_WATCHER";
    field public static final java.lang.String SET_HARMFUL_APP_WARNINGS = "android.permission.SET_HARMFUL_APP_WARNINGS";
    field public static final java.lang.String SET_MEDIA_KEY_LISTENER = "android.permission.SET_MEDIA_KEY_LISTENER";
    field public static final java.lang.String SET_ORIENTATION = "android.permission.SET_ORIENTATION";
    field public static final java.lang.String SET_POINTER_SPEED = "android.permission.SET_POINTER_SPEED";
    field public static final java.lang.String SET_SCREEN_COMPATIBILITY = "android.permission.SET_SCREEN_COMPATIBILITY";
    field public static final java.lang.String SET_VOLUME_KEY_LONG_PRESS_LISTENER = "android.permission.SET_VOLUME_KEY_LONG_PRESS_LISTENER";
    field public static final java.lang.String SET_WALLPAPER_COMPONENT = "android.permission.SET_WALLPAPER_COMPONENT";
    field public static final java.lang.String SHOW_KEYGUARD_MESSAGE = "android.permission.SHOW_KEYGUARD_MESSAGE";
    field public static final java.lang.String SHUTDOWN = "android.permission.SHUTDOWN";
    field public static final java.lang.String STOP_APP_SWITCHES = "android.permission.STOP_APP_SWITCHES";
    field public static final java.lang.String SUBSTITUTE_NOTIFICATION_APP_NAME = "android.permission.SUBSTITUTE_NOTIFICATION_APP_NAME";
    field public static final java.lang.String SUSPEND_APPS = "android.permission.SUSPEND_APPS";
    field public static final java.lang.String TETHER_PRIVILEGED = "android.permission.TETHER_PRIVILEGED";
    field public static final java.lang.String TV_INPUT_HARDWARE = "android.permission.TV_INPUT_HARDWARE";
    field public static final java.lang.String TV_VIRTUAL_REMOTE_CONTROLLER = "android.permission.TV_VIRTUAL_REMOTE_CONTROLLER";
    field public static final java.lang.String UNLIMITED_SHORTCUTS_API_CALLS = "android.permission.UNLIMITED_SHORTCUTS_API_CALLS";
    field public static final java.lang.String UPDATE_APP_OPS_STATS = "android.permission.UPDATE_APP_OPS_STATS";
    field public static final java.lang.String UPDATE_LOCK = "android.permission.UPDATE_LOCK";
    field public static final java.lang.String UPDATE_TIME_ZONE_RULES = "android.permission.UPDATE_TIME_ZONE_RULES";
    field public static final java.lang.String USER_ACTIVITY = "android.permission.USER_ACTIVITY";
    field public static final java.lang.String USE_RESERVED_DISK = "android.permission.USE_RESERVED_DISK";
    field public static final java.lang.String WRITE_DREAM_STATE = "android.permission.WRITE_DREAM_STATE";
    field public static final java.lang.String WRITE_EMBEDDED_SUBSCRIPTIONS = "android.permission.WRITE_EMBEDDED_SUBSCRIPTIONS";
    field public static final java.lang.String WRITE_MEDIA_STORAGE = "android.permission.WRITE_MEDIA_STORAGE";
  }

  public static final class R.array {
    field public static final int config_keySystemUuidMapping = 17235973; // 0x1070005
  }

  public static final class R.attr {
    field public static final int isVrOnly = 16844152; // 0x1010578
    field public static final int requiredSystemPropertyName = 16844133; // 0x1010565
    field public static final int requiredSystemPropertyValue = 16844134; // 0x1010566
    field public static final int userRestriction = 16844164; // 0x1010584
  }

  public static final class R.raw {
    field public static final int loaderror = 17825792; // 0x1100000
    field public static final int nodomain = 17825793; // 0x1100001
  }

  public static final class R.style {
    field public static final int Theme_Leanback_FormWizard = 16974544; // 0x10302d0
  }

}

package android.accounts {

  public class AccountManager {
    method public android.accounts.AccountManagerFuture<android.os.Bundle> finishSessionAsUser(android.os.Bundle, android.app.Activity, android.os.UserHandle, android.accounts.AccountManagerCallback<android.os.Bundle>, android.os.Handler);
  }

}

package android.app {

  public class Activity extends android.view.ContextThemeWrapper implements android.content.ComponentCallbacks2 android.view.KeyEvent.Callback android.view.LayoutInflater.Factory2 android.view.View.OnCreateContextMenuListener android.view.Window.Callback {
    method public void convertFromTranslucent();
    method public boolean convertToTranslucent(android.app.Activity.TranslucentConversionListener, android.app.ActivityOptions);
    method public deprecated boolean isBackgroundVisibleBehind();
    method public deprecated void onBackgroundVisibleBehindChanged(boolean);
  }

  public static abstract interface Activity.TranslucentConversionListener {
    method public abstract void onTranslucentConversionComplete(boolean);
  }

  public class ActivityManager {
    method public void addOnUidImportanceListener(android.app.ActivityManager.OnUidImportanceListener, int);
    method public void forceStopPackage(java.lang.String);
    method public static int getCurrentUser();
    method public int getPackageImportance(java.lang.String);
    method public int getUidImportance(int);
    method public void killUid(int, java.lang.String);
    method public void removeOnUidImportanceListener(android.app.ActivityManager.OnUidImportanceListener);
  }

  public static abstract interface ActivityManager.OnUidImportanceListener {
    method public abstract void onUidImportance(int, int);
  }

  public class AlarmManager {
    method public void set(int, long, long, long, android.app.PendingIntent, android.os.WorkSource);
    method public void set(int, long, long, long, android.app.AlarmManager.OnAlarmListener, android.os.Handler, android.os.WorkSource);
  }

  public class AppOpsManager {
    method public static java.lang.String[] getOpStrs();
    method public void setMode(java.lang.String, int, java.lang.String, int);
    method public void setUidMode(java.lang.String, int, int);
    field public static final java.lang.String OPSTR_ACCEPT_HANDOVER = "android:accept_handover";
    field public static final java.lang.String OPSTR_ACCESS_NOTIFICATIONS = "android:access_notifications";
    field public static final java.lang.String OPSTR_ACTIVATE_VPN = "android:activate_vpn";
    field public static final java.lang.String OPSTR_ASSIST_SCREENSHOT = "android:assist_screenshot";
    field public static final java.lang.String OPSTR_ASSIST_STRUCTURE = "android:assist_structure";
    field public static final java.lang.String OPSTR_AUDIO_ACCESSIBILITY_VOLUME = "android:audio_accessibility_volume";
    field public static final java.lang.String OPSTR_AUDIO_ALARM_VOLUME = "android:audio_alarm_volume";
    field public static final java.lang.String OPSTR_AUDIO_BLUETOOTH_VOLUME = "android:audio_bluetooth_volume";
    field public static final java.lang.String OPSTR_AUDIO_MASTER_VOLUME = "android:audio_master_volume";
    field public static final java.lang.String OPSTR_AUDIO_MEDIA_VOLUME = "android:audio_media_volume";
    field public static final java.lang.String OPSTR_AUDIO_NOTIFICATION_VOLUME = "android:audio_notification_volume";
    field public static final java.lang.String OPSTR_AUDIO_RING_VOLUME = "android:audio_ring_volume";
    field public static final java.lang.String OPSTR_AUDIO_VOICE_VOLUME = "android:audio_voice_volume";
    field public static final java.lang.String OPSTR_BIND_ACCESSIBILITY_SERVICE = "android:bind_accessibility_service";
    field public static final java.lang.String OPSTR_CHANGE_WIFI_STATE = "android:change_wifi_state";
    field public static final java.lang.String OPSTR_GET_ACCOUNTS = "android:get_accounts";
    field public static final java.lang.String OPSTR_GPS = "android:gps";
    field public static final java.lang.String OPSTR_INSTANT_APP_START_FOREGROUND = "android:instant_app_start_foreground";
    field public static final java.lang.String OPSTR_MANAGE_IPSEC_TUNNELS = "android:manage_ipsec_tunnels";
    field public static final java.lang.String OPSTR_MUTE_MICROPHONE = "android:mute_microphone";
    field public static final java.lang.String OPSTR_NEIGHBORING_CELLS = "android:neighboring_cells";
    field public static final java.lang.String OPSTR_PLAY_AUDIO = "android:play_audio";
    field public static final java.lang.String OPSTR_POST_NOTIFICATION = "android:post_notification";
    field public static final java.lang.String OPSTR_PROJECT_MEDIA = "android:project_media";
    field public static final java.lang.String OPSTR_READ_CLIPBOARD = "android:read_clipboard";
    field public static final java.lang.String OPSTR_READ_ICC_SMS = "android:read_icc_sms";
    field public static final java.lang.String OPSTR_RECEIVE_EMERGENCY_BROADCAST = "android:receive_emergency_broadcast";
    field public static final java.lang.String OPSTR_REQUEST_DELETE_PACKAGES = "android:request_delete_packages";
    field public static final java.lang.String OPSTR_REQUEST_INSTALL_PACKAGES = "android:request_install_packages";
    field public static final java.lang.String OPSTR_RUN_ANY_IN_BACKGROUND = "android:run_any_in_background";
    field public static final java.lang.String OPSTR_RUN_IN_BACKGROUND = "android:run_in_background";
    field public static final java.lang.String OPSTR_START_FOREGROUND = "android:start_foreground";
    field public static final java.lang.String OPSTR_TAKE_AUDIO_FOCUS = "android:take_audio_focus";
    field public static final java.lang.String OPSTR_TAKE_MEDIA_BUTTONS = "android:take_media_buttons";
    field public static final java.lang.String OPSTR_TOAST_WINDOW = "android:toast_window";
    field public static final java.lang.String OPSTR_TURN_SCREEN_ON = "android:turn_screen_on";
    field public static final java.lang.String OPSTR_VIBRATE = "android:vibrate";
    field public static final java.lang.String OPSTR_WAKE_LOCK = "android:wake_lock";
    field public static final java.lang.String OPSTR_WIFI_SCAN = "android:wifi_scan";
    field public static final java.lang.String OPSTR_WRITE_CLIPBOARD = "android:write_clipboard";
    field public static final java.lang.String OPSTR_WRITE_ICC_SMS = "android:write_icc_sms";
    field public static final java.lang.String OPSTR_WRITE_SMS = "android:write_sms";
    field public static final java.lang.String OPSTR_WRITE_WALLPAPER = "android:write_wallpaper";
  }

  public class BroadcastOptions {
    method public static android.app.BroadcastOptions makeBasic();
    method public void setDontSendToRestrictedApps(boolean);
    method public void setTemporaryAppWhitelistDuration(long);
    method public android.os.Bundle toBundle();
  }

  public class DownloadManager {
    field public static final java.lang.String ACTION_DOWNLOAD_COMPLETED = "android.intent.action.DOWNLOAD_COMPLETED";
  }

  public abstract class InstantAppResolverService extends android.app.Service {
    ctor public InstantAppResolverService();
    method public final void attachBaseContext(android.content.Context);
    method public final android.os.IBinder onBind(android.content.Intent);
    method public deprecated void onGetInstantAppIntentFilter(int[], java.lang.String, android.app.InstantAppResolverService.InstantAppResolutionCallback);
    method public void onGetInstantAppIntentFilter(android.content.Intent, int[], java.lang.String, android.app.InstantAppResolverService.InstantAppResolutionCallback);
    method public deprecated void onGetInstantAppResolveInfo(int[], java.lang.String, android.app.InstantAppResolverService.InstantAppResolutionCallback);
    method public void onGetInstantAppResolveInfo(android.content.Intent, int[], java.lang.String, android.app.InstantAppResolverService.InstantAppResolutionCallback);
  }

  public static final class InstantAppResolverService.InstantAppResolutionCallback {
    method public void onInstantAppResolveInfo(java.util.List<android.content.pm.InstantAppResolveInfo>);
  }

  public class KeyguardManager {
    method public android.content.Intent createConfirmFactoryResetCredentialIntent(java.lang.CharSequence, java.lang.CharSequence, java.lang.CharSequence);
    method public void requestDismissKeyguard(android.app.Activity, java.lang.CharSequence, android.app.KeyguardManager.KeyguardDismissCallback);
  }

  public class Notification implements android.os.Parcelable {
    field public static final java.lang.String CATEGORY_CAR_EMERGENCY = "car_emergency";
    field public static final java.lang.String CATEGORY_CAR_INFORMATION = "car_information";
    field public static final java.lang.String CATEGORY_CAR_WARNING = "car_warning";
    field public static final java.lang.String EXTRA_ALLOW_DURING_SETUP = "android.allowDuringSetup";
    field public static final java.lang.String EXTRA_SUBSTITUTE_APP_NAME = "android.substName";
    field public static final int FLAG_AUTOGROUP_SUMMARY = 1024; // 0x400
  }

  public static final class Notification.TvExtender implements android.app.Notification.Extender {
    ctor public Notification.TvExtender();
    ctor public Notification.TvExtender(android.app.Notification);
    method public android.app.Notification.Builder extend(android.app.Notification.Builder);
    method public java.lang.String getChannelId();
    method public android.app.PendingIntent getContentIntent();
    method public android.app.PendingIntent getDeleteIntent();
    method public boolean getSuppressShowOverApps();
    method public boolean isAvailableOnTv();
    method public android.app.Notification.TvExtender setChannel(java.lang.String);
    method public android.app.Notification.TvExtender setChannelId(java.lang.String);
    method public android.app.Notification.TvExtender setContentIntent(android.app.PendingIntent);
    method public android.app.Notification.TvExtender setDeleteIntent(android.app.PendingIntent);
    method public android.app.Notification.TvExtender setSuppressShowOverApps(boolean);
  }

  public final class NotificationChannel implements android.os.Parcelable {
    method public int getUserLockedFields();
    method public boolean isDeleted();
    method public void populateFromXml(org.xmlpull.v1.XmlPullParser);
    method public org.json.JSONObject toJson() throws org.json.JSONException;
    method public void writeXml(org.xmlpull.v1.XmlSerializer) throws java.io.IOException;
  }

  public final class NotificationChannelGroup implements android.os.Parcelable {
    method public org.json.JSONObject toJson() throws org.json.JSONException;
  }

  public final class StatsManager {
    method public void addConfig(long, byte[]) throws android.app.StatsManager.StatsUnavailableException;
    method public deprecated boolean addConfiguration(long, byte[]);
    method public deprecated byte[] getData(long);
    method public deprecated byte[] getMetadata();
    method public byte[] getReports(long) throws android.app.StatsManager.StatsUnavailableException;
    method public byte[] getStatsMetadata() throws android.app.StatsManager.StatsUnavailableException;
    method public void removeConfig(long) throws android.app.StatsManager.StatsUnavailableException;
    method public deprecated boolean removeConfiguration(long);
    method public void setBroadcastSubscriber(android.app.PendingIntent, long, long) throws android.app.StatsManager.StatsUnavailableException;
    method public deprecated boolean setBroadcastSubscriber(long, long, android.app.PendingIntent);
    method public deprecated boolean setDataFetchOperation(long, android.app.PendingIntent);
    method public void setFetchReportsOperation(android.app.PendingIntent, long) throws android.app.StatsManager.StatsUnavailableException;
    field public static final java.lang.String ACTION_STATSD_STARTED = "android.app.action.STATSD_STARTED";
    field public static final java.lang.String EXTRA_STATS_BROADCAST_SUBSCRIBER_COOKIES = "android.app.extra.STATS_BROADCAST_SUBSCRIBER_COOKIES";
    field public static final java.lang.String EXTRA_STATS_CONFIG_KEY = "android.app.extra.STATS_CONFIG_KEY";
    field public static final java.lang.String EXTRA_STATS_CONFIG_UID = "android.app.extra.STATS_CONFIG_UID";
    field public static final java.lang.String EXTRA_STATS_DIMENSIONS_VALUE = "android.app.extra.STATS_DIMENSIONS_VALUE";
    field public static final java.lang.String EXTRA_STATS_SUBSCRIPTION_ID = "android.app.extra.STATS_SUBSCRIPTION_ID";
    field public static final java.lang.String EXTRA_STATS_SUBSCRIPTION_RULE_ID = "android.app.extra.STATS_SUBSCRIPTION_RULE_ID";
  }

  public static class StatsManager.StatsUnavailableException extends android.util.AndroidException {
    ctor public StatsManager.StatsUnavailableException(java.lang.String);
    ctor public StatsManager.StatsUnavailableException(java.lang.String, java.lang.Throwable);
  }

  public class VrManager {
    method public void setAndBindVrCompositor(android.content.ComponentName);
    method public void setPersistentVrModeEnabled(boolean);
  }

  public class WallpaperManager {
    method public void clearWallpaper(int, int);
    method public void setDisplayOffset(android.os.IBinder, int, int);
    method public boolean setWallpaperComponent(android.content.ComponentName);
  }

}

package android.app.admin {

  public class DevicePolicyManager {
    method public java.lang.String getDeviceOwner();
    method public android.content.ComponentName getDeviceOwnerComponentOnAnyUser();
    method public java.lang.String getDeviceOwnerNameOnAnyUser();
    method public java.lang.CharSequence getDeviceOwnerOrganizationName();
    method public java.util.List<java.lang.String> getPermittedAccessibilityServices(int);
    method public java.util.List<java.lang.String> getPermittedInputMethodsForCurrentUser();
    method public android.content.ComponentName getProfileOwner() throws java.lang.IllegalArgumentException;
    method public java.lang.String getProfileOwnerNameAsUser(int) throws java.lang.IllegalArgumentException;
    method public int getUserProvisioningState();
    method public boolean isDeviceManaged();
    method public boolean isDeviceProvisioned();
    method public boolean isDeviceProvisioningConfigApplied();
    method public void notifyPendingSystemUpdate(long);
    method public void notifyPendingSystemUpdate(long, boolean);
    method public boolean packageHasActiveAdmins(java.lang.String);
    method public deprecated boolean setActiveProfileOwner(android.content.ComponentName, java.lang.String) throws java.lang.IllegalArgumentException;
    method public void setDeviceProvisioningConfigApplied();
    field public static final java.lang.String ACCOUNT_FEATURE_DEVICE_OR_PROFILE_OWNER_ALLOWED = "android.account.DEVICE_OR_PROFILE_OWNER_ALLOWED";
    field public static final java.lang.String ACCOUNT_FEATURE_DEVICE_OR_PROFILE_OWNER_DISALLOWED = "android.account.DEVICE_OR_PROFILE_OWNER_DISALLOWED";
    field public static final java.lang.String ACTION_PROVISION_FINALIZATION = "android.app.action.PROVISION_FINALIZATION";
    field public static final java.lang.String ACTION_PROVISION_MANAGED_DEVICE_FROM_TRUSTED_SOURCE = "android.app.action.PROVISION_MANAGED_DEVICE_FROM_TRUSTED_SOURCE";
    field public static final java.lang.String ACTION_SET_PROFILE_OWNER = "android.app.action.SET_PROFILE_OWNER";
    field public static final java.lang.String ACTION_STATE_USER_SETUP_COMPLETE = "android.app.action.STATE_USER_SETUP_COMPLETE";
    field public static final java.lang.String EXTRA_PROFILE_OWNER_NAME = "android.app.extra.PROFILE_OWNER_NAME";
    field public static final java.lang.String EXTRA_PROVISIONING_DEVICE_ADMIN_PACKAGE_ICON_URI = "android.app.extra.PROVISIONING_DEVICE_ADMIN_PACKAGE_ICON_URI";
    field public static final java.lang.String EXTRA_PROVISIONING_DEVICE_ADMIN_PACKAGE_LABEL = "android.app.extra.PROVISIONING_DEVICE_ADMIN_PACKAGE_LABEL";
    field public static final java.lang.String EXTRA_PROVISIONING_ORGANIZATION_NAME = "android.app.extra.PROVISIONING_ORGANIZATION_NAME";
    field public static final java.lang.String EXTRA_PROVISIONING_SUPPORT_URL = "android.app.extra.PROVISIONING_SUPPORT_URL";
    field public static final int STATE_USER_PROFILE_COMPLETE = 4; // 0x4
    field public static final int STATE_USER_SETUP_COMPLETE = 2; // 0x2
    field public static final int STATE_USER_SETUP_FINALIZED = 3; // 0x3
    field public static final int STATE_USER_SETUP_INCOMPLETE = 1; // 0x1
    field public static final int STATE_USER_UNMANAGED = 0; // 0x0
  }

  public final class SystemUpdatePolicy implements android.os.Parcelable {
    method public android.app.admin.SystemUpdatePolicy.InstallationOption getInstallationOptionAt(long);
    field public static final int TYPE_PAUSE = 4; // 0x4
  }

  public static class SystemUpdatePolicy.InstallationOption {
    method public long getEffectiveTime();
    method public int getType();
  }

}

package android.app.backup {

  public class BackupDataInput {
    ctor public BackupDataInput(java.io.FileDescriptor);
  }

  public class BackupDataOutput {
    ctor public BackupDataOutput(java.io.FileDescriptor);
    ctor public BackupDataOutput(java.io.FileDescriptor, long);
  }

  public class BackupManager {
    method public void backupNow();
    method public android.app.backup.RestoreSession beginRestoreSession();
    method public void cancelBackups();
    method public long getAvailableRestoreToken(java.lang.String);
    method public android.content.Intent getConfigurationIntent(java.lang.String);
    method public java.lang.String getCurrentTransport();
    method public android.content.Intent getDataManagementIntent(java.lang.String);
    method public java.lang.String getDataManagementLabel(java.lang.String);
    method public java.lang.String getDestinationString(java.lang.String);
    method public boolean isAppEligibleForBackup(java.lang.String);
    method public boolean isBackupEnabled();
    method public boolean isBackupServiceActive(android.os.UserHandle);
    method public java.lang.String[] listAllTransports();
    method public int requestBackup(java.lang.String[], android.app.backup.BackupObserver);
    method public int requestBackup(java.lang.String[], android.app.backup.BackupObserver, android.app.backup.BackupManagerMonitor, int);
    method public deprecated int requestRestore(android.app.backup.RestoreObserver, android.app.backup.BackupManagerMonitor);
    method public deprecated java.lang.String selectBackupTransport(java.lang.String);
    method public void selectBackupTransport(android.content.ComponentName, android.app.backup.SelectBackupTransportCallback);
    method public void setAutoRestore(boolean);
    method public void setBackupEnabled(boolean);
    method public void updateTransportAttributes(android.content.ComponentName, java.lang.String, android.content.Intent, java.lang.String, android.content.Intent, java.lang.String);
    field public static final int ERROR_AGENT_FAILURE = -1003; // 0xfffffc15
    field public static final int ERROR_BACKUP_CANCELLED = -2003; // 0xfffff82d
    field public static final int ERROR_BACKUP_NOT_ALLOWED = -2001; // 0xfffff82f
    field public static final int ERROR_PACKAGE_NOT_FOUND = -2002; // 0xfffff82e
    field public static final int ERROR_TRANSPORT_ABORTED = -1000; // 0xfffffc18
    field public static final int ERROR_TRANSPORT_INVALID = -2; // 0xfffffffe
    field public static final int ERROR_TRANSPORT_PACKAGE_REJECTED = -1002; // 0xfffffc16
    field public static final int ERROR_TRANSPORT_QUOTA_EXCEEDED = -1005; // 0xfffffc13
    field public static final int ERROR_TRANSPORT_UNAVAILABLE = -1; // 0xffffffff
    field public static final int FLAG_NON_INCREMENTAL_BACKUP = 1; // 0x1
    field public static final java.lang.String PACKAGE_MANAGER_SENTINEL = "@pm@";
    field public static final int SUCCESS = 0; // 0x0
  }

  public class BackupManagerMonitor {
    ctor public BackupManagerMonitor();
    method public void onEvent(android.os.Bundle);
    field public static final java.lang.String EXTRA_LOG_CANCEL_ALL = "android.app.backup.extra.LOG_CANCEL_ALL";
    field public static final java.lang.String EXTRA_LOG_EVENT_CATEGORY = "android.app.backup.extra.LOG_EVENT_CATEGORY";
    field public static final java.lang.String EXTRA_LOG_EVENT_ID = "android.app.backup.extra.LOG_EVENT_ID";
    field public static final java.lang.String EXTRA_LOG_EVENT_PACKAGE_LONG_VERSION = "android.app.backup.extra.LOG_EVENT_PACKAGE_FULL_VERSION";
    field public static final java.lang.String EXTRA_LOG_EVENT_PACKAGE_NAME = "android.app.backup.extra.LOG_EVENT_PACKAGE_NAME";
    field public static final deprecated java.lang.String EXTRA_LOG_EVENT_PACKAGE_VERSION = "android.app.backup.extra.LOG_EVENT_PACKAGE_VERSION";
    field public static final java.lang.String EXTRA_LOG_EXCEPTION_FULL_BACKUP = "android.app.backup.extra.LOG_EXCEPTION_FULL_BACKUP";
    field public static final java.lang.String EXTRA_LOG_ILLEGAL_KEY = "android.app.backup.extra.LOG_ILLEGAL_KEY";
    field public static final java.lang.String EXTRA_LOG_MANIFEST_PACKAGE_NAME = "android.app.backup.extra.LOG_MANIFEST_PACKAGE_NAME";
    field public static final java.lang.String EXTRA_LOG_OLD_VERSION = "android.app.backup.extra.LOG_OLD_VERSION";
    field public static final java.lang.String EXTRA_LOG_POLICY_ALLOW_APKS = "android.app.backup.extra.LOG_POLICY_ALLOW_APKS";
    field public static final java.lang.String EXTRA_LOG_PREFLIGHT_ERROR = "android.app.backup.extra.LOG_PREFLIGHT_ERROR";
    field public static final java.lang.String EXTRA_LOG_RESTORE_ANYWAY = "android.app.backup.extra.LOG_RESTORE_ANYWAY";
    field public static final java.lang.String EXTRA_LOG_RESTORE_VERSION = "android.app.backup.extra.LOG_RESTORE_VERSION";
    field public static final java.lang.String EXTRA_LOG_WIDGET_PACKAGE_NAME = "android.app.backup.extra.LOG_WIDGET_PACKAGE_NAME";
    field public static final int LOG_EVENT_CATEGORY_AGENT = 2; // 0x2
    field public static final int LOG_EVENT_CATEGORY_BACKUP_MANAGER_POLICY = 3; // 0x3
    field public static final int LOG_EVENT_CATEGORY_TRANSPORT = 1; // 0x1
    field public static final int LOG_EVENT_ID_APK_NOT_INSTALLED = 40; // 0x28
    field public static final int LOG_EVENT_ID_APP_HAS_NO_AGENT = 28; // 0x1c
    field public static final int LOG_EVENT_ID_BACKUP_DISABLED = 13; // 0xd
    field public static final int LOG_EVENT_ID_CANNOT_RESTORE_WITHOUT_APK = 41; // 0x29
    field public static final int LOG_EVENT_ID_CANT_FIND_AGENT = 30; // 0x1e
    field public static final int LOG_EVENT_ID_CORRUPT_MANIFEST = 46; // 0x2e
    field public static final int LOG_EVENT_ID_DEVICE_NOT_PROVISIONED = 14; // 0xe
    field public static final int LOG_EVENT_ID_ERROR_PREFLIGHT = 16; // 0x10
    field public static final int LOG_EVENT_ID_EXCEPTION_FULL_BACKUP = 19; // 0x13
    field public static final int LOG_EVENT_ID_EXPECTED_DIFFERENT_PACKAGE = 43; // 0x2b
    field public static final int LOG_EVENT_ID_FULL_BACKUP_CANCEL = 4; // 0x4
    field public static final int LOG_EVENT_ID_FULL_RESTORE_ALLOW_BACKUP_FALSE = 39; // 0x27
    field public static final int LOG_EVENT_ID_FULL_RESTORE_SIGNATURE_MISMATCH = 37; // 0x25
    field public static final int LOG_EVENT_ID_FULL_RESTORE_TIMEOUT = 45; // 0x2d
    field public static final int LOG_EVENT_ID_ILLEGAL_KEY = 5; // 0x5
    field public static final int LOG_EVENT_ID_KEY_VALUE_BACKUP_CANCEL = 21; // 0x15
    field public static final int LOG_EVENT_ID_KEY_VALUE_RESTORE_TIMEOUT = 31; // 0x1f
    field public static final int LOG_EVENT_ID_LOST_TRANSPORT = 25; // 0x19
    field public static final int LOG_EVENT_ID_MISSING_SIGNATURE = 42; // 0x2a
    field public static final int LOG_EVENT_ID_NO_DATA_TO_SEND = 7; // 0x7
    field public static final int LOG_EVENT_ID_NO_PACKAGES = 49; // 0x31
    field public static final int LOG_EVENT_ID_NO_PM_METADATA_RECEIVED = 23; // 0x17
    field public static final int LOG_EVENT_ID_NO_RESTORE_METADATA_AVAILABLE = 22; // 0x16
    field public static final int LOG_EVENT_ID_PACKAGE_INELIGIBLE = 9; // 0x9
    field public static final int LOG_EVENT_ID_PACKAGE_KEY_VALUE_PARTICIPANT = 10; // 0xa
    field public static final int LOG_EVENT_ID_PACKAGE_NOT_FOUND = 12; // 0xc
    field public static final int LOG_EVENT_ID_PACKAGE_NOT_PRESENT = 26; // 0x1a
    field public static final int LOG_EVENT_ID_PACKAGE_STOPPED = 11; // 0xb
    field public static final int LOG_EVENT_ID_PACKAGE_TRANSPORT_NOT_PRESENT = 15; // 0xf
    field public static final int LOG_EVENT_ID_PM_AGENT_HAS_NO_METADATA = 24; // 0x18
    field public static final int LOG_EVENT_ID_QUOTA_HIT_PREFLIGHT = 18; // 0x12
    field public static final int LOG_EVENT_ID_RESTORE_ANY_VERSION = 34; // 0x22
    field public static final int LOG_EVENT_ID_RESTORE_VERSION_HIGHER = 27; // 0x1b
    field public static final int LOG_EVENT_ID_SIGNATURE_MISMATCH = 29; // 0x1d
    field public static final int LOG_EVENT_ID_SYSTEM_APP_NO_AGENT = 38; // 0x26
    field public static final int LOG_EVENT_ID_TRANSPORT_IS_NULL = 50; // 0x32
    field public static final int LOG_EVENT_ID_TRANSPORT_NON_INCREMENTAL_BACKUP_REQUIRED = 51; // 0x33
    field public static final int LOG_EVENT_ID_UNKNOWN_VERSION = 44; // 0x2c
    field public static final int LOG_EVENT_ID_VERSIONS_MATCH = 35; // 0x23
    field public static final int LOG_EVENT_ID_VERSION_OF_BACKUP_OLDER = 36; // 0x24
    field public static final int LOG_EVENT_ID_WIDGET_METADATA_MISMATCH = 47; // 0x2f
    field public static final int LOG_EVENT_ID_WIDGET_UNKNOWN_VERSION = 48; // 0x30
  }

  public abstract class BackupObserver {
    ctor public BackupObserver();
    method public void backupFinished(int);
    method public void onResult(java.lang.String, int);
    method public void onUpdate(java.lang.String, android.app.backup.BackupProgress);
  }

  public class BackupProgress implements android.os.Parcelable {
    ctor public BackupProgress(long, long);
    method public int describeContents();
    method public void writeToParcel(android.os.Parcel, int);
    field public static final android.os.Parcelable.Creator<android.app.backup.BackupProgress> CREATOR;
    field public final long bytesExpected;
    field public final long bytesTransferred;
  }

  public class BackupTransport {
    ctor public BackupTransport();
    method public int abortFullRestore();
    method public void cancelFullBackup();
    method public int checkFullBackupSize(long);
    method public int clearBackupData(android.content.pm.PackageInfo);
    method public android.content.Intent configurationIntent();
    method public java.lang.String currentDestinationString();
    method public android.content.Intent dataManagementIntent();
    method public java.lang.String dataManagementLabel();
    method public int finishBackup();
    method public void finishRestore();
    method public android.app.backup.RestoreSet[] getAvailableRestoreSets();
    method public long getBackupQuota(java.lang.String, boolean);
    method public android.os.IBinder getBinder();
    method public long getCurrentRestoreSet();
    method public int getNextFullRestoreDataChunk(android.os.ParcelFileDescriptor);
    method public int getRestoreData(android.os.ParcelFileDescriptor);
    method public int getTransportFlags();
    method public int initializeDevice();
    method public boolean isAppEligibleForBackup(android.content.pm.PackageInfo, boolean);
    method public java.lang.String name();
    method public android.app.backup.RestoreDescription nextRestorePackage();
    method public int performBackup(android.content.pm.PackageInfo, android.os.ParcelFileDescriptor, int);
    method public int performBackup(android.content.pm.PackageInfo, android.os.ParcelFileDescriptor);
    method public int performFullBackup(android.content.pm.PackageInfo, android.os.ParcelFileDescriptor, int);
    method public int performFullBackup(android.content.pm.PackageInfo, android.os.ParcelFileDescriptor);
    method public long requestBackupTime();
    method public long requestFullBackupTime();
    method public int sendBackupData(int);
    method public int startRestore(long, android.content.pm.PackageInfo[]);
    method public java.lang.String transportDirName();
    field public static final int AGENT_ERROR = -1003; // 0xfffffc15
    field public static final int AGENT_UNKNOWN = -1004; // 0xfffffc14
    field public static final java.lang.String EXTRA_TRANSPORT_REGISTRATION = "android.app.backup.extra.TRANSPORT_REGISTRATION";
    field public static final int FLAG_INCREMENTAL = 2; // 0x2
    field public static final int FLAG_NON_INCREMENTAL = 4; // 0x4
    field public static final int FLAG_USER_INITIATED = 1; // 0x1
    field public static final int NO_MORE_DATA = -1; // 0xffffffff
    field public static final int TRANSPORT_ERROR = -1000; // 0xfffffc18
    field public static final int TRANSPORT_NON_INCREMENTAL_BACKUP_REQUIRED = -1006; // 0xfffffc12
    field public static final int TRANSPORT_NOT_INITIALIZED = -1001; // 0xfffffc17
    field public static final int TRANSPORT_OK = 0; // 0x0
    field public static final int TRANSPORT_PACKAGE_REJECTED = -1002; // 0xfffffc16
    field public static final int TRANSPORT_QUOTA_EXCEEDED = -1005; // 0xfffffc13
  }

  public class RestoreDescription implements android.os.Parcelable {
    ctor public RestoreDescription(java.lang.String, int);
    method public int describeContents();
    method public int getDataType();
    method public java.lang.String getPackageName();
    method public void writeToParcel(android.os.Parcel, int);
    field public static final android.os.Parcelable.Creator<android.app.backup.RestoreDescription> CREATOR;
    field public static final android.app.backup.RestoreDescription NO_MORE_PACKAGES;
    field public static final int TYPE_FULL_STREAM = 2; // 0x2
    field public static final int TYPE_KEY_VALUE = 1; // 0x1
  }

  public abstract class RestoreObserver {
    method public void restoreSetsAvailable(android.app.backup.RestoreSet[]);
  }

  public class RestoreSession {
    method public void endRestoreSession();
    method public int getAvailableRestoreSets(android.app.backup.RestoreObserver, android.app.backup.BackupManagerMonitor);
    method public int getAvailableRestoreSets(android.app.backup.RestoreObserver);
    method public int restoreAll(long, android.app.backup.RestoreObserver, android.app.backup.BackupManagerMonitor);
    method public int restoreAll(long, android.app.backup.RestoreObserver);
    method public int restorePackage(java.lang.String, android.app.backup.RestoreObserver, android.app.backup.BackupManagerMonitor);
    method public int restorePackage(java.lang.String, android.app.backup.RestoreObserver);
  }

  public class RestoreSet implements android.os.Parcelable {
    ctor public RestoreSet();
    ctor public RestoreSet(java.lang.String, java.lang.String, long);
    method public int describeContents();
    method public void writeToParcel(android.os.Parcel, int);
    field public static final android.os.Parcelable.Creator<android.app.backup.RestoreSet> CREATOR;
    field public java.lang.String device;
    field public java.lang.String name;
    field public long token;
  }

  public abstract class SelectBackupTransportCallback {
    ctor public SelectBackupTransportCallback();
    method public void onFailure(int);
    method public void onSuccess(java.lang.String);
  }

}

package android.app.job {

  public abstract class JobScheduler {
    method public abstract int scheduleAsPackage(android.app.job.JobInfo, java.lang.String, int, java.lang.String);
  }

}

package android.app.usage {

  public final class CacheQuotaHint implements android.os.Parcelable {
    ctor public CacheQuotaHint(android.app.usage.CacheQuotaHint.Builder);
    method public int describeContents();
    method public long getQuota();
    method public int getUid();
    method public android.app.usage.UsageStats getUsageStats();
    method public java.lang.String getVolumeUuid();
    method public void writeToParcel(android.os.Parcel, int);
    field public static final android.os.Parcelable.Creator<android.app.usage.CacheQuotaHint> CREATOR;
    field public static final long QUOTA_NOT_SET = -1L; // 0xffffffffffffffffL
  }

  public static final class CacheQuotaHint.Builder {
    ctor public CacheQuotaHint.Builder();
    ctor public CacheQuotaHint.Builder(android.app.usage.CacheQuotaHint);
    method public android.app.usage.CacheQuotaHint build();
    method public android.app.usage.CacheQuotaHint.Builder setQuota(long);
    method public android.app.usage.CacheQuotaHint.Builder setUid(int);
    method public android.app.usage.CacheQuotaHint.Builder setUsageStats(android.app.usage.UsageStats);
    method public android.app.usage.CacheQuotaHint.Builder setVolumeUuid(java.lang.String);
  }

  public abstract class CacheQuotaService extends android.app.Service {
    ctor public CacheQuotaService();
    method public android.os.IBinder onBind(android.content.Intent);
    method public abstract java.util.List<android.app.usage.CacheQuotaHint> onComputeCacheQuotaHints(java.util.List<android.app.usage.CacheQuotaHint>);
    field public static final java.lang.String SERVICE_INTERFACE = "android.app.usage.CacheQuotaService";
  }

  public static final class UsageEvents.Event {
    method public java.lang.String getNotificationChannelId();
    field public static final int NOTIFICATION_INTERRUPTION = 12; // 0xc
    field public static final int NOTIFICATION_SEEN = 10; // 0xa
    field public static final int SLICE_PINNED = 14; // 0xe
    field public static final int SLICE_PINNED_PRIV = 13; // 0xd
    field public static final int SYSTEM_INTERACTION = 6; // 0x6
  }

  public final class UsageStats implements android.os.Parcelable {
    method public int getAppLaunchCount();
  }

  public final class UsageStatsManager {
    method public int getAppStandbyBucket(java.lang.String);
    method public java.util.Map<java.lang.String, java.lang.Integer> getAppStandbyBuckets();
    method public void registerAppUsageObserver(int, java.lang.String[], long, java.util.concurrent.TimeUnit, android.app.PendingIntent);
    method public void setAppStandbyBucket(java.lang.String, int);
    method public void setAppStandbyBuckets(java.util.Map<java.lang.String, java.lang.Integer>);
    method public void unregisterAppUsageObserver(int);
    method public void whitelistAppTemporarily(java.lang.String, long, android.os.UserHandle);
    field public static final java.lang.String EXTRA_OBSERVER_ID = "android.app.usage.extra.OBSERVER_ID";
    field public static final java.lang.String EXTRA_TIME_LIMIT = "android.app.usage.extra.TIME_LIMIT";
    field public static final java.lang.String EXTRA_TIME_USED = "android.app.usage.extra.TIME_USED";
    field public static final int STANDBY_BUCKET_EXEMPTED = 5; // 0x5
    field public static final int STANDBY_BUCKET_NEVER = 50; // 0x32
  }

}

package android.bluetooth {

  public final class BluetoothAdapter {
    method public boolean disableBLE();
    method public boolean enableBLE();
    method public boolean enableNoAutoConnect();
    method public boolean isBleScanAlwaysAvailable();
    method public boolean isLeEnabled();
    field public static final java.lang.String ACTION_BLE_STATE_CHANGED = "android.bluetooth.adapter.action.BLE_STATE_CHANGED";
    field public static final java.lang.String ACTION_REQUEST_BLE_SCAN_ALWAYS_AVAILABLE = "android.bluetooth.adapter.action.REQUEST_BLE_SCAN_ALWAYS_AVAILABLE";
  }

  public final class BluetoothDevice implements android.os.Parcelable {
    method public boolean cancelBondProcess();
    method public boolean isConnected();
    method public boolean isEncrypted();
    method public boolean removeBond();
    method public boolean setPhonebookAccessPermission(int);
    field public static final int ACCESS_ALLOWED = 1; // 0x1
    field public static final int ACCESS_REJECTED = 2; // 0x2
    field public static final int ACCESS_UNKNOWN = 0; // 0x0
  }

  public final class BluetoothHeadset implements android.bluetooth.BluetoothProfile {
    method public boolean connect(android.bluetooth.BluetoothDevice);
    method public boolean disconnect(android.bluetooth.BluetoothDevice);
    method public boolean setPriority(android.bluetooth.BluetoothDevice, int);
  }

  public abstract interface BluetoothProfile {
    field public static final int PRIORITY_OFF = 0; // 0x0
    field public static final int PRIORITY_ON = 100; // 0x64
  }

}

package android.bluetooth.le {

  public final class BluetoothLeScanner {
    method public void startScanFromSource(android.os.WorkSource, android.bluetooth.le.ScanCallback);
    method public void startScanFromSource(java.util.List<android.bluetooth.le.ScanFilter>, android.bluetooth.le.ScanSettings, android.os.WorkSource, android.bluetooth.le.ScanCallback);
    method public void startTruncatedScan(java.util.List<android.bluetooth.le.TruncatedFilter>, android.bluetooth.le.ScanSettings, android.bluetooth.le.ScanCallback);
  }

  public final class ResultStorageDescriptor implements android.os.Parcelable {
    ctor public ResultStorageDescriptor(int, int, int);
    method public int describeContents();
    method public int getLength();
    method public int getOffset();
    method public int getType();
    method public void writeToParcel(android.os.Parcel, int);
    field public static final android.os.Parcelable.Creator<android.bluetooth.le.ResultStorageDescriptor> CREATOR;
  }

  public final class ScanSettings implements android.os.Parcelable {
    field public static final int SCAN_RESULT_TYPE_ABBREVIATED = 1; // 0x1
    field public static final int SCAN_RESULT_TYPE_FULL = 0; // 0x0
  }

  public static final class ScanSettings.Builder {
    method public android.bluetooth.le.ScanSettings.Builder setScanResultType(int);
  }

  public final class TruncatedFilter {
    ctor public TruncatedFilter(android.bluetooth.le.ScanFilter, java.util.List<android.bluetooth.le.ResultStorageDescriptor>);
    method public android.bluetooth.le.ScanFilter getFilter();
    method public java.util.List<android.bluetooth.le.ResultStorageDescriptor> getStorageDescriptors();
  }

}

package android.content {

  public abstract class Context {
    method public boolean bindServiceAsUser(android.content.Intent, android.content.ServiceConnection, int, android.os.UserHandle);
    method public abstract android.content.Context createCredentialProtectedStorageContext();
    method public android.content.Context createPackageContextAsUser(java.lang.String, int, android.os.UserHandle) throws android.content.pm.PackageManager.NameNotFoundException;
    method public abstract java.io.File getPreloadsFileCache();
    method public abstract boolean isCredentialProtectedStorage();
    method public abstract void sendBroadcast(android.content.Intent, java.lang.String, android.os.Bundle);
    method public abstract void sendBroadcastAsUser(android.content.Intent, android.os.UserHandle, java.lang.String, android.os.Bundle);
    method public abstract void sendOrderedBroadcast(android.content.Intent, java.lang.String, android.os.Bundle, android.content.BroadcastReceiver, android.os.Handler, int, java.lang.String, android.os.Bundle);
    field public static final java.lang.String BACKUP_SERVICE = "backup";
    field public static final java.lang.String CONTEXTHUB_SERVICE = "contexthub";
    field public static final java.lang.String EUICC_CARD_SERVICE = "euicc_card";
    field public static final java.lang.String HDMI_CONTROL_SERVICE = "hdmi_control";
    field public static final java.lang.String NETWORK_SCORE_SERVICE = "network_score";
    field public static final java.lang.String OEM_LOCK_SERVICE = "oem_lock";
    field public static final java.lang.String PERSISTENT_DATA_BLOCK_SERVICE = "persistent_data_block";
    field public static final java.lang.String SECURE_ELEMENT_SERVICE = "secure_element";
    field public static final java.lang.String STATS_MANAGER = "stats";
    field public static final java.lang.String SYSTEM_UPDATE_SERVICE = "system_update";
    field public static final java.lang.String VR_SERVICE = "vrmanager";
    field public static final deprecated java.lang.String WIFI_RTT_SERVICE = "rttmanager";
    field public static final java.lang.String WIFI_SCANNING_SERVICE = "wifiscanner";
  }

  public class ContextWrapper extends android.content.Context {
    method public android.content.Context createCredentialProtectedStorageContext();
    method public java.io.File getPreloadsFileCache();
    method public boolean isCredentialProtectedStorage();
    method public void sendBroadcast(android.content.Intent, java.lang.String, android.os.Bundle);
    method public void sendBroadcastAsUser(android.content.Intent, android.os.UserHandle, java.lang.String, android.os.Bundle);
    method public void sendOrderedBroadcast(android.content.Intent, java.lang.String, android.os.Bundle, android.content.BroadcastReceiver, android.os.Handler, int, java.lang.String, android.os.Bundle);
  }

  public class Intent implements java.lang.Cloneable android.os.Parcelable {
    field public static final java.lang.String ACTION_BATTERY_LEVEL_CHANGED = "android.intent.action.BATTERY_LEVEL_CHANGED";
    field public static final java.lang.String ACTION_CALL_EMERGENCY = "android.intent.action.CALL_EMERGENCY";
    field public static final java.lang.String ACTION_CALL_PRIVILEGED = "android.intent.action.CALL_PRIVILEGED";
    field public static final java.lang.String ACTION_FACTORY_RESET = "android.intent.action.FACTORY_RESET";
    field public static final java.lang.String ACTION_GLOBAL_BUTTON = "android.intent.action.GLOBAL_BUTTON";
    field public static final java.lang.String ACTION_INSTALL_INSTANT_APP_PACKAGE = "android.intent.action.INSTALL_INSTANT_APP_PACKAGE";
    field public static final java.lang.String ACTION_INSTANT_APP_RESOLVER_SETTINGS = "android.intent.action.INSTANT_APP_RESOLVER_SETTINGS";
    field public static final java.lang.String ACTION_INTENT_FILTER_NEEDS_VERIFICATION = "android.intent.action.INTENT_FILTER_NEEDS_VERIFICATION";
    field public static final java.lang.String ACTION_MANAGE_APP_PERMISSIONS = "android.intent.action.MANAGE_APP_PERMISSIONS";
    field public static final java.lang.String ACTION_MANAGE_PERMISSIONS = "android.intent.action.MANAGE_PERMISSIONS";
    field public static final java.lang.String ACTION_MANAGE_PERMISSION_APPS = "android.intent.action.MANAGE_PERMISSION_APPS";
    field public static final java.lang.String ACTION_MASTER_CLEAR_NOTIFICATION = "android.intent.action.MASTER_CLEAR_NOTIFICATION";
    field public static final java.lang.String ACTION_PRE_BOOT_COMPLETED = "android.intent.action.PRE_BOOT_COMPLETED";
    field public static final java.lang.String ACTION_QUERY_PACKAGE_RESTART = "android.intent.action.QUERY_PACKAGE_RESTART";
    field public static final java.lang.String ACTION_RESOLVE_INSTANT_APP_PACKAGE = "android.intent.action.RESOLVE_INSTANT_APP_PACKAGE";
    field public static final java.lang.String ACTION_REVIEW_PERMISSIONS = "android.intent.action.REVIEW_PERMISSIONS";
    field public static final java.lang.String ACTION_SHOW_SUSPENDED_APP_DETAILS = "android.intent.action.SHOW_SUSPENDED_APP_DETAILS";
    field public static final deprecated java.lang.String ACTION_SIM_STATE_CHANGED = "android.intent.action.SIM_STATE_CHANGED";
    field public static final java.lang.String ACTION_SPLIT_CONFIGURATION_CHANGED = "android.intent.action.SPLIT_CONFIGURATION_CHANGED";
    field public static final java.lang.String ACTION_UPGRADE_SETUP = "android.intent.action.UPGRADE_SETUP";
    field public static final java.lang.String ACTION_USER_REMOVED = "android.intent.action.USER_REMOVED";
    field public static final java.lang.String ACTION_VOICE_ASSIST = "android.intent.action.VOICE_ASSIST";
    field public static final java.lang.String CATEGORY_LEANBACK_SETTINGS = "android.intent.category.LEANBACK_SETTINGS";
    field public static final java.lang.String EXTRA_CALLING_PACKAGE = "android.intent.extra.CALLING_PACKAGE";
    field public static final java.lang.String EXTRA_FORCE_FACTORY_RESET = "android.intent.extra.FORCE_FACTORY_RESET";
    field public static final java.lang.String EXTRA_INSTANT_APP_ACTION = "android.intent.extra.INSTANT_APP_ACTION";
    field public static final java.lang.String EXTRA_INSTANT_APP_BUNDLES = "android.intent.extra.INSTANT_APP_BUNDLES";
    field public static final java.lang.String EXTRA_INSTANT_APP_EXTRAS = "android.intent.extra.INSTANT_APP_EXTRAS";
    field public static final java.lang.String EXTRA_INSTANT_APP_FAILURE = "android.intent.extra.INSTANT_APP_FAILURE";
    field public static final java.lang.String EXTRA_INSTANT_APP_HOSTNAME = "android.intent.extra.INSTANT_APP_HOSTNAME";
    field public static final java.lang.String EXTRA_INSTANT_APP_SUCCESS = "android.intent.extra.INSTANT_APP_SUCCESS";
    field public static final java.lang.String EXTRA_INSTANT_APP_TOKEN = "android.intent.extra.INSTANT_APP_TOKEN";
    field public static final java.lang.String EXTRA_LONG_VERSION_CODE = "android.intent.extra.LONG_VERSION_CODE";
    field public static final java.lang.String EXTRA_ORIGINATING_UID = "android.intent.extra.ORIGINATING_UID";
    field public static final java.lang.String EXTRA_PACKAGES = "android.intent.extra.PACKAGES";
    field public static final java.lang.String EXTRA_PERMISSION_NAME = "android.intent.extra.PERMISSION_NAME";
    field public static final java.lang.String EXTRA_REASON = "android.intent.extra.REASON";
    field public static final java.lang.String EXTRA_REMOTE_CALLBACK = "android.intent.extra.REMOTE_CALLBACK";
    field public static final java.lang.String EXTRA_RESULT_NEEDED = "android.intent.extra.RESULT_NEEDED";
    field public static final java.lang.String EXTRA_UNKNOWN_INSTANT_APP = "android.intent.extra.UNKNOWN_INSTANT_APP";
    field public static final java.lang.String EXTRA_VERIFICATION_BUNDLE = "android.intent.extra.VERIFICATION_BUNDLE";
  }

  public class IntentFilter implements android.os.Parcelable {
    method public final int getOrder();
    method public final void setOrder(int);
  }

}

package android.content.pm {

  public class ApplicationInfo extends android.content.pm.PackageItemInfo implements android.os.Parcelable {
    method public boolean isInstantApp();
    field public java.lang.String credentialProtectedDataDir;
    field public int targetSandboxVersion;
  }

  public final class InstantAppInfo implements android.os.Parcelable {
    ctor public InstantAppInfo(android.content.pm.ApplicationInfo, java.lang.String[], java.lang.String[]);
    ctor public InstantAppInfo(java.lang.String, java.lang.CharSequence, java.lang.String[], java.lang.String[]);
    method public int describeContents();
    method public android.content.pm.ApplicationInfo getApplicationInfo();
    method public java.lang.String[] getGrantedPermissions();
    method public java.lang.String getPackageName();
    method public java.lang.String[] getRequestedPermissions();
    method public android.graphics.drawable.Drawable loadIcon(android.content.pm.PackageManager);
    method public java.lang.CharSequence loadLabel(android.content.pm.PackageManager);
    method public void writeToParcel(android.os.Parcel, int);
    field public static final android.os.Parcelable.Creator<android.content.pm.InstantAppInfo> CREATOR;
  }

  public final class InstantAppIntentFilter implements android.os.Parcelable {
    ctor public InstantAppIntentFilter(java.lang.String, java.util.List<android.content.IntentFilter>);
    method public int describeContents();
    method public java.util.List<android.content.IntentFilter> getFilters();
    method public java.lang.String getSplitName();
    method public void writeToParcel(android.os.Parcel, int);
    field public static final android.os.Parcelable.Creator<android.content.pm.InstantAppIntentFilter> CREATOR;
  }

  public final class InstantAppResolveInfo implements android.os.Parcelable {
    ctor public InstantAppResolveInfo(android.content.pm.InstantAppResolveInfo.InstantAppDigest, java.lang.String, java.util.List<android.content.pm.InstantAppIntentFilter>, int);
    ctor public InstantAppResolveInfo(android.content.pm.InstantAppResolveInfo.InstantAppDigest, java.lang.String, java.util.List<android.content.pm.InstantAppIntentFilter>, long, android.os.Bundle);
    ctor public InstantAppResolveInfo(java.lang.String, java.lang.String, java.util.List<android.content.pm.InstantAppIntentFilter>);
    ctor public InstantAppResolveInfo(android.os.Bundle);
    method public int describeContents();
    method public byte[] getDigestBytes();
    method public int getDigestPrefix();
    method public android.os.Bundle getExtras();
    method public java.util.List<android.content.pm.InstantAppIntentFilter> getIntentFilters();
    method public long getLongVersionCode();
    method public java.lang.String getPackageName();
    method public deprecated int getVersionCode();
    method public boolean shouldLetInstallerDecide();
    method public void writeToParcel(android.os.Parcel, int);
    field public static final android.os.Parcelable.Creator<android.content.pm.InstantAppResolveInfo> CREATOR;
  }

  public static final class InstantAppResolveInfo.InstantAppDigest implements android.os.Parcelable {
    ctor public InstantAppResolveInfo.InstantAppDigest(java.lang.String);
    method public int describeContents();
    method public byte[][] getDigestBytes();
    method public int[] getDigestPrefix();
    method public void writeToParcel(android.os.Parcel, int);
    field public static final android.os.Parcelable.Creator<android.content.pm.InstantAppResolveInfo.InstantAppDigest> CREATOR;
    field public static final android.content.pm.InstantAppResolveInfo.InstantAppDigest UNDEFINED;
  }

  public final class IntentFilterVerificationInfo implements android.os.Parcelable {
    method public int describeContents();
    method public java.util.Set<java.lang.String> getDomains();
    method public java.lang.String getPackageName();
    method public int getStatus();
    method public void writeToParcel(android.os.Parcel, int);
    field public static final android.os.Parcelable.Creator<android.content.pm.IntentFilterVerificationInfo> CREATOR;
  }

  public class PackageInstaller {
    method public void setPermissionsResult(int, boolean);
  }

  public static class PackageInstaller.Session implements java.io.Closeable {
    method public void commitTransferred(android.content.IntentSender);
  }

  public static class PackageInstaller.SessionInfo implements android.os.Parcelable {
    method public boolean getAllocateAggressive();
    method public boolean getAllowDowngrade();
    method public boolean getDontKillApp();
    method public java.lang.String[] getGrantedRuntimePermissions();
    method public boolean getInstallAsFullApp(boolean);
    method public boolean getInstallAsInstantApp(boolean);
    method public boolean getInstallAsVirtualPreload();
  }

  public static class PackageInstaller.SessionParams implements android.os.Parcelable {
    method public void setAllocateAggressive(boolean);
    method public void setAllowDowngrade(boolean);
    method public void setDontKillApp(boolean);
    method public void setGrantedRuntimePermissions(java.lang.String[]);
    method public void setInstallAsInstantApp(boolean);
    method public void setInstallAsVirtualPreload();
  }

  public class PackageItemInfo {
    method public java.lang.CharSequence loadSafeLabel(android.content.pm.PackageManager);
  }

  public abstract class PackageManager {
    method public abstract void addOnPermissionsChangeListener(android.content.pm.PackageManager.OnPermissionsChangedListener);
    method public abstract java.util.List<android.content.IntentFilter> getAllIntentFilters(java.lang.String);
    method public android.content.pm.dex.ArtManager getArtManager();
    method public abstract java.lang.String getDefaultBrowserPackageNameAsUser(int);
    method public java.lang.CharSequence getHarmfulAppWarning(java.lang.String);
    method public abstract java.util.List<android.content.pm.PackageInfo> getInstalledPackagesAsUser(int, int);
    method public abstract android.graphics.drawable.Drawable getInstantAppIcon(java.lang.String);
    method public abstract android.content.ComponentName getInstantAppInstallerComponent();
    method public abstract android.content.ComponentName getInstantAppResolverSettingsComponent();
    method public abstract java.util.List<android.content.pm.InstantAppInfo> getInstantApps();
    method public abstract java.util.List<android.content.pm.IntentFilterVerificationInfo> getIntentFilterVerifications(java.lang.String);
    method public abstract int getIntentVerificationStatusAsUser(java.lang.String, int);
    method public abstract int getPermissionFlags(java.lang.String, java.lang.String, android.os.UserHandle);
    method public abstract void grantRuntimePermission(java.lang.String, java.lang.String, android.os.UserHandle);
    method public abstract int installExistingPackage(java.lang.String) throws android.content.pm.PackageManager.NameNotFoundException;
    method public abstract int installExistingPackage(java.lang.String, int) throws android.content.pm.PackageManager.NameNotFoundException;
    method public boolean isPackageSuspended(java.lang.String) throws android.content.pm.PackageManager.NameNotFoundException;
    method public java.util.List<android.content.pm.ResolveInfo> queryBroadcastReceiversAsUser(android.content.Intent, int, android.os.UserHandle);
    method public abstract void registerDexModule(java.lang.String, android.content.pm.PackageManager.DexModuleRegisterCallback);
    method public abstract void removeOnPermissionsChangeListener(android.content.pm.PackageManager.OnPermissionsChangedListener);
    method public abstract void revokeRuntimePermission(java.lang.String, java.lang.String, android.os.UserHandle);
    method public abstract boolean setDefaultBrowserPackageNameAsUser(java.lang.String, int);
    method public void setHarmfulAppWarning(java.lang.String, java.lang.CharSequence);
    method public java.lang.String[] setPackagesSuspended(java.lang.String[], boolean, android.os.PersistableBundle, android.os.PersistableBundle, java.lang.String);
    method public abstract void setUpdateAvailable(java.lang.String, boolean);
    method public abstract boolean updateIntentVerificationStatusAsUser(java.lang.String, int, int);
    method public abstract void updatePermissionFlags(java.lang.String, java.lang.String, int, int, android.os.UserHandle);
    method public abstract void verifyIntentFilter(int, int, java.util.List<java.lang.String>);
    field public static final java.lang.String ACTION_REQUEST_PERMISSIONS = "android.content.pm.action.REQUEST_PERMISSIONS";
    field public static final java.lang.String EXTRA_REQUEST_PERMISSIONS_NAMES = "android.content.pm.extra.REQUEST_PERMISSIONS_NAMES";
    field public static final java.lang.String EXTRA_REQUEST_PERMISSIONS_RESULTS = "android.content.pm.extra.REQUEST_PERMISSIONS_RESULTS";
    field public static final java.lang.String FEATURE_BROADCAST_RADIO = "android.hardware.broadcastradio";
    field public static final java.lang.String FEATURE_TELEPHONY_CARRIERLOCK = "android.hardware.telephony.carrierlock";
    field public static final int FLAG_PERMISSION_GRANTED_BY_DEFAULT = 32; // 0x20
    field public static final int FLAG_PERMISSION_POLICY_FIXED = 4; // 0x4
    field public static final int FLAG_PERMISSION_REVIEW_REQUIRED = 64; // 0x40
    field public static final int FLAG_PERMISSION_REVOKE_ON_UPGRADE = 8; // 0x8
    field public static final int FLAG_PERMISSION_SYSTEM_FIXED = 16; // 0x10
    field public static final int FLAG_PERMISSION_USER_FIXED = 2; // 0x2
    field public static final int FLAG_PERMISSION_USER_SET = 1; // 0x1
    field public static final int INSTALL_FAILED_ALREADY_EXISTS = -1; // 0xffffffff
    field public static final int INSTALL_FAILED_CONFLICTING_PROVIDER = -13; // 0xfffffff3
    field public static final int INSTALL_FAILED_CONTAINER_ERROR = -18; // 0xffffffee
    field public static final int INSTALL_FAILED_CPU_ABI_INCOMPATIBLE = -16; // 0xfffffff0
    field public static final int INSTALL_FAILED_DEXOPT = -11; // 0xfffffff5
    field public static final int INSTALL_FAILED_DUPLICATE_PACKAGE = -5; // 0xfffffffb
    field public static final int INSTALL_FAILED_INSUFFICIENT_STORAGE = -4; // 0xfffffffc
    field public static final int INSTALL_FAILED_INTERNAL_ERROR = -110; // 0xffffff92
    field public static final int INSTALL_FAILED_INVALID_APK = -2; // 0xfffffffe
    field public static final int INSTALL_FAILED_INVALID_INSTALL_LOCATION = -19; // 0xffffffed
    field public static final int INSTALL_FAILED_INVALID_URI = -3; // 0xfffffffd
    field public static final int INSTALL_FAILED_MEDIA_UNAVAILABLE = -20; // 0xffffffec
    field public static final int INSTALL_FAILED_MISSING_FEATURE = -17; // 0xffffffef
    field public static final int INSTALL_FAILED_MISSING_SHARED_LIBRARY = -9; // 0xfffffff7
    field public static final int INSTALL_FAILED_NEWER_SDK = -14; // 0xfffffff2
    field public static final int INSTALL_FAILED_NO_SHARED_USER = -6; // 0xfffffffa
    field public static final int INSTALL_FAILED_OLDER_SDK = -12; // 0xfffffff4
    field public static final int INSTALL_FAILED_PACKAGE_CHANGED = -23; // 0xffffffe9
    field public static final int INSTALL_FAILED_PERMISSION_MODEL_DOWNGRADE = -26; // 0xffffffe6
    field public static final int INSTALL_FAILED_REPLACE_COULDNT_DELETE = -10; // 0xfffffff6
    field public static final int INSTALL_FAILED_SANDBOX_VERSION_DOWNGRADE = -27; // 0xffffffe5
    field public static final int INSTALL_FAILED_SHARED_USER_INCOMPATIBLE = -8; // 0xfffffff8
    field public static final int INSTALL_FAILED_TEST_ONLY = -15; // 0xfffffff1
    field public static final int INSTALL_FAILED_UPDATE_INCOMPATIBLE = -7; // 0xfffffff9
    field public static final int INSTALL_FAILED_VERIFICATION_FAILURE = -22; // 0xffffffea
    field public static final int INSTALL_FAILED_VERIFICATION_TIMEOUT = -21; // 0xffffffeb
    field public static final int INSTALL_PARSE_FAILED_BAD_MANIFEST = -101; // 0xffffff9b
    field public static final int INSTALL_PARSE_FAILED_BAD_PACKAGE_NAME = -106; // 0xffffff96
    field public static final int INSTALL_PARSE_FAILED_BAD_SHARED_USER_ID = -107; // 0xffffff95
    field public static final int INSTALL_PARSE_FAILED_CERTIFICATE_ENCODING = -105; // 0xffffff97
    field public static final int INSTALL_PARSE_FAILED_INCONSISTENT_CERTIFICATES = -104; // 0xffffff98
    field public static final int INSTALL_PARSE_FAILED_MANIFEST_EMPTY = -109; // 0xffffff93
    field public static final int INSTALL_PARSE_FAILED_MANIFEST_MALFORMED = -108; // 0xffffff94
    field public static final int INSTALL_PARSE_FAILED_NOT_APK = -100; // 0xffffff9c
    field public static final int INSTALL_PARSE_FAILED_NO_CERTIFICATES = -103; // 0xffffff99
    field public static final int INSTALL_PARSE_FAILED_UNEXPECTED_EXCEPTION = -102; // 0xffffff9a
    field public static final int INSTALL_SUCCEEDED = 1; // 0x1
    field public static final int INTENT_FILTER_DOMAIN_VERIFICATION_STATUS_ALWAYS = 2; // 0x2
    field public static final int INTENT_FILTER_DOMAIN_VERIFICATION_STATUS_ALWAYS_ASK = 4; // 0x4
    field public static final int INTENT_FILTER_DOMAIN_VERIFICATION_STATUS_ASK = 1; // 0x1
    field public static final int INTENT_FILTER_DOMAIN_VERIFICATION_STATUS_NEVER = 3; // 0x3
    field public static final int INTENT_FILTER_DOMAIN_VERIFICATION_STATUS_UNDEFINED = 0; // 0x0
    field public static final int INTENT_FILTER_VERIFICATION_FAILURE = -1; // 0xffffffff
    field public static final int INTENT_FILTER_VERIFICATION_SUCCESS = 1; // 0x1
    field public static final int MASK_PERMISSION_FLAGS = 255; // 0xff
    field public static final int MATCH_ANY_USER = 4194304; // 0x400000
    field public static final int MATCH_FACTORY_ONLY = 2097152; // 0x200000
    field public static final int MATCH_INSTANT = 8388608; // 0x800000
  }

  public static abstract class PackageManager.DexModuleRegisterCallback {
    ctor public PackageManager.DexModuleRegisterCallback();
    method public abstract void onDexModuleRegistered(java.lang.String, boolean, java.lang.String);
  }

  public static abstract interface PackageManager.OnPermissionsChangedListener {
    method public abstract void onPermissionsChanged(int);
  }

  public static abstract class PackageManager.PermissionFlags implements java.lang.annotation.Annotation {
  }

  public class PermissionGroupInfo extends android.content.pm.PackageItemInfo implements android.os.Parcelable {
    field public int requestRes;
  }

  public class PermissionInfo extends android.content.pm.PackageItemInfo implements android.os.Parcelable {
    field public static final int FLAG_REMOVED = 2; // 0x2
    field public static final int PROTECTION_FLAG_OEM = 16384; // 0x4000
    field public static final int PROTECTION_FLAG_SYSTEM_TEXT_CLASSIFIER = 65536; // 0x10000
    field public int requestRes;
  }

}

package android.content.pm.dex {

  public class ArtManager {
    method public boolean isRuntimeProfilingEnabled(int);
    method public void snapshotRuntimeProfile(int, java.lang.String, java.lang.String, java.util.concurrent.Executor, android.content.pm.dex.ArtManager.SnapshotRuntimeProfileCallback);
    field public static final int PROFILE_APPS = 0; // 0x0
    field public static final int PROFILE_BOOT_IMAGE = 1; // 0x1
    field public static final int SNAPSHOT_FAILED_CODE_PATH_NOT_FOUND = 1; // 0x1
    field public static final int SNAPSHOT_FAILED_INTERNAL_ERROR = 2; // 0x2
    field public static final int SNAPSHOT_FAILED_PACKAGE_NOT_FOUND = 0; // 0x0
  }

  public static abstract class ArtManager.SnapshotRuntimeProfileCallback {
    ctor public ArtManager.SnapshotRuntimeProfileCallback();
    method public abstract void onError(int);
    method public abstract void onSuccess(android.os.ParcelFileDescriptor);
  }

}

package android.content.pm.permission {

  public final class RuntimePermissionPresentationInfo implements android.os.Parcelable {
    ctor public RuntimePermissionPresentationInfo(java.lang.CharSequence, boolean, boolean);
    method public int describeContents();
    method public java.lang.CharSequence getLabel();
    method public boolean isGranted();
    method public boolean isStandard();
    method public void writeToParcel(android.os.Parcel, int);
    field public static final android.os.Parcelable.Creator<android.content.pm.permission.RuntimePermissionPresentationInfo> CREATOR;
  }

}

package android.hardware {

  public final class Sensor {
    method public java.util.UUID getUuid();
    method public boolean isDataInjectionSupported();
    field public static final java.lang.String STRING_TYPE_DYNAMIC_SENSOR_META = "android.sensor.dynamic_sensor_meta";
    field public static final java.lang.String STRING_TYPE_WRIST_TILT_GESTURE = "android.sensor.wrist_tilt_gesture";
    field public static final int TYPE_DYNAMIC_SENSOR_META = 32; // 0x20
    field public static final int TYPE_WRIST_TILT_GESTURE = 26; // 0x1a
  }

  public abstract class SensorManager {
    method public boolean initDataInjection(boolean);
    method public boolean injectSensorData(android.hardware.Sensor, float[], int, long);
  }

}

package android.hardware.camera2 {

  public abstract class CameraDevice implements java.lang.AutoCloseable {
    method public abstract void createCustomCaptureSession(android.hardware.camera2.params.InputConfiguration, java.util.List<android.hardware.camera2.params.OutputConfiguration>, int, android.hardware.camera2.CameraCaptureSession.StateCallback, android.os.Handler) throws android.hardware.camera2.CameraAccessException;
    field public static final int SESSION_OPERATION_MODE_CONSTRAINED_HIGH_SPEED = 1; // 0x1
    field public static final int SESSION_OPERATION_MODE_NORMAL = 0; // 0x0
    field public static final int SESSION_OPERATION_MODE_VENDOR_START = 32768; // 0x8000
  }

}

package android.hardware.camera2.params {

  public final class OutputConfiguration implements android.os.Parcelable {
    ctor public OutputConfiguration(android.view.Surface, int);
    ctor public OutputConfiguration(int, android.view.Surface, int);
    method public int getRotation();
    field public static final int ROTATION_0 = 0; // 0x0
    field public static final int ROTATION_180 = 2; // 0x2
    field public static final int ROTATION_270 = 3; // 0x3
    field public static final int ROTATION_90 = 1; // 0x1
  }

}

package android.hardware.display {

  public final class AmbientBrightnessDayStats implements android.os.Parcelable {
    method public int describeContents();
    method public float[] getBucketBoundaries();
    method public java.time.LocalDate getLocalDate();
    method public float[] getStats();
    method public void writeToParcel(android.os.Parcel, int);
    field public static final android.os.Parcelable.Creator<android.hardware.display.AmbientBrightnessDayStats> CREATOR;
  }

  public final class BrightnessChangeEvent implements android.os.Parcelable {
    method public int describeContents();
    method public void writeToParcel(android.os.Parcel, int);
    field public static final android.os.Parcelable.Creator<android.hardware.display.BrightnessChangeEvent> CREATOR;
    field public final float batteryLevel;
    field public final float brightness;
    field public final int colorTemperature;
    field public final boolean isDefaultBrightnessConfig;
    field public final boolean isUserSetBrightness;
    field public final float lastBrightness;
    field public final long[] luxTimestamps;
    field public final float[] luxValues;
    field public final boolean nightMode;
    field public final java.lang.String packageName;
    field public final float powerBrightnessFactor;
    field public final long timeStamp;
  }

  public final class BrightnessConfiguration implements android.os.Parcelable {
    method public int describeContents();
    method public android.util.Pair<float[], float[]> getCurve();
    method public void writeToParcel(android.os.Parcel, int);
    field public static final android.os.Parcelable.Creator<android.hardware.display.BrightnessConfiguration> CREATOR;
  }

  public static class BrightnessConfiguration.Builder {
    ctor public BrightnessConfiguration.Builder(float[], float[]);
    method public android.hardware.display.BrightnessConfiguration build();
    method public android.hardware.display.BrightnessConfiguration.Builder setDescription(java.lang.String);
  }

  public final class DisplayManager {
    method public java.util.List<android.hardware.display.AmbientBrightnessDayStats> getAmbientBrightnessStats();
    method public android.hardware.display.BrightnessConfiguration getBrightnessConfiguration();
    method public java.util.List<android.hardware.display.BrightnessChangeEvent> getBrightnessEvents();
    method public android.hardware.display.BrightnessConfiguration getDefaultBrightnessConfiguration();
    method public android.util.Pair<float[], float[]> getMinimumBrightnessCurve();
    method public android.graphics.Point getStableDisplaySize();
    method public void setBrightnessConfiguration(android.hardware.display.BrightnessConfiguration);
    method public void setSaturationLevel(float);
  }

}

package android.hardware.hdmi {

  public abstract class HdmiClient {
    method public android.hardware.hdmi.HdmiDeviceInfo getActiveSource();
    method public void sendKeyEvent(int, boolean);
    method public void sendVendorCommand(int, byte[], boolean);
    method public void setVendorCommandListener(android.hardware.hdmi.HdmiControlManager.VendorCommandListener);
  }

  public final class HdmiControlManager {
    method public void addHotplugEventListener(android.hardware.hdmi.HdmiControlManager.HotplugEventListener);
    method public android.hardware.hdmi.HdmiClient getClient(int);
    method public android.hardware.hdmi.HdmiPlaybackClient getPlaybackClient();
    method public android.hardware.hdmi.HdmiTvClient getTvClient();
    method public void removeHotplugEventListener(android.hardware.hdmi.HdmiControlManager.HotplugEventListener);
    method public void setStandbyMode(boolean);
    field public static final java.lang.String ACTION_OSD_MESSAGE = "android.hardware.hdmi.action.OSD_MESSAGE";
    field public static final int AVR_VOLUME_MUTED = 101; // 0x65
    field public static final int CLEAR_TIMER_STATUS_CEC_DISABLE = 162; // 0xa2
    field public static final int CLEAR_TIMER_STATUS_CHECK_RECORDER_CONNECTION = 160; // 0xa0
    field public static final int CLEAR_TIMER_STATUS_FAIL_TO_CLEAR_SELECTED_SOURCE = 161; // 0xa1
    field public static final int CLEAR_TIMER_STATUS_TIMER_CLEARED = 128; // 0x80
    field public static final int CLEAR_TIMER_STATUS_TIMER_NOT_CLEARED_NO_INFO_AVAILABLE = 2; // 0x2
    field public static final int CLEAR_TIMER_STATUS_TIMER_NOT_CLEARED_NO_MATCHING = 1; // 0x1
    field public static final int CLEAR_TIMER_STATUS_TIMER_NOT_CLEARED_RECORDING = 0; // 0x0
    field public static final int CONTROL_STATE_CHANGED_REASON_SETTING = 1; // 0x1
    field public static final int CONTROL_STATE_CHANGED_REASON_STANDBY = 3; // 0x3
    field public static final int CONTROL_STATE_CHANGED_REASON_START = 0; // 0x0
    field public static final int CONTROL_STATE_CHANGED_REASON_WAKEUP = 2; // 0x2
    field public static final int DEVICE_EVENT_ADD_DEVICE = 1; // 0x1
    field public static final int DEVICE_EVENT_REMOVE_DEVICE = 2; // 0x2
    field public static final int DEVICE_EVENT_UPDATE_DEVICE = 3; // 0x3
    field public static final java.lang.String EXTRA_MESSAGE_EXTRA_PARAM1 = "android.hardware.hdmi.extra.MESSAGE_EXTRA_PARAM1";
    field public static final java.lang.String EXTRA_MESSAGE_ID = "android.hardware.hdmi.extra.MESSAGE_ID";
    field public static final int ONE_TOUCH_RECORD_ALREADY_RECORDING = 18; // 0x12
    field public static final int ONE_TOUCH_RECORD_CEC_DISABLED = 51; // 0x33
    field public static final int ONE_TOUCH_RECORD_CHECK_RECORDER_CONNECTION = 49; // 0x31
    field public static final int ONE_TOUCH_RECORD_DISALLOW_TO_COPY = 13; // 0xd
    field public static final int ONE_TOUCH_RECORD_DISALLOW_TO_FUTHER_COPIES = 14; // 0xe
    field public static final int ONE_TOUCH_RECORD_FAIL_TO_RECORD_DISPLAYED_SCREEN = 50; // 0x32
    field public static final int ONE_TOUCH_RECORD_INVALID_EXTERNAL_PHYSICAL_ADDRESS = 10; // 0xa
    field public static final int ONE_TOUCH_RECORD_INVALID_EXTERNAL_PLUG_NUMBER = 9; // 0x9
    field public static final int ONE_TOUCH_RECORD_MEDIA_PROBLEM = 21; // 0x15
    field public static final int ONE_TOUCH_RECORD_MEDIA_PROTECTED = 19; // 0x13
    field public static final int ONE_TOUCH_RECORD_NOT_ENOUGH_SPACE = 22; // 0x16
    field public static final int ONE_TOUCH_RECORD_NO_MEDIA = 16; // 0x10
    field public static final int ONE_TOUCH_RECORD_NO_OR_INSUFFICIENT_CA_ENTITLEMENTS = 12; // 0xc
    field public static final int ONE_TOUCH_RECORD_NO_SOURCE_SIGNAL = 20; // 0x14
    field public static final int ONE_TOUCH_RECORD_OTHER_REASON = 31; // 0x1f
    field public static final int ONE_TOUCH_RECORD_PARENT_LOCK_ON = 23; // 0x17
    field public static final int ONE_TOUCH_RECORD_PLAYING = 17; // 0x11
    field public static final int ONE_TOUCH_RECORD_PREVIOUS_RECORDING_IN_PROGRESS = 48; // 0x30
    field public static final int ONE_TOUCH_RECORD_RECORDING_ALREADY_TERMINATED = 27; // 0x1b
    field public static final int ONE_TOUCH_RECORD_RECORDING_ANALOGUE_SERVICE = 3; // 0x3
    field public static final int ONE_TOUCH_RECORD_RECORDING_CURRENTLY_SELECTED_SOURCE = 1; // 0x1
    field public static final int ONE_TOUCH_RECORD_RECORDING_DIGITAL_SERVICE = 2; // 0x2
    field public static final int ONE_TOUCH_RECORD_RECORDING_EXTERNAL_INPUT = 4; // 0x4
    field public static final int ONE_TOUCH_RECORD_RECORDING_TERMINATED_NORMALLY = 26; // 0x1a
    field public static final int ONE_TOUCH_RECORD_UNABLE_ANALOGUE_SERVICE = 6; // 0x6
    field public static final int ONE_TOUCH_RECORD_UNABLE_DIGITAL_SERVICE = 5; // 0x5
    field public static final int ONE_TOUCH_RECORD_UNABLE_SELECTED_SERVICE = 7; // 0x7
    field public static final int ONE_TOUCH_RECORD_UNSUPPORTED_CA = 11; // 0xb
    field public static final int OSD_MESSAGE_ARC_CONNECTED_INVALID_PORT = 1; // 0x1
    field public static final int OSD_MESSAGE_AVR_VOLUME_CHANGED = 2; // 0x2
    field public static final int POWER_STATUS_ON = 0; // 0x0
    field public static final int POWER_STATUS_STANDBY = 1; // 0x1
    field public static final int POWER_STATUS_TRANSIENT_TO_ON = 2; // 0x2
    field public static final int POWER_STATUS_TRANSIENT_TO_STANDBY = 3; // 0x3
    field public static final int POWER_STATUS_UNKNOWN = -1; // 0xffffffff
    field public static final deprecated int RESULT_ALREADY_IN_PROGRESS = 4; // 0x4
    field public static final int RESULT_COMMUNICATION_FAILED = 7; // 0x7
    field public static final int RESULT_EXCEPTION = 5; // 0x5
    field public static final int RESULT_INCORRECT_MODE = 6; // 0x6
    field public static final int RESULT_SOURCE_NOT_AVAILABLE = 2; // 0x2
    field public static final int RESULT_SUCCESS = 0; // 0x0
    field public static final int RESULT_TARGET_NOT_AVAILABLE = 3; // 0x3
    field public static final int RESULT_TIMEOUT = 1; // 0x1
    field public static final int TIMER_RECORDING_RESULT_EXTRA_CEC_DISABLED = 3; // 0x3
    field public static final int TIMER_RECORDING_RESULT_EXTRA_CHECK_RECORDER_CONNECTION = 1; // 0x1
    field public static final int TIMER_RECORDING_RESULT_EXTRA_FAIL_TO_RECORD_SELECTED_SOURCE = 2; // 0x2
    field public static final int TIMER_RECORDING_RESULT_EXTRA_NO_ERROR = 0; // 0x0
    field public static final int TIMER_RECORDING_TYPE_ANALOGUE = 2; // 0x2
    field public static final int TIMER_RECORDING_TYPE_DIGITAL = 1; // 0x1
    field public static final int TIMER_RECORDING_TYPE_EXTERNAL = 3; // 0x3
    field public static final int TIMER_STATUS_MEDIA_INFO_NOT_PRESENT = 2; // 0x2
    field public static final int TIMER_STATUS_MEDIA_INFO_PRESENT_NOT_PROTECTED = 0; // 0x0
    field public static final int TIMER_STATUS_MEDIA_INFO_PRESENT_PROTECTED = 1; // 0x1
    field public static final int TIMER_STATUS_NOT_PROGRAMMED_CA_NOT_SUPPORTED = 6; // 0x6
    field public static final int TIMER_STATUS_NOT_PROGRAMMED_CLOCK_FAILURE = 10; // 0xa
    field public static final int TIMER_STATUS_NOT_PROGRAMMED_DATE_OUT_OF_RANGE = 2; // 0x2
    field public static final int TIMER_STATUS_NOT_PROGRAMMED_DUPLICATED = 14; // 0xe
    field public static final int TIMER_STATUS_NOT_PROGRAMMED_INVALID_EXTERNAL_PHYSICAL_NUMBER = 5; // 0x5
    field public static final int TIMER_STATUS_NOT_PROGRAMMED_INVALID_EXTERNAL_PLUG_NUMBER = 4; // 0x4
    field public static final int TIMER_STATUS_NOT_PROGRAMMED_INVALID_SEQUENCE = 3; // 0x3
    field public static final int TIMER_STATUS_NOT_PROGRAMMED_NO_CA_ENTITLEMENTS = 7; // 0x7
    field public static final int TIMER_STATUS_NOT_PROGRAMMED_NO_FREE_TIME = 1; // 0x1
    field public static final int TIMER_STATUS_NOT_PROGRAMMED_PARENTAL_LOCK_ON = 9; // 0x9
    field public static final int TIMER_STATUS_NOT_PROGRAMMED_UNSUPPORTED_RESOLUTION = 8; // 0x8
    field public static final int TIMER_STATUS_PROGRAMMED_INFO_ENOUGH_SPACE = 8; // 0x8
    field public static final int TIMER_STATUS_PROGRAMMED_INFO_MIGHT_NOT_ENOUGH_SPACE = 11; // 0xb
    field public static final int TIMER_STATUS_PROGRAMMED_INFO_NOT_ENOUGH_SPACE = 9; // 0x9
    field public static final int TIMER_STATUS_PROGRAMMED_INFO_NO_MEDIA_INFO = 10; // 0xa
  }

  public static abstract interface HdmiControlManager.HotplugEventListener {
    method public abstract void onReceived(android.hardware.hdmi.HdmiHotplugEvent);
  }

  public static abstract interface HdmiControlManager.VendorCommandListener {
    method public abstract void onControlStateChanged(boolean, int);
    method public abstract void onReceived(int, int, byte[], boolean);
  }

  public class HdmiDeviceInfo implements android.os.Parcelable {
    ctor public HdmiDeviceInfo();
    method public int describeContents();
    method public int getAdopterId();
    method public int getDeviceId();
    method public int getDevicePowerStatus();
    method public int getDeviceType();
    method public java.lang.String getDisplayName();
    method public int getId();
    method public int getLogicalAddress();
    method public int getPhysicalAddress();
    method public int getPortId();
    method public int getVendorId();
    method public static int idForCecDevice(int);
    method public static int idForHardware(int);
    method public static int idForMhlDevice(int);
    method public boolean isCecDevice();
    method public boolean isInactivated();
    method public boolean isMhlDevice();
    method public boolean isSourceType();
    method public void writeToParcel(android.os.Parcel, int);
    field public static final int ADDR_INTERNAL = 0; // 0x0
    field public static final android.os.Parcelable.Creator<android.hardware.hdmi.HdmiDeviceInfo> CREATOR;
    field public static final int DEVICE_AUDIO_SYSTEM = 5; // 0x5
    field public static final int DEVICE_INACTIVE = -1; // 0xffffffff
    field public static final int DEVICE_PLAYBACK = 4; // 0x4
    field public static final int DEVICE_RECORDER = 1; // 0x1
    field public static final int DEVICE_RESERVED = 2; // 0x2
    field public static final int DEVICE_TUNER = 3; // 0x3
    field public static final int DEVICE_TV = 0; // 0x0
    field public static final int ID_INVALID = 65535; // 0xffff
    field public static final android.hardware.hdmi.HdmiDeviceInfo INACTIVE_DEVICE;
    field public static final int PATH_INTERNAL = 0; // 0x0
    field public static final int PATH_INVALID = 65535; // 0xffff
    field public static final int PORT_INVALID = -1; // 0xffffffff
  }

  public final class HdmiHotplugEvent implements android.os.Parcelable {
    method public int describeContents();
    method public int getPort();
    method public boolean isConnected();
    method public void writeToParcel(android.os.Parcel, int);
    field public static final android.os.Parcelable.Creator<android.hardware.hdmi.HdmiHotplugEvent> CREATOR;
  }

  public final class HdmiPlaybackClient extends android.hardware.hdmi.HdmiClient {
    method public int getDeviceType();
    method public void oneTouchPlay(android.hardware.hdmi.HdmiPlaybackClient.OneTouchPlayCallback);
    method public void queryDisplayStatus(android.hardware.hdmi.HdmiPlaybackClient.DisplayStatusCallback);
    method public void sendStandby();
  }

  public static abstract interface HdmiPlaybackClient.DisplayStatusCallback {
    method public abstract void onComplete(int);
  }

  public static abstract interface HdmiPlaybackClient.OneTouchPlayCallback {
    method public abstract void onComplete(int);
  }

  public final class HdmiPortInfo implements android.os.Parcelable {
    ctor public HdmiPortInfo(int, int, int, boolean, boolean, boolean);
    method public int describeContents();
    method public int getAddress();
    method public int getId();
    method public int getType();
    method public boolean isArcSupported();
    method public boolean isCecSupported();
    method public boolean isMhlSupported();
    method public void writeToParcel(android.os.Parcel, int);
    field public static final android.os.Parcelable.Creator<android.hardware.hdmi.HdmiPortInfo> CREATOR;
    field public static final int PORT_INPUT = 0; // 0x0
    field public static final int PORT_OUTPUT = 1; // 0x1
  }

  public abstract class HdmiRecordListener {
    ctor public HdmiRecordListener();
    method public void onClearTimerRecordingResult(int, int);
    method public void onOneTouchRecordResult(int, int);
    method public abstract android.hardware.hdmi.HdmiRecordSources.RecordSource onOneTouchRecordSourceRequested(int);
    method public void onTimerRecordingResult(int, android.hardware.hdmi.HdmiRecordListener.TimerStatusData);
  }

  public static class HdmiRecordListener.TimerStatusData {
    method public int getDurationHour();
    method public int getDurationMinute();
    method public int getExtraError();
    method public int getMediaInfo();
    method public int getNotProgammedError();
    method public int getProgrammedInfo();
    method public boolean isOverlapped();
    method public boolean isProgrammed();
  }

  public final class HdmiRecordSources {
    method public static boolean checkRecordSource(byte[]);
    method public static android.hardware.hdmi.HdmiRecordSources.OwnSource ofOwnSource();
  }

  public static final class HdmiRecordSources.AnalogueServiceSource extends android.hardware.hdmi.HdmiRecordSources.RecordSource {
  }

  public static final class HdmiRecordSources.DigitalServiceSource extends android.hardware.hdmi.HdmiRecordSources.RecordSource {
  }

  public static final class HdmiRecordSources.ExternalPhysicalAddress extends android.hardware.hdmi.HdmiRecordSources.RecordSource {
  }

  public static final class HdmiRecordSources.ExternalPlugData extends android.hardware.hdmi.HdmiRecordSources.RecordSource {
  }

  public static final class HdmiRecordSources.OwnSource extends android.hardware.hdmi.HdmiRecordSources.RecordSource {
  }

  public static abstract class HdmiRecordSources.RecordSource {
  }

  public class HdmiTimerRecordSources {
    method public static boolean checkTimerRecordSource(int, byte[]);
    method public static android.hardware.hdmi.HdmiTimerRecordSources.Duration durationOf(int, int);
    method public static android.hardware.hdmi.HdmiTimerRecordSources.TimerRecordSource ofAnalogueSource(android.hardware.hdmi.HdmiTimerRecordSources.TimerInfo, android.hardware.hdmi.HdmiRecordSources.AnalogueServiceSource);
    method public static android.hardware.hdmi.HdmiTimerRecordSources.TimerRecordSource ofDigitalSource(android.hardware.hdmi.HdmiTimerRecordSources.TimerInfo, android.hardware.hdmi.HdmiRecordSources.DigitalServiceSource);
    method public static android.hardware.hdmi.HdmiTimerRecordSources.TimerRecordSource ofExternalPhysicalAddress(android.hardware.hdmi.HdmiTimerRecordSources.TimerInfo, android.hardware.hdmi.HdmiRecordSources.ExternalPhysicalAddress);
    method public static android.hardware.hdmi.HdmiTimerRecordSources.TimerRecordSource ofExternalPlug(android.hardware.hdmi.HdmiTimerRecordSources.TimerInfo, android.hardware.hdmi.HdmiRecordSources.ExternalPlugData);
    method public static android.hardware.hdmi.HdmiTimerRecordSources.Time timeOf(int, int);
    method public static android.hardware.hdmi.HdmiTimerRecordSources.TimerInfo timerInfoOf(int, int, android.hardware.hdmi.HdmiTimerRecordSources.Time, android.hardware.hdmi.HdmiTimerRecordSources.Duration, int);
    field public static final int RECORDING_SEQUENCE_REPEAT_FRIDAY = 32; // 0x20
    field public static final int RECORDING_SEQUENCE_REPEAT_MONDAY = 2; // 0x2
    field public static final int RECORDING_SEQUENCE_REPEAT_ONCE_ONLY = 0; // 0x0
    field public static final int RECORDING_SEQUENCE_REPEAT_SATUREDAY = 64; // 0x40
    field public static final int RECORDING_SEQUENCE_REPEAT_SUNDAY = 1; // 0x1
    field public static final int RECORDING_SEQUENCE_REPEAT_THURSDAY = 16; // 0x10
    field public static final int RECORDING_SEQUENCE_REPEAT_TUESDAY = 4; // 0x4
    field public static final int RECORDING_SEQUENCE_REPEAT_WEDNESDAY = 8; // 0x8
  }

  public static final class HdmiTimerRecordSources.Duration {
  }

  public static final class HdmiTimerRecordSources.Time {
  }

  public static final class HdmiTimerRecordSources.TimerInfo {
  }

  public static final class HdmiTimerRecordSources.TimerRecordSource {
  }

  public final class HdmiTvClient extends android.hardware.hdmi.HdmiClient {
    method public void clearTimerRecording(int, int, android.hardware.hdmi.HdmiTimerRecordSources.TimerRecordSource);
    method public void deviceSelect(int, android.hardware.hdmi.HdmiTvClient.SelectCallback);
    method public java.util.List<android.hardware.hdmi.HdmiDeviceInfo> getDeviceList();
    method public int getDeviceType();
    method public void portSelect(int, android.hardware.hdmi.HdmiTvClient.SelectCallback);
    method public void sendMhlVendorCommand(int, int, int, byte[]);
    method public void sendStandby(int);
    method public void setHdmiMhlVendorCommandListener(android.hardware.hdmi.HdmiTvClient.HdmiMhlVendorCommandListener);
    method public void setInputChangeListener(android.hardware.hdmi.HdmiTvClient.InputChangeListener);
    method public void setRecordListener(android.hardware.hdmi.HdmiRecordListener);
    method public void setSystemAudioMode(boolean, android.hardware.hdmi.HdmiTvClient.SelectCallback);
    method public void setSystemAudioMute(boolean);
    method public void setSystemAudioVolume(int, int, int);
    method public void startOneTouchRecord(int, android.hardware.hdmi.HdmiRecordSources.RecordSource);
    method public void startTimerRecording(int, int, android.hardware.hdmi.HdmiTimerRecordSources.TimerRecordSource);
    method public void stopOneTouchRecord(int);
    field public static final int VENDOR_DATA_SIZE = 16; // 0x10
  }

  public static abstract interface HdmiTvClient.HdmiMhlVendorCommandListener {
    method public abstract void onReceived(int, int, int, byte[]);
  }

  public static abstract interface HdmiTvClient.InputChangeListener {
    method public abstract void onChanged(android.hardware.hdmi.HdmiDeviceInfo);
  }

  public static abstract interface HdmiTvClient.SelectCallback {
    method public abstract void onComplete(int);
  }

}

package android.hardware.location {

  public class ContextHubClient implements java.io.Closeable {
    method public void close();
    method public android.hardware.location.ContextHubInfo getAttachedHub();
    method public int sendMessageToNanoApp(android.hardware.location.NanoAppMessage);
  }

  public class ContextHubClientCallback {
    ctor public ContextHubClientCallback();
    method public void onHubReset(android.hardware.location.ContextHubClient);
    method public void onMessageFromNanoApp(android.hardware.location.ContextHubClient, android.hardware.location.NanoAppMessage);
    method public void onNanoAppAborted(android.hardware.location.ContextHubClient, long, int);
    method public void onNanoAppDisabled(android.hardware.location.ContextHubClient, long);
    method public void onNanoAppEnabled(android.hardware.location.ContextHubClient, long);
    method public void onNanoAppLoaded(android.hardware.location.ContextHubClient, long);
    method public void onNanoAppUnloaded(android.hardware.location.ContextHubClient, long);
  }

  public class ContextHubInfo implements android.os.Parcelable {
    ctor public ContextHubInfo();
    method public int describeContents();
    method public byte getChreApiMajorVersion();
    method public byte getChreApiMinorVersion();
    method public short getChrePatchVersion();
    method public long getChrePlatformId();
    method public int getId();
    method public int getMaxPacketLengthBytes();
    method public android.hardware.location.MemoryRegion[] getMemoryRegions();
    method public java.lang.String getName();
    method public float getPeakMips();
    method public float getPeakPowerDrawMw();
    method public int getPlatformVersion();
    method public float getSleepPowerDrawMw();
    method public int getStaticSwVersion();
    method public float getStoppedPowerDrawMw();
    method public int[] getSupportedSensors();
    method public java.lang.String getToolchain();
    method public int getToolchainVersion();
    method public java.lang.String getVendor();
    method public void writeToParcel(android.os.Parcel, int);
    field public static final android.os.Parcelable.Creator<android.hardware.location.ContextHubInfo> CREATOR;
  }

  public final class ContextHubManager {
    method public android.hardware.location.ContextHubClient createClient(android.hardware.location.ContextHubInfo, android.hardware.location.ContextHubClientCallback, java.util.concurrent.Executor);
    method public android.hardware.location.ContextHubClient createClient(android.hardware.location.ContextHubInfo, android.hardware.location.ContextHubClientCallback);
    method public android.hardware.location.ContextHubTransaction<java.lang.Void> disableNanoApp(android.hardware.location.ContextHubInfo, long);
    method public android.hardware.location.ContextHubTransaction<java.lang.Void> enableNanoApp(android.hardware.location.ContextHubInfo, long);
    method public deprecated int[] findNanoAppOnHub(int, android.hardware.location.NanoAppFilter);
    method public deprecated int[] getContextHubHandles();
    method public deprecated android.hardware.location.ContextHubInfo getContextHubInfo(int);
    method public java.util.List<android.hardware.location.ContextHubInfo> getContextHubs();
    method public deprecated android.hardware.location.NanoAppInstanceInfo getNanoAppInstanceInfo(int);
    method public deprecated int loadNanoApp(int, android.hardware.location.NanoApp);
    method public android.hardware.location.ContextHubTransaction<java.lang.Void> loadNanoApp(android.hardware.location.ContextHubInfo, android.hardware.location.NanoAppBinary);
    method public android.hardware.location.ContextHubTransaction<java.util.List<android.hardware.location.NanoAppState>> queryNanoApps(android.hardware.location.ContextHubInfo);
    method public deprecated int registerCallback(android.hardware.location.ContextHubManager.Callback);
    method public deprecated int registerCallback(android.hardware.location.ContextHubManager.Callback, android.os.Handler);
    method public deprecated int sendMessage(int, int, android.hardware.location.ContextHubMessage);
    method public deprecated int unloadNanoApp(int);
    method public android.hardware.location.ContextHubTransaction<java.lang.Void> unloadNanoApp(android.hardware.location.ContextHubInfo, long);
    method public deprecated int unregisterCallback(android.hardware.location.ContextHubManager.Callback);
  }

  public static abstract deprecated class ContextHubManager.Callback {
    ctor protected ContextHubManager.Callback();
    method public abstract void onMessageReceipt(int, int, android.hardware.location.ContextHubMessage);
  }

  public deprecated class ContextHubMessage implements android.os.Parcelable {
    ctor public ContextHubMessage(int, int, byte[]);
    method public int describeContents();
    method public byte[] getData();
    method public int getMsgType();
    method public int getVersion();
    method public void setMsgData(byte[]);
    method public void setMsgType(int);
    method public void setVersion(int);
    method public void writeToParcel(android.os.Parcel, int);
    field public static final android.os.Parcelable.Creator<android.hardware.location.ContextHubMessage> CREATOR;
  }

  public class ContextHubTransaction<T> {
    method public int getType();
    method public void setOnCompleteListener(android.hardware.location.ContextHubTransaction.OnCompleteListener<T>, java.util.concurrent.Executor);
    method public void setOnCompleteListener(android.hardware.location.ContextHubTransaction.OnCompleteListener<T>);
    method public static java.lang.String typeToString(int, boolean);
    method public android.hardware.location.ContextHubTransaction.Response<T> waitForResponse(long, java.util.concurrent.TimeUnit) throws java.lang.InterruptedException, java.util.concurrent.TimeoutException;
    field public static final int RESULT_FAILED_AT_HUB = 5; // 0x5
    field public static final int RESULT_FAILED_BAD_PARAMS = 2; // 0x2
    field public static final int RESULT_FAILED_BUSY = 4; // 0x4
    field public static final int RESULT_FAILED_HAL_UNAVAILABLE = 8; // 0x8
    field public static final int RESULT_FAILED_SERVICE_INTERNAL_FAILURE = 7; // 0x7
    field public static final int RESULT_FAILED_TIMEOUT = 6; // 0x6
    field public static final int RESULT_FAILED_UNINITIALIZED = 3; // 0x3
    field public static final int RESULT_FAILED_UNKNOWN = 1; // 0x1
    field public static final int RESULT_SUCCESS = 0; // 0x0
    field public static final int TYPE_DISABLE_NANOAPP = 3; // 0x3
    field public static final int TYPE_ENABLE_NANOAPP = 2; // 0x2
    field public static final int TYPE_LOAD_NANOAPP = 0; // 0x0
    field public static final int TYPE_QUERY_NANOAPPS = 4; // 0x4
    field public static final int TYPE_UNLOAD_NANOAPP = 1; // 0x1
  }

  public static abstract interface ContextHubTransaction.OnCompleteListener<L> {
    method public abstract void onComplete(android.hardware.location.ContextHubTransaction<L>, android.hardware.location.ContextHubTransaction.Response<L>);
  }

  public static class ContextHubTransaction.Response<R> {
    method public R getContents();
    method public int getResult();
  }

  public final class GeofenceHardware {
    method public boolean addGeofence(int, int, android.hardware.location.GeofenceHardwareRequest, android.hardware.location.GeofenceHardwareCallback);
    method public int[] getMonitoringTypes();
    method public int getStatusOfMonitoringType(int);
    method public boolean pauseGeofence(int, int);
    method public boolean registerForMonitorStateChangeCallback(int, android.hardware.location.GeofenceHardwareMonitorCallback);
    method public boolean removeGeofence(int, int);
    method public boolean resumeGeofence(int, int, int);
    method public boolean unregisterForMonitorStateChangeCallback(int, android.hardware.location.GeofenceHardwareMonitorCallback);
    field public static final int GEOFENCE_ENTERED = 1; // 0x1
    field public static final int GEOFENCE_ERROR_ID_EXISTS = 2; // 0x2
    field public static final int GEOFENCE_ERROR_ID_UNKNOWN = 3; // 0x3
    field public static final int GEOFENCE_ERROR_INSUFFICIENT_MEMORY = 6; // 0x6
    field public static final int GEOFENCE_ERROR_INVALID_TRANSITION = 4; // 0x4
    field public static final int GEOFENCE_ERROR_TOO_MANY_GEOFENCES = 1; // 0x1
    field public static final int GEOFENCE_EXITED = 2; // 0x2
    field public static final int GEOFENCE_FAILURE = 5; // 0x5
    field public static final int GEOFENCE_SUCCESS = 0; // 0x0
    field public static final int GEOFENCE_UNCERTAIN = 4; // 0x4
    field public static final int MONITORING_TYPE_FUSED_HARDWARE = 1; // 0x1
    field public static final int MONITORING_TYPE_GPS_HARDWARE = 0; // 0x0
    field public static final int MONITOR_CURRENTLY_AVAILABLE = 0; // 0x0
    field public static final int MONITOR_CURRENTLY_UNAVAILABLE = 1; // 0x1
    field public static final int MONITOR_UNSUPPORTED = 2; // 0x2
    field public static final int SOURCE_TECHNOLOGY_BLUETOOTH = 16; // 0x10
    field public static final int SOURCE_TECHNOLOGY_CELL = 8; // 0x8
    field public static final int SOURCE_TECHNOLOGY_GNSS = 1; // 0x1
    field public static final int SOURCE_TECHNOLOGY_SENSORS = 4; // 0x4
    field public static final int SOURCE_TECHNOLOGY_WIFI = 2; // 0x2
  }

  public abstract class GeofenceHardwareCallback {
    ctor public GeofenceHardwareCallback();
    method public void onGeofenceAdd(int, int);
    method public void onGeofencePause(int, int);
    method public void onGeofenceRemove(int, int);
    method public void onGeofenceResume(int, int);
    method public void onGeofenceTransition(int, int, android.location.Location, long, int);
  }

  public abstract class GeofenceHardwareMonitorCallback {
    ctor public GeofenceHardwareMonitorCallback();
    method public deprecated void onMonitoringSystemChange(int, boolean, android.location.Location);
    method public void onMonitoringSystemChange(android.hardware.location.GeofenceHardwareMonitorEvent);
  }

  public class GeofenceHardwareMonitorEvent implements android.os.Parcelable {
    ctor public GeofenceHardwareMonitorEvent(int, int, int, android.location.Location);
    method public int describeContents();
    method public android.location.Location getLocation();
    method public int getMonitoringStatus();
    method public int getMonitoringType();
    method public int getSourceTechnologies();
    method public void writeToParcel(android.os.Parcel, int);
    field public static final android.os.Parcelable.Creator<android.hardware.location.GeofenceHardwareMonitorEvent> CREATOR;
  }

  public final class GeofenceHardwareRequest {
    ctor public GeofenceHardwareRequest();
    method public static android.hardware.location.GeofenceHardwareRequest createCircularGeofence(double, double, double);
    method public int getLastTransition();
    method public double getLatitude();
    method public double getLongitude();
    method public int getMonitorTransitions();
    method public int getNotificationResponsiveness();
    method public double getRadius();
    method public int getSourceTechnologies();
    method public int getUnknownTimer();
    method public void setLastTransition(int);
    method public void setMonitorTransitions(int);
    method public void setNotificationResponsiveness(int);
    method public void setSourceTechnologies(int);
    method public void setUnknownTimer(int);
  }

  public class MemoryRegion implements android.os.Parcelable {
    ctor public MemoryRegion(android.os.Parcel);
    method public int describeContents();
    method public int getCapacityBytes();
    method public int getFreeCapacityBytes();
    method public boolean isExecutable();
    method public boolean isReadable();
    method public boolean isWritable();
    method public void writeToParcel(android.os.Parcel, int);
    field public static final android.os.Parcelable.Creator<android.hardware.location.MemoryRegion> CREATOR;
  }

  public deprecated class NanoApp implements android.os.Parcelable {
    ctor public NanoApp();
    ctor public deprecated NanoApp(int, byte[]);
    ctor public NanoApp(long, byte[]);
    method public int describeContents();
    method public byte[] getAppBinary();
    method public long getAppId();
    method public int getAppVersion();
    method public java.lang.String getName();
    method public int getNeededExecMemBytes();
    method public int getNeededReadMemBytes();
    method public int[] getNeededSensors();
    method public int getNeededWriteMemBytes();
    method public int[] getOutputEvents();
    method public java.lang.String getPublisher();
    method public void setAppBinary(byte[]);
    method public void setAppId(long);
    method public void setAppVersion(int);
    method public void setName(java.lang.String);
    method public void setNeededExecMemBytes(int);
    method public void setNeededReadMemBytes(int);
    method public void setNeededSensors(int[]);
    method public void setNeededWriteMemBytes(int);
    method public void setOutputEvents(int[]);
    method public void setPublisher(java.lang.String);
    method public void writeToParcel(android.os.Parcel, int);
    field public static final android.os.Parcelable.Creator<android.hardware.location.NanoApp> CREATOR;
  }

  public final class NanoAppBinary implements android.os.Parcelable {
    ctor public NanoAppBinary(byte[]);
    method public int describeContents();
    method public byte[] getBinary();
    method public byte[] getBinaryNoHeader();
    method public int getFlags();
    method public int getHeaderVersion();
    method public long getHwHubType();
    method public long getNanoAppId();
    method public int getNanoAppVersion();
    method public byte getTargetChreApiMajorVersion();
    method public byte getTargetChreApiMinorVersion();
    method public boolean hasValidHeader();
    method public boolean isEncrypted();
    method public boolean isSigned();
    method public void writeToParcel(android.os.Parcel, int);
    field public static final android.os.Parcelable.Creator<android.hardware.location.NanoAppBinary> CREATOR;
  }

  public deprecated class NanoAppFilter implements android.os.Parcelable {
    ctor public NanoAppFilter(long, int, int, long);
    method public int describeContents();
    method public boolean testMatch(android.hardware.location.NanoAppInstanceInfo);
    method public void writeToParcel(android.os.Parcel, int);
    field public static final int APP_ANY = -1; // 0xffffffff
    field public static final android.os.Parcelable.Creator<android.hardware.location.NanoAppFilter> CREATOR;
    field public static final int FLAGS_VERSION_ANY = -1; // 0xffffffff
    field public static final int FLAGS_VERSION_GREAT_THAN = 2; // 0x2
    field public static final int FLAGS_VERSION_LESS_THAN = 4; // 0x4
    field public static final int FLAGS_VERSION_STRICTLY_EQUAL = 8; // 0x8
    field public static final int HUB_ANY = -1; // 0xffffffff
    field public static final int VENDOR_ANY = -1; // 0xffffffff
  }

  public deprecated class NanoAppInstanceInfo implements android.os.Parcelable {
    ctor public NanoAppInstanceInfo();
    method public int describeContents();
    method public long getAppId();
    method public int getAppVersion();
    method public int getContexthubId();
    method public int getHandle();
    method public java.lang.String getName();
    method public int getNeededExecMemBytes();
    method public int getNeededReadMemBytes();
    method public int[] getNeededSensors();
    method public int getNeededWriteMemBytes();
    method public int[] getOutputEvents();
    method public java.lang.String getPublisher();
    method public void writeToParcel(android.os.Parcel, int);
    field public static final android.os.Parcelable.Creator<android.hardware.location.NanoAppInstanceInfo> CREATOR;
  }

  public final class NanoAppMessage implements android.os.Parcelable {
    method public static android.hardware.location.NanoAppMessage createMessageFromNanoApp(long, int, byte[], boolean);
    method public static android.hardware.location.NanoAppMessage createMessageToNanoApp(long, int, byte[]);
    method public int describeContents();
    method public byte[] getMessageBody();
    method public int getMessageType();
    method public long getNanoAppId();
    method public boolean isBroadcastMessage();
    method public void writeToParcel(android.os.Parcel, int);
    field public static final android.os.Parcelable.Creator<android.hardware.location.NanoAppMessage> CREATOR;
  }

  public final class NanoAppState implements android.os.Parcelable {
    ctor public NanoAppState(long, int, boolean);
    method public int describeContents();
    method public long getNanoAppId();
    method public long getNanoAppVersion();
    method public boolean isEnabled();
    method public void writeToParcel(android.os.Parcel, int);
    field public static final android.os.Parcelable.Creator<android.hardware.location.NanoAppState> CREATOR;
  }

}

package android.hardware.radio {

  public final class Announcement implements android.os.Parcelable {
    method public int describeContents();
    method public android.hardware.radio.ProgramSelector getSelector();
    method public int getType();
    method public java.util.Map<java.lang.String, java.lang.String> getVendorInfo();
    method public void writeToParcel(android.os.Parcel, int);
    field public static final android.os.Parcelable.Creator<android.hardware.radio.Announcement> CREATOR;
    field public static final int TYPE_EMERGENCY = 1; // 0x1
    field public static final int TYPE_EVENT = 6; // 0x6
    field public static final int TYPE_MISC = 8; // 0x8
    field public static final int TYPE_NEWS = 5; // 0x5
    field public static final int TYPE_SPORT = 7; // 0x7
    field public static final int TYPE_TRAFFIC = 3; // 0x3
    field public static final int TYPE_WARNING = 2; // 0x2
    field public static final int TYPE_WEATHER = 4; // 0x4
  }

  public static abstract interface Announcement.OnListUpdatedListener {
    method public abstract void onListUpdated(java.util.Collection<android.hardware.radio.Announcement>);
  }

  public final class ProgramList implements java.lang.AutoCloseable {
    method public void addOnCompleteListener(java.util.concurrent.Executor, android.hardware.radio.ProgramList.OnCompleteListener);
    method public void addOnCompleteListener(android.hardware.radio.ProgramList.OnCompleteListener);
    method public void close();
    method public android.hardware.radio.RadioManager.ProgramInfo get(android.hardware.radio.ProgramSelector.Identifier);
    method public void registerListCallback(java.util.concurrent.Executor, android.hardware.radio.ProgramList.ListCallback);
    method public void registerListCallback(android.hardware.radio.ProgramList.ListCallback);
    method public void removeOnCompleteListener(android.hardware.radio.ProgramList.OnCompleteListener);
    method public java.util.List<android.hardware.radio.RadioManager.ProgramInfo> toList();
    method public void unregisterListCallback(android.hardware.radio.ProgramList.ListCallback);
  }

  public static final class ProgramList.Filter implements android.os.Parcelable {
    ctor public ProgramList.Filter(java.util.Set<java.lang.Integer>, java.util.Set<android.hardware.radio.ProgramSelector.Identifier>, boolean, boolean);
    method public boolean areCategoriesIncluded();
    method public boolean areModificationsExcluded();
    method public int describeContents();
    method public java.util.Set<java.lang.Integer> getIdentifierTypes();
    method public java.util.Set<android.hardware.radio.ProgramSelector.Identifier> getIdentifiers();
    method public void writeToParcel(android.os.Parcel, int);
    field public static final android.os.Parcelable.Creator<android.hardware.radio.ProgramList.Filter> CREATOR;
  }

  public static abstract class ProgramList.ListCallback {
    ctor public ProgramList.ListCallback();
    method public void onItemChanged(android.hardware.radio.ProgramSelector.Identifier);
    method public void onItemRemoved(android.hardware.radio.ProgramSelector.Identifier);
  }

  public static abstract interface ProgramList.OnCompleteListener {
    method public abstract void onComplete();
  }

  public final class ProgramSelector implements android.os.Parcelable {
    ctor public ProgramSelector(int, android.hardware.radio.ProgramSelector.Identifier, android.hardware.radio.ProgramSelector.Identifier[], long[]);
    method public static android.hardware.radio.ProgramSelector createAmFmSelector(int, int);
    method public static android.hardware.radio.ProgramSelector createAmFmSelector(int, int, int);
    method public int describeContents();
    method public android.hardware.radio.ProgramSelector.Identifier[] getAllIds(int);
    method public long getFirstId(int);
    method public android.hardware.radio.ProgramSelector.Identifier getPrimaryId();
    method public deprecated int getProgramType();
    method public android.hardware.radio.ProgramSelector.Identifier[] getSecondaryIds();
    method public deprecated long[] getVendorIds();
    method public android.hardware.radio.ProgramSelector withSecondaryPreferred(android.hardware.radio.ProgramSelector.Identifier);
    method public void writeToParcel(android.os.Parcel, int);
    field public static final android.os.Parcelable.Creator<android.hardware.radio.ProgramSelector> CREATOR;
    field public static final int IDENTIFIER_TYPE_AMFM_FREQUENCY = 1; // 0x1
    field public static final int IDENTIFIER_TYPE_DAB_ENSEMBLE = 6; // 0x6
    field public static final int IDENTIFIER_TYPE_DAB_FREQUENCY = 8; // 0x8
    field public static final int IDENTIFIER_TYPE_DAB_SCID = 7; // 0x7
    field public static final int IDENTIFIER_TYPE_DAB_SIDECC = 5; // 0x5
    field public static final int IDENTIFIER_TYPE_DAB_SID_EXT = 5; // 0x5
    field public static final int IDENTIFIER_TYPE_DRMO_FREQUENCY = 10; // 0xa
    field public static final deprecated int IDENTIFIER_TYPE_DRMO_MODULATION = 11; // 0xb
    field public static final int IDENTIFIER_TYPE_DRMO_SERVICE_ID = 9; // 0x9
    field public static final int IDENTIFIER_TYPE_HD_STATION_ID_EXT = 3; // 0x3
    field public static final int IDENTIFIER_TYPE_HD_STATION_NAME = 10004; // 0x2714
    field public static final deprecated int IDENTIFIER_TYPE_HD_SUBCHANNEL = 4; // 0x4
    field public static final int IDENTIFIER_TYPE_INVALID = 0; // 0x0
    field public static final int IDENTIFIER_TYPE_RDS_PI = 2; // 0x2
    field public static final int IDENTIFIER_TYPE_SXM_CHANNEL = 13; // 0xd
    field public static final int IDENTIFIER_TYPE_SXM_SERVICE_ID = 12; // 0xc
    field public static final int IDENTIFIER_TYPE_VENDOR_END = 1999; // 0x7cf
    field public static final deprecated int IDENTIFIER_TYPE_VENDOR_PRIMARY_END = 1999; // 0x7cf
    field public static final deprecated int IDENTIFIER_TYPE_VENDOR_PRIMARY_START = 1000; // 0x3e8
    field public static final int IDENTIFIER_TYPE_VENDOR_START = 1000; // 0x3e8
    field public static final deprecated int PROGRAM_TYPE_AM = 1; // 0x1
    field public static final deprecated int PROGRAM_TYPE_AM_HD = 3; // 0x3
    field public static final deprecated int PROGRAM_TYPE_DAB = 5; // 0x5
    field public static final deprecated int PROGRAM_TYPE_DRMO = 6; // 0x6
    field public static final deprecated int PROGRAM_TYPE_FM = 2; // 0x2
    field public static final deprecated int PROGRAM_TYPE_FM_HD = 4; // 0x4
    field public static final deprecated int PROGRAM_TYPE_INVALID = 0; // 0x0
    field public static final deprecated int PROGRAM_TYPE_SXM = 7; // 0x7
    field public static final deprecated int PROGRAM_TYPE_VENDOR_END = 1999; // 0x7cf
    field public static final deprecated int PROGRAM_TYPE_VENDOR_START = 1000; // 0x3e8
  }

  public static final class ProgramSelector.Identifier implements android.os.Parcelable {
    ctor public ProgramSelector.Identifier(int, long);
    method public int describeContents();
    method public int getType();
    method public long getValue();
    method public void writeToParcel(android.os.Parcel, int);
    field public static final android.os.Parcelable.Creator<android.hardware.radio.ProgramSelector.Identifier> CREATOR;
  }

  public static abstract class ProgramSelector.IdentifierType implements java.lang.annotation.Annotation {
  }

  public static abstract deprecated class ProgramSelector.ProgramType implements java.lang.annotation.Annotation {
  }

  public class RadioManager {
    method public void addAnnouncementListener(java.util.Set<java.lang.Integer>, android.hardware.radio.Announcement.OnListUpdatedListener);
    method public void addAnnouncementListener(java.util.concurrent.Executor, java.util.Set<java.lang.Integer>, android.hardware.radio.Announcement.OnListUpdatedListener);
    method public int listModules(java.util.List<android.hardware.radio.RadioManager.ModuleProperties>);
    method public android.hardware.radio.RadioTuner openTuner(int, android.hardware.radio.RadioManager.BandConfig, boolean, android.hardware.radio.RadioTuner.Callback, android.os.Handler);
    method public void removeAnnouncementListener(android.hardware.radio.Announcement.OnListUpdatedListener);
    field public static final int BAND_AM = 0; // 0x0
    field public static final int BAND_AM_HD = 3; // 0x3
    field public static final int BAND_FM = 1; // 0x1
    field public static final int BAND_FM_HD = 2; // 0x2
    field public static final int BAND_INVALID = -1; // 0xffffffff
    field public static final int CLASS_AM_FM = 0; // 0x0
    field public static final int CLASS_DT = 2; // 0x2
    field public static final int CLASS_SAT = 1; // 0x1
    field public static final int CONFIG_DAB_DAB_LINKING = 6; // 0x6
    field public static final int CONFIG_DAB_DAB_SOFT_LINKING = 8; // 0x8
    field public static final int CONFIG_DAB_FM_LINKING = 7; // 0x7
    field public static final int CONFIG_DAB_FM_SOFT_LINKING = 9; // 0x9
    field public static final int CONFIG_FORCE_ANALOG = 2; // 0x2
    field public static final int CONFIG_FORCE_DIGITAL = 3; // 0x3
    field public static final int CONFIG_FORCE_MONO = 1; // 0x1
    field public static final int CONFIG_RDS_AF = 4; // 0x4
    field public static final int CONFIG_RDS_REG = 5; // 0x5
    field public static final int REGION_ITU_1 = 0; // 0x0
    field public static final int REGION_ITU_2 = 1; // 0x1
    field public static final int REGION_JAPAN = 3; // 0x3
    field public static final int REGION_KOREA = 4; // 0x4
    field public static final int REGION_OIRT = 2; // 0x2
    field public static final int STATUS_BAD_VALUE = -22; // 0xffffffea
    field public static final int STATUS_DEAD_OBJECT = -32; // 0xffffffe0
    field public static final int STATUS_ERROR = -2147483648; // 0x80000000
    field public static final int STATUS_INVALID_OPERATION = -38; // 0xffffffda
    field public static final int STATUS_NO_INIT = -19; // 0xffffffed
    field public static final int STATUS_OK = 0; // 0x0
    field public static final int STATUS_PERMISSION_DENIED = -1; // 0xffffffff
    field public static final int STATUS_TIMED_OUT = -110; // 0xffffff92
  }

  public static class RadioManager.AmBandConfig extends android.hardware.radio.RadioManager.BandConfig {
    method public boolean getStereo();
    field public static final android.os.Parcelable.Creator<android.hardware.radio.RadioManager.AmBandConfig> CREATOR;
  }

  public static class RadioManager.AmBandConfig.Builder {
    ctor public RadioManager.AmBandConfig.Builder(android.hardware.radio.RadioManager.AmBandDescriptor);
    ctor public RadioManager.AmBandConfig.Builder(android.hardware.radio.RadioManager.AmBandConfig);
    method public android.hardware.radio.RadioManager.AmBandConfig build();
    method public android.hardware.radio.RadioManager.AmBandConfig.Builder setStereo(boolean);
  }

  public static class RadioManager.AmBandDescriptor extends android.hardware.radio.RadioManager.BandDescriptor {
    method public boolean isStereoSupported();
    field public static final android.os.Parcelable.Creator<android.hardware.radio.RadioManager.AmBandDescriptor> CREATOR;
  }

  public static abstract class RadioManager.Band implements java.lang.annotation.Annotation {
  }

  public static class RadioManager.BandConfig implements android.os.Parcelable {
    method public int describeContents();
    method public int getLowerLimit();
    method public int getRegion();
    method public int getSpacing();
    method public int getType();
    method public int getUpperLimit();
    method public void writeToParcel(android.os.Parcel, int);
    field public static final android.os.Parcelable.Creator<android.hardware.radio.RadioManager.BandConfig> CREATOR;
  }

  public static class RadioManager.BandDescriptor implements android.os.Parcelable {
    method public int describeContents();
    method public int getLowerLimit();
    method public int getRegion();
    method public int getSpacing();
    method public int getType();
    method public int getUpperLimit();
    method public boolean isAmBand();
    method public boolean isFmBand();
    method public void writeToParcel(android.os.Parcel, int);
    field public static final android.os.Parcelable.Creator<android.hardware.radio.RadioManager.BandDescriptor> CREATOR;
  }

  public static class RadioManager.FmBandConfig extends android.hardware.radio.RadioManager.BandConfig {
    method public boolean getAf();
    method public boolean getEa();
    method public boolean getRds();
    method public boolean getStereo();
    method public boolean getTa();
    field public static final android.os.Parcelable.Creator<android.hardware.radio.RadioManager.FmBandConfig> CREATOR;
  }

  public static class RadioManager.FmBandConfig.Builder {
    ctor public RadioManager.FmBandConfig.Builder(android.hardware.radio.RadioManager.FmBandDescriptor);
    ctor public RadioManager.FmBandConfig.Builder(android.hardware.radio.RadioManager.FmBandConfig);
    method public android.hardware.radio.RadioManager.FmBandConfig build();
    method public android.hardware.radio.RadioManager.FmBandConfig.Builder setAf(boolean);
    method public android.hardware.radio.RadioManager.FmBandConfig.Builder setEa(boolean);
    method public android.hardware.radio.RadioManager.FmBandConfig.Builder setRds(boolean);
    method public android.hardware.radio.RadioManager.FmBandConfig.Builder setStereo(boolean);
    method public android.hardware.radio.RadioManager.FmBandConfig.Builder setTa(boolean);
  }

  public static class RadioManager.FmBandDescriptor extends android.hardware.radio.RadioManager.BandDescriptor {
    method public boolean isAfSupported();
    method public boolean isEaSupported();
    method public boolean isRdsSupported();
    method public boolean isStereoSupported();
    method public boolean isTaSupported();
    field public static final android.os.Parcelable.Creator<android.hardware.radio.RadioManager.FmBandDescriptor> CREATOR;
  }

  public static class RadioManager.ModuleProperties implements android.os.Parcelable {
    method public int describeContents();
    method public android.hardware.radio.RadioManager.BandDescriptor[] getBands();
    method public int getClassId();
    method public java.util.Map<java.lang.String, java.lang.Integer> getDabFrequencyTable();
    method public int getId();
    method public java.lang.String getImplementor();
    method public int getNumAudioSources();
    method public int getNumTuners();
    method public java.lang.String getProduct();
    method public java.lang.String getSerial();
    method public java.lang.String getServiceName();
    method public java.util.Map<java.lang.String, java.lang.String> getVendorInfo();
    method public java.lang.String getVersion();
    method public boolean isBackgroundScanningSupported();
    method public boolean isCaptureSupported();
    method public boolean isInitializationRequired();
    method public boolean isProgramIdentifierSupported(int);
    method public boolean isProgramTypeSupported(int);
    method public void writeToParcel(android.os.Parcel, int);
    field public static final android.os.Parcelable.Creator<android.hardware.radio.RadioManager.ModuleProperties> CREATOR;
  }

  public static class RadioManager.ProgramInfo implements android.os.Parcelable {
    method public int describeContents();
    method public deprecated int getChannel();
    method public android.hardware.radio.ProgramSelector.Identifier getLogicallyTunedTo();
    method public android.hardware.radio.RadioMetadata getMetadata();
    method public android.hardware.radio.ProgramSelector.Identifier getPhysicallyTunedTo();
    method public java.util.Collection<android.hardware.radio.ProgramSelector.Identifier> getRelatedContent();
    method public android.hardware.radio.ProgramSelector getSelector();
    method public int getSignalStrength();
    method public deprecated int getSubChannel();
    method public java.util.Map<java.lang.String, java.lang.String> getVendorInfo();
    method public deprecated boolean isDigital();
    method public boolean isLive();
    method public boolean isMuted();
    method public boolean isStereo();
    method public boolean isTrafficAnnouncementActive();
    method public boolean isTrafficProgram();
    method public boolean isTuned();
    method public void writeToParcel(android.os.Parcel, int);
    field public static final android.os.Parcelable.Creator<android.hardware.radio.RadioManager.ProgramInfo> CREATOR;
  }

  public final class RadioMetadata implements android.os.Parcelable {
    method public boolean containsKey(java.lang.String);
    method public int describeContents();
    method public deprecated android.graphics.Bitmap getBitmap(java.lang.String);
    method public android.hardware.radio.RadioMetadata.Clock getClock(java.lang.String);
    method public int getInt(java.lang.String);
    method public java.lang.String getString(java.lang.String);
    method public java.util.Set<java.lang.String> keySet();
    method public int size();
    method public void writeToParcel(android.os.Parcel, int);
    field public static final android.os.Parcelable.Creator<android.hardware.radio.RadioMetadata> CREATOR;
    field public static final java.lang.String METADATA_KEY_ALBUM = "android.hardware.radio.metadata.ALBUM";
    field public static final java.lang.String METADATA_KEY_ART = "android.hardware.radio.metadata.ART";
    field public static final java.lang.String METADATA_KEY_ARTIST = "android.hardware.radio.metadata.ARTIST";
    field public static final java.lang.String METADATA_KEY_CLOCK = "android.hardware.radio.metadata.CLOCK";
    field public static final java.lang.String METADATA_KEY_DAB_COMPONENT_NAME = "android.hardware.radio.metadata.DAB_COMPONENT_NAME";
    field public static final java.lang.String METADATA_KEY_DAB_COMPONENT_NAME_SHORT = "android.hardware.radio.metadata.DAB_COMPONENT_NAME_SHORT";
    field public static final java.lang.String METADATA_KEY_DAB_ENSEMBLE_NAME = "android.hardware.radio.metadata.DAB_ENSEMBLE_NAME";
    field public static final java.lang.String METADATA_KEY_DAB_ENSEMBLE_NAME_SHORT = "android.hardware.radio.metadata.DAB_ENSEMBLE_NAME_SHORT";
    field public static final java.lang.String METADATA_KEY_DAB_SERVICE_NAME = "android.hardware.radio.metadata.DAB_SERVICE_NAME";
    field public static final java.lang.String METADATA_KEY_DAB_SERVICE_NAME_SHORT = "android.hardware.radio.metadata.DAB_SERVICE_NAME_SHORT";
    field public static final java.lang.String METADATA_KEY_GENRE = "android.hardware.radio.metadata.GENRE";
    field public static final java.lang.String METADATA_KEY_ICON = "android.hardware.radio.metadata.ICON";
    field public static final java.lang.String METADATA_KEY_PROGRAM_NAME = "android.hardware.radio.metadata.PROGRAM_NAME";
    field public static final java.lang.String METADATA_KEY_RBDS_PTY = "android.hardware.radio.metadata.RBDS_PTY";
    field public static final java.lang.String METADATA_KEY_RDS_PI = "android.hardware.radio.metadata.RDS_PI";
    field public static final java.lang.String METADATA_KEY_RDS_PS = "android.hardware.radio.metadata.RDS_PS";
    field public static final java.lang.String METADATA_KEY_RDS_PTY = "android.hardware.radio.metadata.RDS_PTY";
    field public static final java.lang.String METADATA_KEY_RDS_RT = "android.hardware.radio.metadata.RDS_RT";
    field public static final java.lang.String METADATA_KEY_TITLE = "android.hardware.radio.metadata.TITLE";
  }

  public static final class RadioMetadata.Builder {
    ctor public RadioMetadata.Builder();
    ctor public RadioMetadata.Builder(android.hardware.radio.RadioMetadata);
    method public android.hardware.radio.RadioMetadata build();
    method public android.hardware.radio.RadioMetadata.Builder putBitmap(java.lang.String, android.graphics.Bitmap);
    method public android.hardware.radio.RadioMetadata.Builder putClock(java.lang.String, long, int);
    method public android.hardware.radio.RadioMetadata.Builder putInt(java.lang.String, int);
    method public android.hardware.radio.RadioMetadata.Builder putString(java.lang.String, java.lang.String);
  }

  public static final class RadioMetadata.Clock implements android.os.Parcelable {
    ctor public RadioMetadata.Clock(long, int);
    method public int describeContents();
    method public int getTimezoneOffsetMinutes();
    method public long getUtcEpochSeconds();
    method public void writeToParcel(android.os.Parcel, int);
    field public static final android.os.Parcelable.Creator<android.hardware.radio.RadioMetadata.Clock> CREATOR;
  }

  public abstract class RadioTuner {
    ctor public RadioTuner();
    method public abstract int cancel();
    method public abstract void cancelAnnouncement();
    method public abstract void close();
    method public abstract deprecated int getConfiguration(android.hardware.radio.RadioManager.BandConfig[]);
    method public android.hardware.radio.ProgramList getDynamicProgramList(android.hardware.radio.ProgramList.Filter);
    method public abstract boolean getMute();
    method public java.util.Map<java.lang.String, java.lang.String> getParameters(java.util.List<java.lang.String>);
    method public abstract deprecated int getProgramInformation(android.hardware.radio.RadioManager.ProgramInfo[]);
    method public abstract deprecated java.util.List<android.hardware.radio.RadioManager.ProgramInfo> getProgramList(java.util.Map<java.lang.String, java.lang.String>);
    method public abstract boolean hasControl();
    method public abstract deprecated boolean isAnalogForced();
    method public abstract deprecated boolean isAntennaConnected();
    method public boolean isConfigFlagSet(int);
    method public boolean isConfigFlagSupported(int);
    method public abstract int scan(int, boolean);
    method public abstract deprecated void setAnalogForced(boolean);
    method public void setConfigFlag(int, boolean);
    method public abstract deprecated int setConfiguration(android.hardware.radio.RadioManager.BandConfig);
    method public abstract int setMute(boolean);
    method public java.util.Map<java.lang.String, java.lang.String> setParameters(java.util.Map<java.lang.String, java.lang.String>);
    method public abstract boolean startBackgroundScan();
    method public abstract int step(int, boolean);
    method public abstract deprecated int tune(int, int);
    method public abstract void tune(android.hardware.radio.ProgramSelector);
    field public static final int DIRECTION_DOWN = 1; // 0x1
    field public static final int DIRECTION_UP = 0; // 0x0
    field public static final deprecated int ERROR_BACKGROUND_SCAN_FAILED = 6; // 0x6
    field public static final deprecated int ERROR_BACKGROUND_SCAN_UNAVAILABLE = 5; // 0x5
    field public static final deprecated int ERROR_CANCELLED = 2; // 0x2
    field public static final deprecated int ERROR_CONFIG = 4; // 0x4
    field public static final deprecated int ERROR_HARDWARE_FAILURE = 0; // 0x0
    field public static final deprecated int ERROR_SCAN_TIMEOUT = 3; // 0x3
    field public static final deprecated int ERROR_SERVER_DIED = 1; // 0x1
  }

  public static abstract class RadioTuner.Callback {
    ctor public RadioTuner.Callback();
    method public void onAntennaState(boolean);
    method public void onBackgroundScanAvailabilityChange(boolean);
    method public void onBackgroundScanComplete();
    method public deprecated void onConfigurationChanged(android.hardware.radio.RadioManager.BandConfig);
    method public void onControlChanged(boolean);
    method public void onEmergencyAnnouncement(boolean);
    method public deprecated void onError(int);
    method public deprecated void onMetadataChanged(android.hardware.radio.RadioMetadata);
    method public void onParametersUpdated(java.util.Map<java.lang.String, java.lang.String>);
    method public void onProgramInfoChanged(android.hardware.radio.RadioManager.ProgramInfo);
    method public void onProgramListChanged();
    method public void onTrafficAnnouncement(boolean);
    method public void onTuneFailed(int, android.hardware.radio.ProgramSelector);
  }

}

package android.hardware.soundtrigger {

  public class SoundTrigger {
    field public static final int STATUS_OK = 0; // 0x0
  }

  public static class SoundTrigger.RecognitionEvent {
    method public android.media.AudioFormat getCaptureFormat();
    method public int getCaptureSession();
    method public byte[] getData();
    method public boolean isCaptureAvailable();
  }

}

package android.hardware.usb {

  public class UsbDeviceConnection {
    method public boolean resetDevice();
  }

  public class UsbManager {
    method public void grantPermission(android.hardware.usb.UsbDevice, java.lang.String);
  }

}

package android.location {

  public abstract class BatchedLocationCallback {
    ctor public BatchedLocationCallback();
    method public void onLocationBatch(java.util.List<android.location.Location>);
  }

  public class GpsClock implements android.os.Parcelable {
    method public int describeContents();
    method public double getBiasInNs();
    method public double getBiasUncertaintyInNs();
    method public double getDriftInNsPerSec();
    method public double getDriftUncertaintyInNsPerSec();
    method public long getFullBiasInNs();
    method public short getLeapSecond();
    method public long getTimeInNs();
    method public double getTimeUncertaintyInNs();
    method public byte getType();
    method public boolean hasBiasInNs();
    method public boolean hasBiasUncertaintyInNs();
    method public boolean hasDriftInNsPerSec();
    method public boolean hasDriftUncertaintyInNsPerSec();
    method public boolean hasFullBiasInNs();
    method public boolean hasLeapSecond();
    method public boolean hasTimeUncertaintyInNs();
    method public void reset();
    method public void resetBiasInNs();
    method public void resetBiasUncertaintyInNs();
    method public void resetDriftInNsPerSec();
    method public void resetDriftUncertaintyInNsPerSec();
    method public void resetFullBiasInNs();
    method public void resetLeapSecond();
    method public void resetTimeUncertaintyInNs();
    method public void set(android.location.GpsClock);
    method public void setBiasInNs(double);
    method public void setBiasUncertaintyInNs(double);
    method public void setDriftInNsPerSec(double);
    method public void setDriftUncertaintyInNsPerSec(double);
    method public void setFullBiasInNs(long);
    method public void setLeapSecond(short);
    method public void setTimeInNs(long);
    method public void setTimeUncertaintyInNs(double);
    method public void setType(byte);
    method public void writeToParcel(android.os.Parcel, int);
    field public static final android.os.Parcelable.Creator<android.location.GpsClock> CREATOR;
    field public static final byte TYPE_GPS_TIME = 2; // 0x2
    field public static final byte TYPE_LOCAL_HW_TIME = 1; // 0x1
    field public static final byte TYPE_UNKNOWN = 0; // 0x0
  }

  public class GpsMeasurement implements android.os.Parcelable {
    method public int describeContents();
    method public double getAccumulatedDeltaRangeInMeters();
    method public short getAccumulatedDeltaRangeState();
    method public double getAccumulatedDeltaRangeUncertaintyInMeters();
    method public double getAzimuthInDeg();
    method public double getAzimuthUncertaintyInDeg();
    method public int getBitNumber();
    method public long getCarrierCycles();
    method public float getCarrierFrequencyInHz();
    method public double getCarrierPhase();
    method public double getCarrierPhaseUncertainty();
    method public double getCn0InDbHz();
    method public double getCodePhaseInChips();
    method public double getCodePhaseUncertaintyInChips();
    method public double getDopplerShiftInHz();
    method public double getDopplerShiftUncertaintyInHz();
    method public double getElevationInDeg();
    method public double getElevationUncertaintyInDeg();
    method public byte getLossOfLock();
    method public byte getMultipathIndicator();
    method public byte getPrn();
    method public double getPseudorangeInMeters();
    method public double getPseudorangeRateInMetersPerSec();
    method public double getPseudorangeRateUncertaintyInMetersPerSec();
    method public double getPseudorangeUncertaintyInMeters();
    method public long getReceivedGpsTowInNs();
    method public long getReceivedGpsTowUncertaintyInNs();
    method public double getSnrInDb();
    method public short getState();
    method public short getTimeFromLastBitInMs();
    method public double getTimeOffsetInNs();
    method public boolean hasAzimuthInDeg();
    method public boolean hasAzimuthUncertaintyInDeg();
    method public boolean hasBitNumber();
    method public boolean hasCarrierCycles();
    method public boolean hasCarrierFrequencyInHz();
    method public boolean hasCarrierPhase();
    method public boolean hasCarrierPhaseUncertainty();
    method public boolean hasCodePhaseInChips();
    method public boolean hasCodePhaseUncertaintyInChips();
    method public boolean hasDopplerShiftInHz();
    method public boolean hasDopplerShiftUncertaintyInHz();
    method public boolean hasElevationInDeg();
    method public boolean hasElevationUncertaintyInDeg();
    method public boolean hasPseudorangeInMeters();
    method public boolean hasPseudorangeUncertaintyInMeters();
    method public boolean hasSnrInDb();
    method public boolean hasTimeFromLastBitInMs();
    method public boolean isPseudorangeRateCorrected();
    method public boolean isUsedInFix();
    method public void reset();
    method public void resetAzimuthInDeg();
    method public void resetAzimuthUncertaintyInDeg();
    method public void resetBitNumber();
    method public void resetCarrierCycles();
    method public void resetCarrierFrequencyInHz();
    method public void resetCarrierPhase();
    method public void resetCarrierPhaseUncertainty();
    method public void resetCodePhaseInChips();
    method public void resetCodePhaseUncertaintyInChips();
    method public void resetDopplerShiftInHz();
    method public void resetDopplerShiftUncertaintyInHz();
    method public void resetElevationInDeg();
    method public void resetElevationUncertaintyInDeg();
    method public void resetPseudorangeInMeters();
    method public void resetPseudorangeUncertaintyInMeters();
    method public void resetSnrInDb();
    method public void resetTimeFromLastBitInMs();
    method public void set(android.location.GpsMeasurement);
    method public void setAccumulatedDeltaRangeInMeters(double);
    method public void setAccumulatedDeltaRangeState(short);
    method public void setAccumulatedDeltaRangeUncertaintyInMeters(double);
    method public void setAzimuthInDeg(double);
    method public void setAzimuthUncertaintyInDeg(double);
    method public void setBitNumber(int);
    method public void setCarrierCycles(long);
    method public void setCarrierFrequencyInHz(float);
    method public void setCarrierPhase(double);
    method public void setCarrierPhaseUncertainty(double);
    method public void setCn0InDbHz(double);
    method public void setCodePhaseInChips(double);
    method public void setCodePhaseUncertaintyInChips(double);
    method public void setDopplerShiftInHz(double);
    method public void setDopplerShiftUncertaintyInHz(double);
    method public void setElevationInDeg(double);
    method public void setElevationUncertaintyInDeg(double);
    method public void setLossOfLock(byte);
    method public void setMultipathIndicator(byte);
    method public void setPrn(byte);
    method public void setPseudorangeInMeters(double);
    method public void setPseudorangeRateInMetersPerSec(double);
    method public void setPseudorangeRateUncertaintyInMetersPerSec(double);
    method public void setPseudorangeUncertaintyInMeters(double);
    method public void setReceivedGpsTowInNs(long);
    method public void setReceivedGpsTowUncertaintyInNs(long);
    method public void setSnrInDb(double);
    method public void setState(short);
    method public void setTimeFromLastBitInMs(short);
    method public void setTimeOffsetInNs(double);
    method public void setUsedInFix(boolean);
    method public void writeToParcel(android.os.Parcel, int);
    field public static final short ADR_STATE_CYCLE_SLIP = 4; // 0x4
    field public static final short ADR_STATE_RESET = 2; // 0x2
    field public static final short ADR_STATE_UNKNOWN = 0; // 0x0
    field public static final short ADR_STATE_VALID = 1; // 0x1
    field public static final android.os.Parcelable.Creator<android.location.GpsMeasurement> CREATOR;
    field public static final byte LOSS_OF_LOCK_CYCLE_SLIP = 2; // 0x2
    field public static final byte LOSS_OF_LOCK_OK = 1; // 0x1
    field public static final byte LOSS_OF_LOCK_UNKNOWN = 0; // 0x0
    field public static final byte MULTIPATH_INDICATOR_DETECTED = 1; // 0x1
    field public static final byte MULTIPATH_INDICATOR_NOT_USED = 2; // 0x2
    field public static final byte MULTIPATH_INDICATOR_UNKNOWN = 0; // 0x0
    field public static final short STATE_BIT_SYNC = 2; // 0x2
    field public static final short STATE_CODE_LOCK = 1; // 0x1
    field public static final short STATE_MSEC_AMBIGUOUS = 16; // 0x10
    field public static final short STATE_SUBFRAME_SYNC = 4; // 0x4
    field public static final short STATE_TOW_DECODED = 8; // 0x8
    field public static final short STATE_UNKNOWN = 0; // 0x0
  }

  public class GpsMeasurementsEvent implements android.os.Parcelable {
    ctor public GpsMeasurementsEvent(android.location.GpsClock, android.location.GpsMeasurement[]);
    method public int describeContents();
    method public android.location.GpsClock getClock();
    method public java.util.Collection<android.location.GpsMeasurement> getMeasurements();
    method public void writeToParcel(android.os.Parcel, int);
    field public static final android.os.Parcelable.Creator<android.location.GpsMeasurementsEvent> CREATOR;
    field public static final int STATUS_GPS_LOCATION_DISABLED = 2; // 0x2
    field public static final int STATUS_NOT_SUPPORTED = 0; // 0x0
    field public static final int STATUS_READY = 1; // 0x1
  }

  public static abstract interface GpsMeasurementsEvent.Listener {
    method public abstract void onGpsMeasurementsReceived(android.location.GpsMeasurementsEvent);
    method public abstract void onStatusChanged(int);
  }

  public class GpsNavigationMessage implements android.os.Parcelable {
    method public int describeContents();
    method public byte[] getData();
    method public short getMessageId();
    method public byte getPrn();
    method public short getStatus();
    method public short getSubmessageId();
    method public byte getType();
    method public void reset();
    method public void set(android.location.GpsNavigationMessage);
    method public void setData(byte[]);
    method public void setMessageId(short);
    method public void setPrn(byte);
    method public void setStatus(short);
    method public void setSubmessageId(short);
    method public void setType(byte);
    method public void writeToParcel(android.os.Parcel, int);
    field public static final android.os.Parcelable.Creator<android.location.GpsNavigationMessage> CREATOR;
    field public static final short STATUS_PARITY_PASSED = 1; // 0x1
    field public static final short STATUS_PARITY_REBUILT = 2; // 0x2
    field public static final short STATUS_UNKNOWN = 0; // 0x0
    field public static final byte TYPE_CNAV2 = 4; // 0x4
    field public static final byte TYPE_L1CA = 1; // 0x1
    field public static final byte TYPE_L2CNAV = 2; // 0x2
    field public static final byte TYPE_L5CNAV = 3; // 0x3
    field public static final byte TYPE_UNKNOWN = 0; // 0x0
  }

  public class GpsNavigationMessageEvent implements android.os.Parcelable {
    ctor public GpsNavigationMessageEvent(android.location.GpsNavigationMessage);
    method public int describeContents();
    method public android.location.GpsNavigationMessage getNavigationMessage();
    method public void writeToParcel(android.os.Parcel, int);
    field public static final android.os.Parcelable.Creator<android.location.GpsNavigationMessageEvent> CREATOR;
    field public static int STATUS_GPS_LOCATION_DISABLED;
    field public static int STATUS_NOT_SUPPORTED;
    field public static int STATUS_READY;
  }

  public static abstract interface GpsNavigationMessageEvent.Listener {
    method public abstract void onGpsNavigationMessageReceived(android.location.GpsNavigationMessageEvent);
    method public abstract void onStatusChanged(int);
  }

  public class Location implements android.os.Parcelable {
    method public boolean isComplete();
    method public void makeComplete();
    method public void setIsFromMockProvider(boolean);
  }

  public class LocationManager {
    method public deprecated boolean addGpsMeasurementListener(android.location.GpsMeasurementsEvent.Listener);
    method public deprecated boolean addGpsNavigationMessageListener(android.location.GpsNavigationMessageEvent.Listener);
    method public void flushGnssBatch();
    method public int getGnssBatchSize();
    method public boolean isLocationEnabledForUser(android.os.UserHandle);
    method public boolean isProviderEnabledForUser(java.lang.String, android.os.UserHandle);
    method public boolean registerGnssBatchedLocationCallback(long, boolean, android.location.BatchedLocationCallback, android.os.Handler);
    method public deprecated void removeGpsMeasurementListener(android.location.GpsMeasurementsEvent.Listener);
    method public deprecated void removeGpsNavigationMessageListener(android.location.GpsNavigationMessageEvent.Listener);
    method public void requestLocationUpdates(android.location.LocationRequest, android.location.LocationListener, android.os.Looper);
    method public void requestLocationUpdates(android.location.LocationRequest, android.app.PendingIntent);
    method public void setLocationEnabledForUser(boolean, android.os.UserHandle);
    method public boolean setProviderEnabledForUser(java.lang.String, boolean, android.os.UserHandle);
    method public boolean unregisterGnssBatchedLocationCallback(android.location.BatchedLocationCallback);
  }

  public final class LocationRequest implements android.os.Parcelable {
    method public static android.location.LocationRequest create();
    method public static android.location.LocationRequest createFromDeprecatedCriteria(android.location.Criteria, long, float, boolean);
    method public static android.location.LocationRequest createFromDeprecatedProvider(java.lang.String, long, float, boolean);
    method public int describeContents();
    method public long getExpireAt();
    method public long getFastestInterval();
    method public boolean getHideFromAppOps();
    method public long getInterval();
    method public int getNumUpdates();
    method public java.lang.String getProvider();
    method public int getQuality();
    method public float getSmallestDisplacement();
    method public android.os.WorkSource getWorkSource();
    method public boolean isLowPowerMode();
    method public android.location.LocationRequest setExpireAt(long);
    method public android.location.LocationRequest setExpireIn(long);
    method public android.location.LocationRequest setFastestInterval(long);
    method public void setHideFromAppOps(boolean);
    method public android.location.LocationRequest setInterval(long);
    method public android.location.LocationRequest setLowPowerMode(boolean);
    method public android.location.LocationRequest setNumUpdates(int);
    method public android.location.LocationRequest setProvider(java.lang.String);
    method public android.location.LocationRequest setQuality(int);
    method public android.location.LocationRequest setSmallestDisplacement(float);
    method public void setWorkSource(android.os.WorkSource);
    method public void writeToParcel(android.os.Parcel, int);
    field public static final int ACCURACY_BLOCK = 102; // 0x66
    field public static final int ACCURACY_CITY = 104; // 0x68
    field public static final int ACCURACY_FINE = 100; // 0x64
    field public static final android.os.Parcelable.Creator<android.location.LocationRequest> CREATOR;
    field public static final int POWER_HIGH = 203; // 0xcb
    field public static final int POWER_LOW = 201; // 0xc9
    field public static final int POWER_NONE = 200; // 0xc8
  }

}

package android.media {

  public final class AudioAttributes implements android.os.Parcelable {
    method public int getAllFlags();
    method public android.os.Bundle getBundle();
    method public int getCapturePreset();
    field public static final int FLAG_BEACON = 8; // 0x8
    field public static final int FLAG_BYPASS_INTERRUPTION_POLICY = 64; // 0x40
    field public static final int FLAG_BYPASS_MUTE = 128; // 0x80
    field public static final int FLAG_HW_HOTWORD = 32; // 0x20
  }

  public static class AudioAttributes.Builder {
    method public android.media.AudioAttributes.Builder addBundle(android.os.Bundle);
    method public android.media.AudioAttributes.Builder setCapturePreset(int);
    method public android.media.AudioAttributes.Builder setInternalCapturePreset(int);
  }

  public final class AudioFocusInfo implements android.os.Parcelable {
    method public int describeContents();
    method public android.media.AudioAttributes getAttributes();
    method public java.lang.String getClientId();
    method public int getClientUid();
    method public int getFlags();
    method public int getGainRequest();
    method public int getLossReceived();
    method public java.lang.String getPackageName();
    method public void writeToParcel(android.os.Parcel, int);
    field public static final android.os.Parcelable.Creator<android.media.AudioFocusInfo> CREATOR;
  }

  public final class AudioFocusRequest {
    method public boolean locksFocus();
  }

  public static final class AudioFocusRequest.Builder {
    method public android.media.AudioFocusRequest.Builder setLocksFocus(boolean);
  }

  public class AudioManager {
    method public deprecated int abandonAudioFocus(android.media.AudioManager.OnAudioFocusChangeListener, android.media.AudioAttributes);
    method public void clearAudioServerStateCallback();
    method public int dispatchAudioFocusChange(android.media.AudioFocusInfo, int, android.media.audiopolicy.AudioPolicy);
    method public boolean isAudioServerRunning();
    method public boolean isHdmiSystemAudioSupported();
    method public int registerAudioPolicy(android.media.audiopolicy.AudioPolicy);
    method public int requestAudioFocus(android.media.AudioManager.OnAudioFocusChangeListener, android.media.AudioAttributes, int, int) throws java.lang.IllegalArgumentException;
    method public deprecated int requestAudioFocus(android.media.AudioManager.OnAudioFocusChangeListener, android.media.AudioAttributes, int, int, android.media.audiopolicy.AudioPolicy) throws java.lang.IllegalArgumentException;
    method public int requestAudioFocus(android.media.AudioFocusRequest, android.media.audiopolicy.AudioPolicy);
    method public void setAudioServerStateCallback(java.util.concurrent.Executor, android.media.AudioManager.AudioServerStateCallback);
    method public void setFocusRequestResult(android.media.AudioFocusInfo, int, android.media.audiopolicy.AudioPolicy);
    method public void unregisterAudioPolicyAsync(android.media.audiopolicy.AudioPolicy);
    field public static final int AUDIOFOCUS_FLAG_DELAY_OK = 1; // 0x1
    field public static final int AUDIOFOCUS_FLAG_LOCK = 4; // 0x4
    field public static final int AUDIOFOCUS_FLAG_PAUSES_ON_DUCKABLE_LOSS = 2; // 0x2
  }

  public static abstract class AudioManager.AudioServerStateCallback {
    ctor public AudioManager.AudioServerStateCallback();
    method public void onAudioServerDown();
    method public void onAudioServerUp();
  }

  public final class AudioPlaybackConfiguration implements android.os.Parcelable {
    method public int getClientPid();
    method public int getClientUid();
    method public int getPlayerInterfaceId();
    method public android.media.PlayerProxy getPlayerProxy();
    method public int getPlayerState();
    method public int getPlayerType();
    field public static final int PLAYER_STATE_IDLE = 1; // 0x1
    field public static final int PLAYER_STATE_PAUSED = 3; // 0x3
    field public static final int PLAYER_STATE_RELEASED = 0; // 0x0
    field public static final int PLAYER_STATE_STARTED = 2; // 0x2
    field public static final int PLAYER_STATE_STOPPED = 4; // 0x4
    field public static final int PLAYER_STATE_UNKNOWN = -1; // 0xffffffff
    field public static final int PLAYER_TYPE_JAM_AUDIOTRACK = 1; // 0x1
    field public static final int PLAYER_TYPE_JAM_MEDIAPLAYER = 2; // 0x2
    field public static final int PLAYER_TYPE_JAM_SOUNDPOOL = 3; // 0x3
    field public static final int PLAYER_TYPE_SLES_AUDIOPLAYER_BUFFERQUEUE = 11; // 0xb
    field public static final int PLAYER_TYPE_SLES_AUDIOPLAYER_URI_FD = 12; // 0xc
    field public static final int PLAYER_TYPE_UNKNOWN = -1; // 0xffffffff
  }

  public class AudioRecord implements android.media.AudioRouting {
    ctor public AudioRecord(android.media.AudioAttributes, android.media.AudioFormat, int, int) throws java.lang.IllegalArgumentException;
  }

  public static class AudioRecord.Builder {
    method public android.media.AudioRecord.Builder setAudioAttributes(android.media.AudioAttributes) throws java.lang.IllegalArgumentException;
    method public android.media.AudioRecord.Builder setSessionId(int) throws java.lang.IllegalArgumentException;
  }

  public final class MediaRecorder.AudioSource {
    field public static final int HOTWORD = 1999; // 0x7cf
    field public static final int RADIO_TUNER = 1998; // 0x7ce
  }

  public class PlayerProxy {
    method public void pause();
    method public void setPan(float);
    method public void setStartDelayMs(int);
    method public void setVolume(float);
    method public void start();
    method public void stop();
  }

}

package android.media.audiopolicy {

  public class AudioMix {
    method public int getMixState();
    field public static final int MIX_STATE_DISABLED = -1; // 0xffffffff
    field public static final int MIX_STATE_IDLE = 0; // 0x0
    field public static final int MIX_STATE_MIXING = 1; // 0x1
    field public static final int ROUTE_FLAG_LOOP_BACK = 2; // 0x2
    field public static final int ROUTE_FLAG_RENDER = 1; // 0x1
  }

  public static class AudioMix.Builder {
    ctor public AudioMix.Builder(android.media.audiopolicy.AudioMixingRule) throws java.lang.IllegalArgumentException;
    method public android.media.audiopolicy.AudioMix build() throws java.lang.IllegalArgumentException;
    method public android.media.audiopolicy.AudioMix.Builder setDevice(android.media.AudioDeviceInfo) throws java.lang.IllegalArgumentException;
    method public android.media.audiopolicy.AudioMix.Builder setFormat(android.media.AudioFormat) throws java.lang.IllegalArgumentException;
    method public android.media.audiopolicy.AudioMix.Builder setRouteFlags(int) throws java.lang.IllegalArgumentException;
  }

  public class AudioMixingRule {
    field public static final int RULE_MATCH_ATTRIBUTE_CAPTURE_PRESET = 2; // 0x2
    field public static final int RULE_MATCH_ATTRIBUTE_USAGE = 1; // 0x1
    field public static final int RULE_MATCH_UID = 4; // 0x4
  }

  public static class AudioMixingRule.Builder {
    ctor public AudioMixingRule.Builder();
    method public android.media.audiopolicy.AudioMixingRule.Builder addMixRule(int, java.lang.Object) throws java.lang.IllegalArgumentException;
    method public android.media.audiopolicy.AudioMixingRule.Builder addRule(android.media.AudioAttributes, int) throws java.lang.IllegalArgumentException;
    method public android.media.audiopolicy.AudioMixingRule build();
    method public android.media.audiopolicy.AudioMixingRule.Builder excludeMixRule(int, java.lang.Object) throws java.lang.IllegalArgumentException;
    method public android.media.audiopolicy.AudioMixingRule.Builder excludeRule(android.media.AudioAttributes, int) throws java.lang.IllegalArgumentException;
  }

  public class AudioPolicy {
    method public int attachMixes(java.util.List<android.media.audiopolicy.AudioMix>);
    method public android.media.AudioRecord createAudioRecordSink(android.media.audiopolicy.AudioMix) throws java.lang.IllegalArgumentException;
    method public android.media.AudioTrack createAudioTrackSource(android.media.audiopolicy.AudioMix) throws java.lang.IllegalArgumentException;
    method public int detachMixes(java.util.List<android.media.audiopolicy.AudioMix>);
    method public int getFocusDuckingBehavior();
    method public int getStatus();
    method public int setFocusDuckingBehavior(int) throws java.lang.IllegalArgumentException, java.lang.IllegalStateException;
    method public void setRegistration(java.lang.String);
    method public java.lang.String toLogFriendlyString();
    field public static final int FOCUS_POLICY_DUCKING_DEFAULT = 0; // 0x0
    field public static final int FOCUS_POLICY_DUCKING_IN_APP = 0; // 0x0
    field public static final int FOCUS_POLICY_DUCKING_IN_POLICY = 1; // 0x1
    field public static final int POLICY_STATUS_REGISTERED = 2; // 0x2
    field public static final int POLICY_STATUS_UNREGISTERED = 1; // 0x1
  }

  public static abstract class AudioPolicy.AudioPolicyFocusListener {
    ctor public AudioPolicy.AudioPolicyFocusListener();
    method public void onAudioFocusAbandon(android.media.AudioFocusInfo);
    method public void onAudioFocusGrant(android.media.AudioFocusInfo, int);
    method public void onAudioFocusLoss(android.media.AudioFocusInfo, boolean);
    method public void onAudioFocusRequest(android.media.AudioFocusInfo, int);
  }

  public static abstract class AudioPolicy.AudioPolicyStatusListener {
    ctor public AudioPolicy.AudioPolicyStatusListener();
    method public void onMixStateUpdate(android.media.audiopolicy.AudioMix);
    method public void onStatusChange();
  }

  public static abstract class AudioPolicy.AudioPolicyVolumeCallback {
    method public void onVolumeAdjustment(int);
  }

  public static class AudioPolicy.Builder {
    ctor public AudioPolicy.Builder(android.content.Context);
    method public android.media.audiopolicy.AudioPolicy.Builder addMix(android.media.audiopolicy.AudioMix) throws java.lang.IllegalArgumentException;
    method public android.media.audiopolicy.AudioPolicy build();
    method public void setAudioPolicyFocusListener(android.media.audiopolicy.AudioPolicy.AudioPolicyFocusListener);
    method public void setAudioPolicyStatusListener(android.media.audiopolicy.AudioPolicy.AudioPolicyStatusListener);
    method public android.media.audiopolicy.AudioPolicy.Builder setAudioPolicyVolumeCallback(android.media.audiopolicy.AudioPolicy.AudioPolicyVolumeCallback);
    method public android.media.audiopolicy.AudioPolicy.Builder setIsAudioFocusPolicy(boolean);
    method public android.media.audiopolicy.AudioPolicy.Builder setLooper(android.os.Looper) throws java.lang.IllegalArgumentException;
  }

}

package android.media.session {

  public final class MediaSessionManager {
    method public void setOnMediaKeyListener(android.media.session.MediaSessionManager.OnMediaKeyListener, android.os.Handler);
    method public void setOnVolumeKeyLongPressListener(android.media.session.MediaSessionManager.OnVolumeKeyLongPressListener, android.os.Handler);
  }

  public static abstract interface MediaSessionManager.OnMediaKeyListener {
    method public abstract boolean onMediaKey(android.view.KeyEvent);
  }

  public static abstract interface MediaSessionManager.OnVolumeKeyLongPressListener {
    method public abstract void onVolumeKeyLongPress(android.view.KeyEvent);
  }

}

package android.media.soundtrigger {

  public abstract class SoundTriggerDetectionService extends android.app.Service {
    ctor public SoundTriggerDetectionService();
    method public void onConnected(java.util.UUID, android.os.Bundle);
    method public void onDisconnected(java.util.UUID, android.os.Bundle);
    method public void onError(java.util.UUID, android.os.Bundle, int, int);
    method public void onGenericRecognitionEvent(java.util.UUID, android.os.Bundle, int, android.hardware.soundtrigger.SoundTrigger.RecognitionEvent);
    method public abstract void onStopOperation(java.util.UUID, android.os.Bundle, int);
    method public final void operationFinished(java.util.UUID, int);
  }

  public final class SoundTriggerDetector {
    method public boolean startRecognition(int);
    method public boolean stopRecognition();
    field public static final int RECOGNITION_FLAG_ALLOW_MULTIPLE_TRIGGERS = 2; // 0x2
    field public static final int RECOGNITION_FLAG_CAPTURE_TRIGGER_AUDIO = 1; // 0x1
  }

  public static abstract class SoundTriggerDetector.Callback {
    ctor public SoundTriggerDetector.Callback();
    method public abstract void onAvailabilityChanged(int);
    method public abstract void onDetected(android.media.soundtrigger.SoundTriggerDetector.EventPayload);
    method public abstract void onError();
    method public abstract void onRecognitionPaused();
    method public abstract void onRecognitionResumed();
  }

  public static class SoundTriggerDetector.EventPayload {
    method public android.media.AudioFormat getCaptureAudioFormat();
    method public byte[] getTriggerAudio();
  }

  public final class SoundTriggerManager {
    method public android.media.soundtrigger.SoundTriggerDetector createSoundTriggerDetector(java.util.UUID, android.media.soundtrigger.SoundTriggerDetector.Callback, android.os.Handler);
    method public void deleteModel(java.util.UUID);
    method public int getDetectionServiceOperationsTimeout();
    method public android.media.soundtrigger.SoundTriggerManager.Model getModel(java.util.UUID);
    method public void updateModel(android.media.soundtrigger.SoundTriggerManager.Model);
  }

  public static class SoundTriggerManager.Model {
    method public static android.media.soundtrigger.SoundTriggerManager.Model create(java.util.UUID, java.util.UUID, byte[]);
    method public byte[] getModelData();
    method public java.util.UUID getModelUuid();
    method public java.util.UUID getVendorUuid();
  }

}

package android.media.tv {

  public final class TvContentRatingSystemInfo implements android.os.Parcelable {
    method public static android.media.tv.TvContentRatingSystemInfo createTvContentRatingSystemInfo(int, android.content.pm.ApplicationInfo);
    method public int describeContents();
    method public android.net.Uri getXmlUri();
    method public boolean isSystemDefined();
    method public void writeToParcel(android.os.Parcel, int);
  }

  public final class TvContract {
    method public static android.net.Uri buildChannelsUriForInput(java.lang.String, boolean);
    method public static android.net.Uri buildChannelsUriForInput(java.lang.String, java.lang.String, boolean);
    field public static final java.lang.String ACTION_CHANNEL_BROWSABLE_REQUESTED = "android.media.tv.action.CHANNEL_BROWSABLE_REQUESTED";
    field public static final java.lang.String EXTRA_BLOCKED_PACKAGES = "android.media.tv.extra.BLOCKED_PACKAGES";
    field public static final java.lang.String EXTRA_COLUMN_NAME = "android.media.tv.extra.COLUMN_NAME";
    field public static final java.lang.String EXTRA_DATA_TYPE = "android.media.tv.extra.DATA_TYPE";
    field public static final java.lang.String EXTRA_DEFAULT_VALUE = "android.media.tv.extra.DEFAULT_VALUE";
    field public static final java.lang.String EXTRA_EXISTING_COLUMN_NAMES = "android.media.tv.extra.EXISTING_COLUMN_NAMES";
    field public static final java.lang.String EXTRA_PACKAGE_NAME = "android.media.tv.extra.PACKAGE_NAME";
    field public static final java.lang.String EXTRA_RESULT_CODE = "android.media.tv.extra.RESULT_CODE";
    field public static final java.lang.String METHOD_ADD_COLUMN = "add_column";
    field public static final java.lang.String METHOD_BLOCK_PACKAGE = "block_package";
    field public static final java.lang.String METHOD_GET_BLOCKED_PACKAGES = "get_blocked_packages";
    field public static final java.lang.String METHOD_GET_COLUMNS = "get_columns";
    field public static final java.lang.String METHOD_UNBLOCK_PACKAGE = "unblock_package";
    field public static final int RESULT_ERROR_INVALID_ARGUMENT = 2; // 0x2
    field public static final int RESULT_ERROR_IO = 1; // 0x1
    field public static final int RESULT_OK = 0; // 0x0
  }

  public static final class TvContract.WatchedPrograms implements android.media.tv.TvContract.BaseTvColumns {
    field public static final java.lang.String COLUMN_CHANNEL_ID = "channel_id";
    field public static final java.lang.String COLUMN_DESCRIPTION = "description";
    field public static final java.lang.String COLUMN_END_TIME_UTC_MILLIS = "end_time_utc_millis";
    field public static final java.lang.String COLUMN_INTERNAL_SESSION_TOKEN = "session_token";
    field public static final java.lang.String COLUMN_INTERNAL_TUNE_PARAMS = "tune_params";
    field public static final java.lang.String COLUMN_START_TIME_UTC_MILLIS = "start_time_utc_millis";
    field public static final java.lang.String COLUMN_TITLE = "title";
    field public static final java.lang.String COLUMN_WATCH_END_TIME_UTC_MILLIS = "watch_end_time_utc_millis";
    field public static final java.lang.String COLUMN_WATCH_START_TIME_UTC_MILLIS = "watch_start_time_utc_millis";
    field public static final java.lang.String CONTENT_ITEM_TYPE = "vnd.android.cursor.item/watched_program";
    field public static final java.lang.String CONTENT_TYPE = "vnd.android.cursor.dir/watched_program";
    field public static final android.net.Uri CONTENT_URI;
  }

  public final class TvInputHardwareInfo implements android.os.Parcelable {
    method public int describeContents();
    method public java.lang.String getAudioAddress();
    method public int getAudioType();
    method public int getCableConnectionStatus();
    method public int getDeviceId();
    method public int getHdmiPortId();
    method public int getType();
    method public void readFromParcel(android.os.Parcel);
    method public void writeToParcel(android.os.Parcel, int);
    field public static final int CABLE_CONNECTION_STATUS_CONNECTED = 1; // 0x1
    field public static final int CABLE_CONNECTION_STATUS_DISCONNECTED = 2; // 0x2
    field public static final int CABLE_CONNECTION_STATUS_UNKNOWN = 0; // 0x0
    field public static final android.os.Parcelable.Creator<android.media.tv.TvInputHardwareInfo> CREATOR;
    field public static final int TV_INPUT_TYPE_COMPONENT = 6; // 0x6
    field public static final int TV_INPUT_TYPE_COMPOSITE = 3; // 0x3
    field public static final int TV_INPUT_TYPE_DISPLAY_PORT = 10; // 0xa
    field public static final int TV_INPUT_TYPE_DVI = 8; // 0x8
    field public static final int TV_INPUT_TYPE_HDMI = 9; // 0x9
    field public static final int TV_INPUT_TYPE_OTHER_HARDWARE = 1; // 0x1
    field public static final int TV_INPUT_TYPE_SCART = 5; // 0x5
    field public static final int TV_INPUT_TYPE_SVIDEO = 4; // 0x4
    field public static final int TV_INPUT_TYPE_TUNER = 2; // 0x2
    field public static final int TV_INPUT_TYPE_VGA = 7; // 0x7
  }

  public static final class TvInputHardwareInfo.Builder {
    ctor public TvInputHardwareInfo.Builder();
    method public android.media.tv.TvInputHardwareInfo.Builder audioAddress(java.lang.String);
    method public android.media.tv.TvInputHardwareInfo.Builder audioType(int);
    method public android.media.tv.TvInputHardwareInfo build();
    method public android.media.tv.TvInputHardwareInfo.Builder cableConnectionStatus(int);
    method public android.media.tv.TvInputHardwareInfo.Builder deviceId(int);
    method public android.media.tv.TvInputHardwareInfo.Builder hdmiPortId(int);
    method public android.media.tv.TvInputHardwareInfo.Builder type(int);
  }

  public final class TvInputInfo implements android.os.Parcelable {
    method public static deprecated android.media.tv.TvInputInfo createTvInputInfo(android.content.Context, android.content.pm.ResolveInfo, android.hardware.hdmi.HdmiDeviceInfo, java.lang.String, java.lang.String, android.net.Uri) throws java.io.IOException, org.xmlpull.v1.XmlPullParserException;
    method public static deprecated android.media.tv.TvInputInfo createTvInputInfo(android.content.Context, android.content.pm.ResolveInfo, android.hardware.hdmi.HdmiDeviceInfo, java.lang.String, int, android.graphics.drawable.Icon) throws java.io.IOException, org.xmlpull.v1.XmlPullParserException;
    method public static deprecated android.media.tv.TvInputInfo createTvInputInfo(android.content.Context, android.content.pm.ResolveInfo, android.media.tv.TvInputHardwareInfo, java.lang.String, android.net.Uri) throws java.io.IOException, org.xmlpull.v1.XmlPullParserException;
    method public static deprecated android.media.tv.TvInputInfo createTvInputInfo(android.content.Context, android.content.pm.ResolveInfo, android.media.tv.TvInputHardwareInfo, int, android.graphics.drawable.Icon) throws java.io.IOException, org.xmlpull.v1.XmlPullParserException;
    method public android.hardware.hdmi.HdmiDeviceInfo getHdmiDeviceInfo();
    method public boolean isConnectedToHdmiSwitch();
    method public boolean isHardwareInput();
    method public android.graphics.drawable.Drawable loadIcon(android.content.Context, int);
  }

  public static final class TvInputInfo.Builder {
    method public android.media.tv.TvInputInfo.Builder setHdmiDeviceInfo(android.hardware.hdmi.HdmiDeviceInfo);
    method public android.media.tv.TvInputInfo.Builder setIcon(android.graphics.drawable.Icon);
    method public android.media.tv.TvInputInfo.Builder setIcon(android.graphics.drawable.Icon, int);
    method public android.media.tv.TvInputInfo.Builder setLabel(java.lang.CharSequence);
    method public android.media.tv.TvInputInfo.Builder setLabel(int);
    method public android.media.tv.TvInputInfo.Builder setParentId(java.lang.String);
    method public android.media.tv.TvInputInfo.Builder setTvInputHardwareInfo(android.media.tv.TvInputHardwareInfo);
  }

  public static final class TvInputInfo.TvInputSettings {
    method public static java.util.Map<java.lang.String, java.lang.String> getCustomLabels(android.content.Context, int);
    method public static java.util.Set<java.lang.String> getHiddenTvInputIds(android.content.Context, int);
    method public static void putCustomLabels(android.content.Context, java.util.Map<java.lang.String, java.lang.String>, int);
    method public static void putHiddenTvInputs(android.content.Context, java.util.Set<java.lang.String>, int);
  }

  public final class TvInputManager {
    method public android.media.tv.TvInputManager.Hardware acquireTvInputHardware(int, android.media.tv.TvInputInfo, android.media.tv.TvInputManager.HardwareCallback);
    method public void addBlockedRating(android.media.tv.TvContentRating);
    method public boolean captureFrame(java.lang.String, android.view.Surface, android.media.tv.TvStreamConfig);
    method public java.util.List<android.media.tv.TvStreamConfig> getAvailableTvStreamConfigList(java.lang.String);
    method public java.util.List<android.media.tv.TvInputHardwareInfo> getHardwareList();
    method public java.util.List<android.media.tv.TvContentRatingSystemInfo> getTvContentRatingSystemList();
    method public boolean isSingleSessionActive();
    method public void notifyPreviewProgramAddedToWatchNext(java.lang.String, long, long);
    method public void notifyPreviewProgramBrowsableDisabled(java.lang.String, long);
    method public void notifyWatchNextProgramBrowsableDisabled(java.lang.String, long);
    method public void releaseTvInputHardware(int, android.media.tv.TvInputManager.Hardware);
    method public void removeBlockedRating(android.media.tv.TvContentRating);
    method public void setParentalControlsEnabled(boolean);
  }

  public static final class TvInputManager.Hardware {
    method public void overrideAudioSink(int, java.lang.String, int, int, int);
    method public void setStreamVolume(float);
    method public boolean setSurface(android.view.Surface, android.media.tv.TvStreamConfig);
  }

  public static abstract class TvInputManager.HardwareCallback {
    ctor public TvInputManager.HardwareCallback();
    method public abstract void onReleased();
    method public abstract void onStreamConfigChanged(android.media.tv.TvStreamConfig[]);
  }

  public abstract class TvInputService extends android.app.Service {
    method public android.media.tv.TvInputInfo onHardwareAdded(android.media.tv.TvInputHardwareInfo);
    method public java.lang.String onHardwareRemoved(android.media.tv.TvInputHardwareInfo);
    method public android.media.tv.TvInputInfo onHdmiDeviceAdded(android.hardware.hdmi.HdmiDeviceInfo);
    method public java.lang.String onHdmiDeviceRemoved(android.hardware.hdmi.HdmiDeviceInfo);
  }

  public static abstract class TvInputService.RecordingSession {
    method public void notifySessionEvent(java.lang.String, android.os.Bundle);
  }

  public static abstract class TvInputService.Session implements android.view.KeyEvent.Callback {
    method public void notifySessionEvent(java.lang.String, android.os.Bundle);
    method public void onSetMain(boolean);
  }

  public static abstract class TvRecordingClient.RecordingCallback {
    method public void onEvent(java.lang.String, java.lang.String, android.os.Bundle);
  }

  public class TvStreamConfig implements android.os.Parcelable {
    method public int describeContents();
    method public int getGeneration();
    method public int getMaxHeight();
    method public int getMaxWidth();
    method public int getStreamId();
    method public int getType();
    method public void writeToParcel(android.os.Parcel, int);
    field public static final android.os.Parcelable.Creator<android.media.tv.TvStreamConfig> CREATOR;
    field public static final int STREAM_TYPE_BUFFER_PRODUCER = 2; // 0x2
    field public static final int STREAM_TYPE_INDEPENDENT_VIDEO_SOURCE = 1; // 0x1
  }

  public static final class TvStreamConfig.Builder {
    ctor public TvStreamConfig.Builder();
    method public android.media.tv.TvStreamConfig build();
    method public android.media.tv.TvStreamConfig.Builder generation(int);
    method public android.media.tv.TvStreamConfig.Builder maxHeight(int);
    method public android.media.tv.TvStreamConfig.Builder maxWidth(int);
    method public android.media.tv.TvStreamConfig.Builder streamId(int);
    method public android.media.tv.TvStreamConfig.Builder type(int);
  }

  public class TvView extends android.view.ViewGroup {
    method public void setMain();
    method public void unblockContent(android.media.tv.TvContentRating);
  }

  public static abstract class TvView.TvInputCallback {
    method public void onEvent(java.lang.String, java.lang.String, android.os.Bundle);
  }

}

package android.metrics {

  public class LogMaker {
    ctor public LogMaker(int);
    ctor public LogMaker(java.lang.Object[]);
    method public android.metrics.LogMaker addTaggedData(int, java.lang.Object);
    method public android.metrics.LogMaker clearCategory();
    method public android.metrics.LogMaker clearPackageName();
    method public android.metrics.LogMaker clearSubtype();
    method public android.metrics.LogMaker clearTaggedData(int);
    method public android.metrics.LogMaker clearType();
    method public void deserialize(java.lang.Object[]);
    method public int getCategory();
    method public long getCounterBucket();
    method public java.lang.String getCounterName();
    method public int getCounterValue();
    method public java.lang.String getPackageName();
    method public int getProcessId();
    method public int getSubtype();
    method public java.lang.Object getTaggedData(int);
    method public long getTimestamp();
    method public int getType();
    method public int getUid();
    method public boolean isLongCounterBucket();
    method public boolean isSubsetOf(android.metrics.LogMaker);
    method public boolean isValidValue(java.lang.Object);
    method public java.lang.Object[] serialize();
    method public android.metrics.LogMaker setCategory(int);
    method public android.metrics.LogMaker setPackageName(java.lang.String);
    method public android.metrics.LogMaker setSubtype(int);
    method public android.metrics.LogMaker setType(int);
  }

  public class MetricsReader {
    ctor public MetricsReader();
    method public void checkpoint();
    method public boolean hasNext();
    method public android.metrics.LogMaker next();
    method public void read(long);
    method public void reset();
  }

}

package android.net {

  public class ConnectivityManager {
    method public java.lang.String getCaptivePortalServerUrl();
    method public boolean isTetheringSupported();
    method public void setAirplaneMode(boolean);
    method public void startTethering(int, boolean, android.net.ConnectivityManager.OnStartTetheringCallback);
    method public void startTethering(int, boolean, android.net.ConnectivityManager.OnStartTetheringCallback, android.os.Handler);
    method public void stopTethering(int);
    field public static final int TETHERING_BLUETOOTH = 2; // 0x2
    field public static final int TETHERING_USB = 1; // 0x1
    field public static final int TETHERING_WIFI = 0; // 0x0
  }

  public static abstract class ConnectivityManager.OnStartTetheringCallback {
    ctor public ConnectivityManager.OnStartTetheringCallback();
    method public void onTetheringFailed();
    method public void onTetheringStarted();
  }

  public class LinkAddress implements android.os.Parcelable {
    ctor public LinkAddress(java.net.InetAddress, int);
    ctor public LinkAddress(java.lang.String);
  }

  public final class LinkProperties implements android.os.Parcelable {
    ctor public LinkProperties();
    method public boolean addRoute(android.net.RouteInfo);
    method public void clear();
    method public void setDnsServers(java.util.Collection<java.net.InetAddress>);
    method public void setDomains(java.lang.String);
    method public void setHttpProxy(android.net.ProxyInfo);
    method public void setInterfaceName(java.lang.String);
    method public void setLinkAddresses(java.util.Collection<android.net.LinkAddress>);
    method public void setMtu(int);
  }

  public final class NetworkCapabilities implements android.os.Parcelable {
    method public int getSignalStrength();
    field public static final int NET_CAPABILITY_OEM_PAID = 22; // 0x16
  }

  public class NetworkKey implements android.os.Parcelable {
    ctor public NetworkKey(android.net.WifiKey);
    method public int describeContents();
    method public void writeToParcel(android.os.Parcel, int);
    field public static final android.os.Parcelable.Creator<android.net.NetworkKey> CREATOR;
    field public static final int TYPE_WIFI = 1; // 0x1
    field public final int type;
    field public final android.net.WifiKey wifiKey;
  }

  public abstract class NetworkRecommendationProvider {
    ctor public NetworkRecommendationProvider(android.content.Context, java.util.concurrent.Executor);
    method public final android.os.IBinder getBinder();
    method public abstract void onRequestScores(android.net.NetworkKey[]);
  }

  public static class NetworkRequest.Builder {
    method public android.net.NetworkRequest.Builder setSignalStrength(int);
  }

  public class NetworkScoreManager {
    method public boolean clearScores() throws java.lang.SecurityException;
    method public void disableScoring() throws java.lang.SecurityException;
    method public java.lang.String getActiveScorerPackage();
    method public boolean setActiveScorer(java.lang.String) throws java.lang.SecurityException;
    method public boolean updateScores(android.net.ScoredNetwork[]) throws java.lang.SecurityException;
    field public static final java.lang.String ACTION_CHANGE_ACTIVE = "android.net.scoring.CHANGE_ACTIVE";
    field public static final java.lang.String ACTION_CUSTOM_ENABLE = "android.net.scoring.CUSTOM_ENABLE";
    field public static final java.lang.String ACTION_RECOMMEND_NETWORKS = "android.net.action.RECOMMEND_NETWORKS";
    field public static final java.lang.String ACTION_SCORER_CHANGED = "android.net.scoring.SCORER_CHANGED";
    field public static final java.lang.String ACTION_SCORE_NETWORKS = "android.net.scoring.SCORE_NETWORKS";
    field public static final java.lang.String EXTRA_NETWORKS_TO_SCORE = "networksToScore";
    field public static final java.lang.String EXTRA_NEW_SCORER = "newScorer";
    field public static final java.lang.String EXTRA_PACKAGE_NAME = "packageName";
  }

  public class RssiCurve implements android.os.Parcelable {
    ctor public RssiCurve(int, int, byte[]);
    ctor public RssiCurve(int, int, byte[], int);
    method public int describeContents();
    method public byte lookupScore(int);
    method public byte lookupScore(int, boolean);
    method public void writeToParcel(android.os.Parcel, int);
    field public static final android.os.Parcelable.Creator<android.net.RssiCurve> CREATOR;
    field public final int activeNetworkRssiBoost;
    field public final int bucketWidth;
    field public final byte[] rssiBuckets;
    field public final int start;
  }

  public class ScoredNetwork implements android.os.Parcelable {
    ctor public ScoredNetwork(android.net.NetworkKey, android.net.RssiCurve);
    ctor public ScoredNetwork(android.net.NetworkKey, android.net.RssiCurve, boolean);
    ctor public ScoredNetwork(android.net.NetworkKey, android.net.RssiCurve, boolean, android.os.Bundle);
    method public int calculateBadge(int);
    method public int describeContents();
    method public void writeToParcel(android.os.Parcel, int);
    field public static final java.lang.String ATTRIBUTES_KEY_BADGING_CURVE = "android.net.attributes.key.BADGING_CURVE";
    field public static final java.lang.String ATTRIBUTES_KEY_HAS_CAPTIVE_PORTAL = "android.net.attributes.key.HAS_CAPTIVE_PORTAL";
    field public static final java.lang.String ATTRIBUTES_KEY_RANKING_SCORE_OFFSET = "android.net.attributes.key.RANKING_SCORE_OFFSET";
    field public static final android.os.Parcelable.Creator<android.net.ScoredNetwork> CREATOR;
    field public final android.os.Bundle attributes;
    field public final boolean meteredHint;
    field public final android.net.NetworkKey networkKey;
    field public final android.net.RssiCurve rssiCurve;
  }

  public class TrafficStats {
    method public static void setThreadStatsTagApp();
    method public static void setThreadStatsTagBackup();
    method public static void setThreadStatsTagRestore();
  }

  public class VpnService extends android.app.Service {
    method public static void prepareAndAuthorize(android.content.Context);
  }

  public class WebAddress {
    ctor public WebAddress(java.lang.String) throws android.net.ParseException;
  }

  public class WifiKey implements android.os.Parcelable {
    ctor public WifiKey(java.lang.String, java.lang.String);
    method public int describeContents();
    method public void writeToParcel(android.os.Parcel, int);
    field public static final android.os.Parcelable.Creator<android.net.WifiKey> CREATOR;
    field public final java.lang.String bssid;
    field public final java.lang.String ssid;
  }

}

package android.net.wifi {

  public deprecated class RttManager {
    method public void disableResponder(android.net.wifi.RttManager.ResponderCallback);
    method public void enableResponder(android.net.wifi.RttManager.ResponderCallback);
    method public deprecated android.net.wifi.RttManager.Capabilities getCapabilities();
    method public android.net.wifi.RttManager.RttCapabilities getRttCapabilities();
    method public void startRanging(android.net.wifi.RttManager.RttParams[], android.net.wifi.RttManager.RttListener);
    method public void stopRanging(android.net.wifi.RttManager.RttListener);
    field public static final int BASE = 160256; // 0x27200
    field public static final int CMD_OP_ABORTED = 160260; // 0x27204
    field public static final int CMD_OP_DISABLE_RESPONDER = 160262; // 0x27206
    field public static final int CMD_OP_ENABLE_RESPONDER = 160261; // 0x27205
    field public static final int CMD_OP_ENALBE_RESPONDER_FAILED = 160264; // 0x27208
    field public static final int CMD_OP_ENALBE_RESPONDER_SUCCEEDED = 160263; // 0x27207
    field public static final int CMD_OP_FAILED = 160258; // 0x27202
    field public static final int CMD_OP_START_RANGING = 160256; // 0x27200
    field public static final int CMD_OP_STOP_RANGING = 160257; // 0x27201
    field public static final int CMD_OP_SUCCEEDED = 160259; // 0x27203
    field public static final java.lang.String DESCRIPTION_KEY = "android.net.wifi.RttManager.Description";
    field public static final int PREAMBLE_HT = 2; // 0x2
    field public static final int PREAMBLE_LEGACY = 1; // 0x1
    field public static final int PREAMBLE_VHT = 4; // 0x4
    field public static final int REASON_INITIATOR_NOT_ALLOWED_WHEN_RESPONDER_ON = -6; // 0xfffffffa
    field public static final int REASON_INVALID_LISTENER = -3; // 0xfffffffd
    field public static final int REASON_INVALID_REQUEST = -4; // 0xfffffffc
    field public static final int REASON_NOT_AVAILABLE = -2; // 0xfffffffe
    field public static final int REASON_PERMISSION_DENIED = -5; // 0xfffffffb
    field public static final int REASON_UNSPECIFIED = -1; // 0xffffffff
    field public static final int RTT_BW_10_SUPPORT = 2; // 0x2
    field public static final int RTT_BW_160_SUPPORT = 32; // 0x20
    field public static final int RTT_BW_20_SUPPORT = 4; // 0x4
    field public static final int RTT_BW_40_SUPPORT = 8; // 0x8
    field public static final int RTT_BW_5_SUPPORT = 1; // 0x1
    field public static final int RTT_BW_80_SUPPORT = 16; // 0x10
    field public static final deprecated int RTT_CHANNEL_WIDTH_10 = 6; // 0x6
    field public static final deprecated int RTT_CHANNEL_WIDTH_160 = 3; // 0x3
    field public static final deprecated int RTT_CHANNEL_WIDTH_20 = 0; // 0x0
    field public static final deprecated int RTT_CHANNEL_WIDTH_40 = 1; // 0x1
    field public static final deprecated int RTT_CHANNEL_WIDTH_5 = 5; // 0x5
    field public static final deprecated int RTT_CHANNEL_WIDTH_80 = 2; // 0x2
    field public static final deprecated int RTT_CHANNEL_WIDTH_80P80 = 4; // 0x4
    field public static final deprecated int RTT_CHANNEL_WIDTH_UNSPECIFIED = -1; // 0xffffffff
    field public static final int RTT_PEER_NAN = 5; // 0x5
    field public static final int RTT_PEER_P2P_CLIENT = 4; // 0x4
    field public static final int RTT_PEER_P2P_GO = 3; // 0x3
    field public static final int RTT_PEER_TYPE_AP = 1; // 0x1
    field public static final int RTT_PEER_TYPE_STA = 2; // 0x2
    field public static final deprecated int RTT_PEER_TYPE_UNSPECIFIED = 0; // 0x0
    field public static final int RTT_STATUS_ABORTED = 8; // 0x8
    field public static final int RTT_STATUS_FAILURE = 1; // 0x1
    field public static final int RTT_STATUS_FAIL_AP_ON_DIFF_CHANNEL = 6; // 0x6
    field public static final int RTT_STATUS_FAIL_BUSY_TRY_LATER = 12; // 0xc
    field public static final int RTT_STATUS_FAIL_FTM_PARAM_OVERRIDE = 15; // 0xf
    field public static final int RTT_STATUS_FAIL_INVALID_TS = 9; // 0x9
    field public static final int RTT_STATUS_FAIL_NOT_SCHEDULED_YET = 4; // 0x4
    field public static final int RTT_STATUS_FAIL_NO_CAPABILITY = 7; // 0x7
    field public static final int RTT_STATUS_FAIL_NO_RSP = 2; // 0x2
    field public static final int RTT_STATUS_FAIL_PROTOCOL = 10; // 0xa
    field public static final int RTT_STATUS_FAIL_REJECTED = 3; // 0x3
    field public static final int RTT_STATUS_FAIL_SCHEDULE = 11; // 0xb
    field public static final int RTT_STATUS_FAIL_TM_TIMEOUT = 5; // 0x5
    field public static final int RTT_STATUS_INVALID_REQ = 13; // 0xd
    field public static final int RTT_STATUS_NO_WIFI = 14; // 0xe
    field public static final int RTT_STATUS_SUCCESS = 0; // 0x0
    field public static final deprecated int RTT_TYPE_11_MC = 4; // 0x4
    field public static final deprecated int RTT_TYPE_11_V = 2; // 0x2
    field public static final int RTT_TYPE_ONE_SIDED = 1; // 0x1
    field public static final int RTT_TYPE_TWO_SIDED = 2; // 0x2
    field public static final deprecated int RTT_TYPE_UNSPECIFIED = 0; // 0x0
  }

  public deprecated class RttManager.Capabilities {
    ctor public RttManager.Capabilities();
    field public int supportedPeerType;
    field public int supportedType;
  }

  public static deprecated class RttManager.ParcelableRttParams implements android.os.Parcelable {
    field public android.net.wifi.RttManager.RttParams[] mParams;
  }

  public static deprecated class RttManager.ParcelableRttResults implements android.os.Parcelable {
    ctor public RttManager.ParcelableRttResults(android.net.wifi.RttManager.RttResult[]);
    field public android.net.wifi.RttManager.RttResult[] mResults;
  }

  public static abstract deprecated class RttManager.ResponderCallback {
    ctor public RttManager.ResponderCallback();
    method public abstract void onResponderEnableFailure(int);
    method public abstract void onResponderEnabled(android.net.wifi.RttManager.ResponderConfig);
  }

  public static deprecated class RttManager.ResponderConfig implements android.os.Parcelable {
    ctor public RttManager.ResponderConfig();
    method public int describeContents();
    method public void writeToParcel(android.os.Parcel, int);
    field public static final android.os.Parcelable.Creator<android.net.wifi.RttManager.ResponderConfig> CREATOR;
    field public int centerFreq0;
    field public int centerFreq1;
    field public int channelWidth;
    field public int frequency;
    field public java.lang.String macAddress;
    field public int preamble;
  }

  public static deprecated class RttManager.RttCapabilities implements android.os.Parcelable {
    ctor public RttManager.RttCapabilities();
    field public int bwSupported;
    field public boolean lciSupported;
    field public boolean lcrSupported;
    field public int mcVersion;
    field public boolean oneSidedRttSupported;
    field public int preambleSupported;
    field public boolean responderSupported;
    field public boolean secureRttSupported;
    field public deprecated boolean supportedPeerType;
    field public deprecated boolean supportedType;
    field public boolean twoSided11McRttSupported;
  }

  public static abstract deprecated interface RttManager.RttListener {
    method public abstract void onAborted();
    method public abstract void onFailure(int, java.lang.String);
    method public abstract void onSuccess(android.net.wifi.RttManager.RttResult[]);
  }

  public static deprecated class RttManager.RttParams {
    ctor public RttManager.RttParams();
    field public boolean LCIRequest;
    field public boolean LCRRequest;
    field public int bandwidth;
    field public java.lang.String bssid;
    field public int burstTimeout;
    field public int centerFreq0;
    field public int centerFreq1;
    field public int channelWidth;
    field public int deviceType;
    field public int frequency;
    field public int interval;
    field public int numRetriesPerFTMR;
    field public int numRetriesPerMeasurementFrame;
    field public int numSamplesPerBurst;
    field public deprecated int num_retries;
    field public deprecated int num_samples;
    field public int numberBurst;
    field public int preamble;
    field public int requestType;
    field public boolean secure;
  }

  public static deprecated class RttManager.RttResult {
    ctor public RttManager.RttResult();
    field public android.net.wifi.RttManager.WifiInformationElement LCI;
    field public android.net.wifi.RttManager.WifiInformationElement LCR;
    field public java.lang.String bssid;
    field public int burstDuration;
    field public int burstNumber;
    field public int distance;
    field public int distanceSpread;
    field public int distanceStandardDeviation;
    field public deprecated int distance_cm;
    field public deprecated int distance_sd_cm;
    field public deprecated int distance_spread_cm;
    field public int frameNumberPerBurstPeer;
    field public int measurementFrameNumber;
    field public int measurementType;
    field public int negotiatedBurstNum;
    field public deprecated int requestType;
    field public int retryAfterDuration;
    field public int rssi;
    field public int rssiSpread;
    field public deprecated int rssi_spread;
    field public long rtt;
    field public long rttSpread;
    field public long rttStandardDeviation;
    field public deprecated long rtt_ns;
    field public deprecated long rtt_sd_ns;
    field public deprecated long rtt_spread_ns;
    field public int rxRate;
    field public boolean secure;
    field public int status;
    field public int successMeasurementFrameNumber;
    field public long ts;
    field public int txRate;
    field public deprecated int tx_rate;
  }

  public static deprecated class RttManager.WifiInformationElement {
    ctor public RttManager.WifiInformationElement();
    field public byte[] data;
    field public byte id;
  }

  public class WifiConfiguration implements android.os.Parcelable {
    method public boolean hasNoInternetAccess();
    method public boolean isEphemeral();
    method public boolean isNoInternetAccessExpected();
    field public java.lang.String creatorName;
    field public int creatorUid;
    field public java.lang.String lastUpdateName;
    field public int lastUpdateUid;
    field public boolean meteredHint;
    field public int numAssociation;
    field public int numScorerOverride;
    field public int numScorerOverrideAndSwitchedNetwork;
    field public boolean useExternalScores;
  }

  public static class WifiConfiguration.KeyMgmt {
    field public static final int WPA2_PSK = 4; // 0x4
  }

  public class WifiManager {
    method public void connect(android.net.wifi.WifiConfiguration, android.net.wifi.WifiManager.ActionListener);
    method public java.util.List<android.net.wifi.WifiConfiguration> getPrivilegedConfiguredNetworks();
    method public android.net.wifi.WifiConfiguration getWifiApConfiguration();
    method public int getWifiApState();
    method public boolean isDeviceToDeviceRttSupported();
    method public boolean isPortableHotspotSupported();
    method public boolean isWifiApEnabled();
    method public boolean isWifiScannerSupported();
    method public boolean setWifiApConfiguration(android.net.wifi.WifiConfiguration);
    method public boolean startScan(android.os.WorkSource);
    field public static final int CHANGE_REASON_ADDED = 0; // 0x0
    field public static final int CHANGE_REASON_CONFIG_CHANGE = 2; // 0x2
    field public static final int CHANGE_REASON_REMOVED = 1; // 0x1
    field public static final java.lang.String CONFIGURED_NETWORKS_CHANGED_ACTION = "android.net.wifi.CONFIGURED_NETWORKS_CHANGE";
    field public static final java.lang.String EXTRA_CHANGE_REASON = "changeReason";
    field public static final java.lang.String EXTRA_MULTIPLE_NETWORKS_CHANGED = "multipleChanges";
    field public static final java.lang.String EXTRA_PREVIOUS_WIFI_AP_STATE = "previous_wifi_state";
    field public static final java.lang.String EXTRA_WIFI_AP_STATE = "wifi_state";
    field public static final java.lang.String EXTRA_WIFI_CONFIGURATION = "wifiConfiguration";
    field public static final java.lang.String EXTRA_WIFI_CREDENTIAL_EVENT_TYPE = "et";
    field public static final java.lang.String EXTRA_WIFI_CREDENTIAL_SSID = "ssid";
    field public static final java.lang.String WIFI_AP_STATE_CHANGED_ACTION = "android.net.wifi.WIFI_AP_STATE_CHANGED";
    field public static final int WIFI_AP_STATE_DISABLED = 11; // 0xb
    field public static final int WIFI_AP_STATE_DISABLING = 10; // 0xa
    field public static final int WIFI_AP_STATE_ENABLED = 13; // 0xd
    field public static final int WIFI_AP_STATE_ENABLING = 12; // 0xc
    field public static final int WIFI_AP_STATE_FAILED = 14; // 0xe
    field public static final java.lang.String WIFI_CREDENTIAL_CHANGED_ACTION = "android.net.wifi.WIFI_CREDENTIAL_CHANGED";
    field public static final int WIFI_CREDENTIAL_FORGOT = 1; // 0x1
    field public static final int WIFI_CREDENTIAL_SAVED = 0; // 0x0
  }

  public static abstract interface WifiManager.ActionListener {
    method public abstract void onFailure(int);
    method public abstract void onSuccess();
  }

  public class WifiNetworkConnectionStatistics implements android.os.Parcelable {
    ctor public WifiNetworkConnectionStatistics(int, int);
    ctor public WifiNetworkConnectionStatistics();
    ctor public WifiNetworkConnectionStatistics(android.net.wifi.WifiNetworkConnectionStatistics);
    method public int describeContents();
    method public void writeToParcel(android.os.Parcel, int);
    field public static final android.os.Parcelable.Creator<android.net.wifi.WifiNetworkConnectionStatistics> CREATOR;
    field public int numConnection;
    field public int numUsage;
  }

  public class WifiScanner {
    method public deprecated void configureWifiChange(int, int, int, int, int, android.net.wifi.WifiScanner.BssidInfo[]);
    method public deprecated void configureWifiChange(android.net.wifi.WifiScanner.WifiChangeSettings);
    method public boolean getScanResults();
    method public void startBackgroundScan(android.net.wifi.WifiScanner.ScanSettings, android.net.wifi.WifiScanner.ScanListener);
    method public void startBackgroundScan(android.net.wifi.WifiScanner.ScanSettings, android.net.wifi.WifiScanner.ScanListener, android.os.WorkSource);
    method public void startScan(android.net.wifi.WifiScanner.ScanSettings, android.net.wifi.WifiScanner.ScanListener);
    method public void startScan(android.net.wifi.WifiScanner.ScanSettings, android.net.wifi.WifiScanner.ScanListener, android.os.WorkSource);
    method public deprecated void startTrackingBssids(android.net.wifi.WifiScanner.BssidInfo[], int, android.net.wifi.WifiScanner.BssidListener);
    method public deprecated void startTrackingWifiChange(android.net.wifi.WifiScanner.WifiChangeListener);
    method public void stopBackgroundScan(android.net.wifi.WifiScanner.ScanListener);
    method public void stopScan(android.net.wifi.WifiScanner.ScanListener);
    method public deprecated void stopTrackingBssids(android.net.wifi.WifiScanner.BssidListener);
    method public deprecated void stopTrackingWifiChange(android.net.wifi.WifiScanner.WifiChangeListener);
    field public static final int MAX_SCAN_PERIOD_MS = 1024000; // 0xfa000
    field public static final int MIN_SCAN_PERIOD_MS = 1000; // 0x3e8
    field public static final int REASON_DUPLICATE_REQEUST = -5; // 0xfffffffb
    field public static final int REASON_INVALID_LISTENER = -2; // 0xfffffffe
    field public static final int REASON_INVALID_REQUEST = -3; // 0xfffffffd
    field public static final int REASON_NOT_AUTHORIZED = -4; // 0xfffffffc
    field public static final int REASON_SUCCEEDED = 0; // 0x0
    field public static final int REASON_UNSPECIFIED = -1; // 0xffffffff
    field public static final deprecated int REPORT_EVENT_AFTER_BUFFER_FULL = 0; // 0x0
    field public static final int REPORT_EVENT_AFTER_EACH_SCAN = 1; // 0x1
    field public static final int REPORT_EVENT_FULL_SCAN_RESULT = 2; // 0x2
    field public static final int REPORT_EVENT_NO_BATCH = 4; // 0x4
    field public static final int WIFI_BAND_24_GHZ = 1; // 0x1
    field public static final int WIFI_BAND_5_GHZ = 2; // 0x2
    field public static final int WIFI_BAND_5_GHZ_DFS_ONLY = 4; // 0x4
    field public static final int WIFI_BAND_5_GHZ_WITH_DFS = 6; // 0x6
    field public static final int WIFI_BAND_BOTH = 3; // 0x3
    field public static final int WIFI_BAND_BOTH_WITH_DFS = 7; // 0x7
    field public static final int WIFI_BAND_UNSPECIFIED = 0; // 0x0
  }

  public static abstract interface WifiScanner.ActionListener {
    method public abstract void onFailure(int, java.lang.String);
    method public abstract void onSuccess();
  }

  public static deprecated class WifiScanner.BssidInfo {
    ctor public WifiScanner.BssidInfo();
    field public java.lang.String bssid;
    field public int frequencyHint;
    field public int high;
    field public int low;
  }

  public static abstract deprecated interface WifiScanner.BssidListener implements android.net.wifi.WifiScanner.ActionListener {
    method public abstract void onFound(android.net.wifi.ScanResult[]);
    method public abstract void onLost(android.net.wifi.ScanResult[]);
  }

  public static class WifiScanner.ChannelSpec {
    ctor public WifiScanner.ChannelSpec(int);
    field public int frequency;
  }

  public static deprecated class WifiScanner.HotlistSettings implements android.os.Parcelable {
    ctor public WifiScanner.HotlistSettings();
    field public int apLostThreshold;
    field public android.net.wifi.WifiScanner.BssidInfo[] bssidInfos;
  }

  public static class WifiScanner.ParcelableScanData implements android.os.Parcelable {
    ctor public WifiScanner.ParcelableScanData(android.net.wifi.WifiScanner.ScanData[]);
    method public android.net.wifi.WifiScanner.ScanData[] getResults();
    field public android.net.wifi.WifiScanner.ScanData[] mResults;
  }

  public static class WifiScanner.ParcelableScanResults implements android.os.Parcelable {
    ctor public WifiScanner.ParcelableScanResults(android.net.wifi.ScanResult[]);
    method public android.net.wifi.ScanResult[] getResults();
    field public android.net.wifi.ScanResult[] mResults;
  }

  public static class WifiScanner.ScanData implements android.os.Parcelable {
    ctor public WifiScanner.ScanData(int, int, android.net.wifi.ScanResult[]);
    ctor public WifiScanner.ScanData(android.net.wifi.WifiScanner.ScanData);
    method public int getFlags();
    method public int getId();
    method public android.net.wifi.ScanResult[] getResults();
  }

  public static abstract interface WifiScanner.ScanListener implements android.net.wifi.WifiScanner.ActionListener {
    method public abstract void onFullResult(android.net.wifi.ScanResult);
    method public abstract void onPeriodChanged(int);
    method public abstract void onResults(android.net.wifi.WifiScanner.ScanData[]);
  }

  public static class WifiScanner.ScanSettings implements android.os.Parcelable {
    ctor public WifiScanner.ScanSettings();
    field public int band;
    field public android.net.wifi.WifiScanner.ChannelSpec[] channels;
    field public int maxPeriodInMs;
    field public int maxScansToCache;
    field public int numBssidsPerScan;
    field public int periodInMs;
    field public int reportEvents;
    field public int stepCount;
  }

  public static abstract deprecated interface WifiScanner.WifiChangeListener implements android.net.wifi.WifiScanner.ActionListener {
    method public abstract void onChanging(android.net.wifi.ScanResult[]);
    method public abstract void onQuiescence(android.net.wifi.ScanResult[]);
  }

  public static deprecated class WifiScanner.WifiChangeSettings implements android.os.Parcelable {
    ctor public WifiScanner.WifiChangeSettings();
    field public android.net.wifi.WifiScanner.BssidInfo[] bssidInfos;
    field public int lostApSampleSize;
    field public int minApsBreachingThreshold;
    field public int periodInMs;
    field public int rssiSampleSize;
    field public int unchangedSampleSize;
  }

}

package android.net.wifi.aware {

  public class DiscoverySession implements java.lang.AutoCloseable {
    method public android.net.NetworkSpecifier createNetworkSpecifierPmk(android.net.wifi.aware.PeerHandle, byte[]);
  }

  public class WifiAwareSession implements java.lang.AutoCloseable {
    method public android.net.NetworkSpecifier createNetworkSpecifierPmk(int, byte[], byte[]);
  }

}

package android.net.wifi.rtt {

  public static final class RangingRequest.Builder {
    method public android.net.wifi.rtt.RangingRequest.Builder addResponder(android.net.wifi.rtt.ResponderConfig);
  }

  public final class RangingResult implements android.os.Parcelable {
    method public byte[] getLci();
    method public byte[] getLcr();
  }

  public final class ResponderConfig implements android.os.Parcelable {
    ctor public ResponderConfig(android.net.MacAddress, int, boolean, int, int, int, int, int);
    ctor public ResponderConfig(android.net.wifi.aware.PeerHandle, int, boolean, int, int, int, int, int);
    method public int describeContents();
    method public static android.net.wifi.rtt.ResponderConfig fromScanResult(android.net.wifi.ScanResult);
    method public static android.net.wifi.rtt.ResponderConfig fromWifiAwarePeerHandleWithDefaults(android.net.wifi.aware.PeerHandle);
    method public static android.net.wifi.rtt.ResponderConfig fromWifiAwarePeerMacAddressWithDefaults(android.net.MacAddress);
    method public void writeToParcel(android.os.Parcel, int);
    field public static final int CHANNEL_WIDTH_160MHZ = 3; // 0x3
    field public static final int CHANNEL_WIDTH_20MHZ = 0; // 0x0
    field public static final int CHANNEL_WIDTH_40MHZ = 1; // 0x1
    field public static final int CHANNEL_WIDTH_80MHZ = 2; // 0x2
    field public static final int CHANNEL_WIDTH_80MHZ_PLUS_MHZ = 4; // 0x4
    field public static final android.os.Parcelable.Creator<android.net.wifi.rtt.ResponderConfig> CREATOR;
    field public static final int PREAMBLE_HT = 1; // 0x1
    field public static final int PREAMBLE_LEGACY = 0; // 0x0
    field public static final int PREAMBLE_VHT = 2; // 0x2
    field public static final int RESPONDER_AP = 0; // 0x0
    field public static final int RESPONDER_AWARE = 4; // 0x4
    field public static final int RESPONDER_P2P_CLIENT = 3; // 0x3
    field public static final int RESPONDER_P2P_GO = 2; // 0x2
    field public static final int RESPONDER_STA = 1; // 0x1
    field public final int centerFreq0;
    field public final int centerFreq1;
    field public final int channelWidth;
    field public final int frequency;
    field public final android.net.MacAddress macAddress;
    field public final android.net.wifi.aware.PeerHandle peerHandle;
    field public final int preamble;
    field public final int responderType;
    field public final boolean supports80211mc;
  }

  public class WifiRttManager {
    method public void cancelRanging(android.os.WorkSource);
    method public void startRanging(android.os.WorkSource, android.net.wifi.rtt.RangingRequest, java.util.concurrent.Executor, android.net.wifi.rtt.RangingResultCallback);
  }

}

package android.nfc {

  public final class NfcAdapter {
    method public boolean addNfcUnlockHandler(android.nfc.NfcAdapter.NfcUnlockHandler, java.lang.String[]);
    method public boolean disable();
    method public boolean disable(boolean);
    method public boolean disableNdefPush();
    method public boolean enable();
    method public boolean enableNdefPush();
    method public boolean removeNfcUnlockHandler(android.nfc.NfcAdapter.NfcUnlockHandler);
    method public void setNdefPushMessage(android.nfc.NdefMessage, android.app.Activity, int);
    field public static final int FLAG_NDEF_PUSH_NO_CONFIRM = 1; // 0x1
  }

  public static abstract interface NfcAdapter.NfcUnlockHandler {
    method public abstract boolean onUnlockAttempted(android.nfc.Tag);
  }

}

package android.os {

  public class BatteryManager {
    field public static final java.lang.String EXTRA_EVENTS = "android.os.extra.EVENTS";
    field public static final java.lang.String EXTRA_EVENT_TIMESTAMP = "android.os.extra.EVENT_TIMESTAMP";
  }

  public final class ConfigUpdate {
    field public static final java.lang.String ACTION_UPDATE_CARRIER_ID_DB = "android.os.action.UPDATE_CARRIER_ID_DB";
    field public static final java.lang.String ACTION_UPDATE_CARRIER_PROVISIONING_URLS = "android.intent.action.UPDATE_CARRIER_PROVISIONING_URLS";
    field public static final java.lang.String ACTION_UPDATE_CT_LOGS = "android.intent.action.UPDATE_CT_LOGS";
    field public static final java.lang.String ACTION_UPDATE_INTENT_FIREWALL = "android.intent.action.UPDATE_INTENT_FIREWALL";
    field public static final java.lang.String ACTION_UPDATE_LANG_ID = "android.intent.action.UPDATE_LANG_ID";
    field public static final java.lang.String ACTION_UPDATE_NETWORK_WATCHLIST = "android.intent.action.UPDATE_NETWORK_WATCHLIST";
    field public static final java.lang.String ACTION_UPDATE_PINS = "android.intent.action.UPDATE_PINS";
    field public static final java.lang.String ACTION_UPDATE_SMART_SELECTION = "android.intent.action.UPDATE_SMART_SELECTION";
    field public static final java.lang.String ACTION_UPDATE_SMS_SHORT_CODES = "android.intent.action.UPDATE_SMS_SHORT_CODES";
  }

  public class HidlSupport {
    method public static boolean deepEquals(java.lang.Object, java.lang.Object);
    method public static int deepHashCode(java.lang.Object);
    method public static int getPidIfSharable();
    method public static boolean interfacesEqual(android.os.IHwInterface, java.lang.Object);
  }

  public abstract class HwBinder implements android.os.IHwBinder {
    ctor public HwBinder();
    method public static final void configureRpcThreadpool(long, boolean);
    method public static void enableInstrumentation();
    method public static final android.os.IHwBinder getService(java.lang.String, java.lang.String) throws java.util.NoSuchElementException, android.os.RemoteException;
    method public static final android.os.IHwBinder getService(java.lang.String, java.lang.String, boolean) throws java.util.NoSuchElementException, android.os.RemoteException;
    method public static final void joinRpcThreadpool();
    method public abstract void onTransact(int, android.os.HwParcel, android.os.HwParcel, int) throws android.os.RemoteException;
    method public final void registerService(java.lang.String) throws android.os.RemoteException;
    method public final void transact(int, android.os.HwParcel, android.os.HwParcel, int) throws android.os.RemoteException;
  }

  public class HwBlob {
    ctor public HwBlob(int);
    method public final void copyToBoolArray(long, boolean[], int);
    method public final void copyToDoubleArray(long, double[], int);
    method public final void copyToFloatArray(long, float[], int);
    method public final void copyToInt16Array(long, short[], int);
    method public final void copyToInt32Array(long, int[], int);
    method public final void copyToInt64Array(long, long[], int);
    method public final void copyToInt8Array(long, byte[], int);
    method public final boolean getBool(long);
    method public final double getDouble(long);
    method public final float getFloat(long);
    method public final short getInt16(long);
    method public final int getInt32(long);
    method public final long getInt64(long);
    method public final byte getInt8(long);
    method public final java.lang.String getString(long);
    method public final long handle();
    method public final void putBlob(long, android.os.HwBlob);
    method public final void putBool(long, boolean);
    method public final void putBoolArray(long, boolean[]);
    method public final void putDouble(long, double);
    method public final void putDoubleArray(long, double[]);
    method public final void putFloat(long, float);
    method public final void putFloatArray(long, float[]);
    method public final void putInt16(long, short);
    method public final void putInt16Array(long, short[]);
    method public final void putInt32(long, int);
    method public final void putInt32Array(long, int[]);
    method public final void putInt64(long, long);
    method public final void putInt64Array(long, long[]);
    method public final void putInt8(long, byte);
    method public final void putInt8Array(long, byte[]);
    method public final void putNativeHandle(long, android.os.NativeHandle);
    method public final void putString(long, java.lang.String);
    method public static java.lang.Boolean[] wrapArray(boolean[]);
    method public static java.lang.Long[] wrapArray(long[]);
    method public static java.lang.Byte[] wrapArray(byte[]);
    method public static java.lang.Short[] wrapArray(short[]);
    method public static java.lang.Integer[] wrapArray(int[]);
    method public static java.lang.Float[] wrapArray(float[]);
    method public static java.lang.Double[] wrapArray(double[]);
  }

  public class HwParcel {
    ctor public HwParcel();
    method public final void enforceInterface(java.lang.String);
    method public final boolean readBool();
    method public final java.util.ArrayList<java.lang.Boolean> readBoolVector();
    method public final android.os.HwBlob readBuffer(long);
    method public final double readDouble();
    method public final java.util.ArrayList<java.lang.Double> readDoubleVector();
    method public final android.os.HwBlob readEmbeddedBuffer(long, long, long, boolean);
    method public final android.os.NativeHandle readEmbeddedNativeHandle(long, long);
    method public final float readFloat();
    method public final java.util.ArrayList<java.lang.Float> readFloatVector();
    method public final short readInt16();
    method public final java.util.ArrayList<java.lang.Short> readInt16Vector();
    method public final int readInt32();
    method public final java.util.ArrayList<java.lang.Integer> readInt32Vector();
    method public final long readInt64();
    method public final java.util.ArrayList<java.lang.Long> readInt64Vector();
    method public final byte readInt8();
    method public final java.util.ArrayList<java.lang.Byte> readInt8Vector();
    method public final android.os.NativeHandle readNativeHandle();
    method public final java.util.ArrayList<android.os.NativeHandle> readNativeHandleVector();
    method public final java.lang.String readString();
    method public final java.util.ArrayList<java.lang.String> readStringVector();
    method public final android.os.IHwBinder readStrongBinder();
    method public final void release();
    method public final void releaseTemporaryStorage();
    method public final void send();
    method public final void verifySuccess();
    method public final void writeBool(boolean);
    method public final void writeBoolVector(java.util.ArrayList<java.lang.Boolean>);
    method public final void writeBuffer(android.os.HwBlob);
    method public final void writeDouble(double);
    method public final void writeDoubleVector(java.util.ArrayList<java.lang.Double>);
    method public final void writeFloat(float);
    method public final void writeFloatVector(java.util.ArrayList<java.lang.Float>);
    method public final void writeInt16(short);
    method public final void writeInt16Vector(java.util.ArrayList<java.lang.Short>);
    method public final void writeInt32(int);
    method public final void writeInt32Vector(java.util.ArrayList<java.lang.Integer>);
    method public final void writeInt64(long);
    method public final void writeInt64Vector(java.util.ArrayList<java.lang.Long>);
    method public final void writeInt8(byte);
    method public final void writeInt8Vector(java.util.ArrayList<java.lang.Byte>);
    method public final void writeInterfaceToken(java.lang.String);
    method public final void writeNativeHandle(android.os.NativeHandle);
    method public final void writeNativeHandleVector(java.util.ArrayList<android.os.NativeHandle>);
    method public final void writeStatus(int);
    method public final void writeString(java.lang.String);
    method public final void writeStringVector(java.util.ArrayList<java.lang.String>);
    method public final void writeStrongBinder(android.os.IHwBinder);
    field public static final int STATUS_SUCCESS = 0; // 0x0
  }

  public static abstract class HwParcel.Status implements java.lang.annotation.Annotation {
  }

  public abstract interface IHwBinder {
    method public abstract boolean linkToDeath(android.os.IHwBinder.DeathRecipient, long);
    method public abstract android.os.IHwInterface queryLocalInterface(java.lang.String);
    method public abstract void transact(int, android.os.HwParcel, android.os.HwParcel, int) throws android.os.RemoteException;
    method public abstract boolean unlinkToDeath(android.os.IHwBinder.DeathRecipient);
  }

  public static abstract interface IHwBinder.DeathRecipient {
    method public abstract void serviceDied(long);
  }

  public abstract interface IHwInterface {
    method public abstract android.os.IHwBinder asBinder();
  }

  public class IncidentManager {
    method public void reportIncident(android.os.IncidentReportArgs);
  }

  public final class IncidentReportArgs implements android.os.Parcelable {
    ctor public IncidentReportArgs();
    ctor public IncidentReportArgs(android.os.Parcel);
    method public void addHeader(byte[]);
    method public void addSection(int);
    method public boolean containsSection(int);
    method public int describeContents();
    method public boolean isAll();
    method public void readFromParcel(android.os.Parcel);
    method public int sectionCount();
    method public void setAll(boolean);
    method public void writeToParcel(android.os.Parcel, int);
    field public static final android.os.Parcelable.Creator<android.os.IncidentReportArgs> CREATOR;
  }

  public final class NativeHandle implements java.io.Closeable {
    ctor public NativeHandle();
    ctor public NativeHandle(java.io.FileDescriptor, boolean);
    ctor public NativeHandle(java.io.FileDescriptor[], int[], boolean);
    method public void close() throws java.io.IOException;
    method public android.os.NativeHandle dup() throws java.io.IOException;
    method public java.io.FileDescriptor getFileDescriptor();
    method public java.io.FileDescriptor[] getFileDescriptors();
    method public int[] getInts();
    method public boolean hasSingleFileDescriptor();
  }

  public final class PowerManager {
    method public void userActivity(long, int, int);
    field public static final int USER_ACTIVITY_EVENT_ACCESSIBILITY = 3; // 0x3
    field public static final int USER_ACTIVITY_EVENT_BUTTON = 1; // 0x1
    field public static final int USER_ACTIVITY_EVENT_OTHER = 0; // 0x0
    field public static final int USER_ACTIVITY_EVENT_TOUCH = 2; // 0x2
    field public static final int USER_ACTIVITY_FLAG_INDIRECT = 2; // 0x2
    field public static final int USER_ACTIVITY_FLAG_NO_CHANGE_LIGHTS = 1; // 0x1
  }

  public class RecoverySystem {
    method public static void cancelScheduledUpdate(android.content.Context) throws java.io.IOException;
    method public static void installPackage(android.content.Context, java.io.File, boolean) throws java.io.IOException;
    method public static void processPackage(android.content.Context, java.io.File, android.os.RecoverySystem.ProgressListener, android.os.Handler) throws java.io.IOException;
    method public static void processPackage(android.content.Context, java.io.File, android.os.RecoverySystem.ProgressListener) throws java.io.IOException;
    method public static void rebootWipeAb(android.content.Context, java.io.File, java.lang.String) throws java.io.IOException;
    method public static void scheduleUpdateOnBoot(android.content.Context, java.io.File) throws java.io.IOException;
    method public static boolean verifyPackageCompatibility(java.io.File) throws java.io.IOException;
  }

  public final class RemoteCallback implements android.os.Parcelable {
    ctor public RemoteCallback(android.os.RemoteCallback.OnResultListener);
    ctor public RemoteCallback(android.os.RemoteCallback.OnResultListener, android.os.Handler);
    method public int describeContents();
    method public void sendResult(android.os.Bundle);
    method public void writeToParcel(android.os.Parcel, int);
    field public static final android.os.Parcelable.Creator<android.os.RemoteCallback> CREATOR;
  }

  public static abstract interface RemoteCallback.OnResultListener {
    method public abstract void onResult(android.os.Bundle);
  }

  public final class StatsDimensionsValue implements android.os.Parcelable {
    method public int describeContents();
    method public boolean getBooleanValue();
    method public int getField();
    method public float getFloatValue();
    method public int getIntValue();
    method public long getLongValue();
    method public java.lang.String getStringValue();
    method public java.util.List<android.os.StatsDimensionsValue> getTupleValueList();
    method public int getValueType();
    method public boolean isValueType(int);
    method public void writeToParcel(android.os.Parcel, int);
    field public static final int BOOLEAN_VALUE_TYPE = 5; // 0x5
    field public static final android.os.Parcelable.Creator<android.os.StatsDimensionsValue> CREATOR;
    field public static final int FLOAT_VALUE_TYPE = 6; // 0x6
    field public static final int INT_VALUE_TYPE = 3; // 0x3
    field public static final int LONG_VALUE_TYPE = 4; // 0x4
    field public static final int STRING_VALUE_TYPE = 2; // 0x2
    field public static final int TUPLE_VALUE_TYPE = 7; // 0x7
  }

  public class SystemProperties {
    method public static java.lang.String get(java.lang.String);
    method public static java.lang.String get(java.lang.String, java.lang.String);
    method public static boolean getBoolean(java.lang.String, boolean);
    method public static int getInt(java.lang.String, int);
    method public static long getLong(java.lang.String, long);
  }

  public class SystemUpdateManager {
    method public android.os.Bundle retrieveSystemUpdateInfo();
    method public void updateSystemUpdateInfo(android.os.PersistableBundle);
    field public static final java.lang.String KEY_IS_SECURITY_UPDATE = "is_security_update";
    field public static final java.lang.String KEY_STATUS = "status";
    field public static final java.lang.String KEY_TARGET_BUILD_FINGERPRINT = "target_build_fingerprint";
    field public static final java.lang.String KEY_TARGET_SECURITY_PATCH_LEVEL = "target_security_patch_level";
    field public static final java.lang.String KEY_TITLE = "title";
    field public static final int STATUS_IDLE = 1; // 0x1
    field public static final int STATUS_IN_PROGRESS = 3; // 0x3
    field public static final int STATUS_UNKNOWN = 0; // 0x0
    field public static final int STATUS_WAITING_DOWNLOAD = 2; // 0x2
    field public static final int STATUS_WAITING_INSTALL = 4; // 0x4
    field public static final int STATUS_WAITING_REBOOT = 5; // 0x5
  }

  public class UpdateEngine {
    ctor public UpdateEngine();
    method public void applyPayload(java.lang.String, long, long, java.lang.String[]);
    method public boolean bind(android.os.UpdateEngineCallback, android.os.Handler);
    method public boolean bind(android.os.UpdateEngineCallback);
    method public void cancel();
    method public void resetStatus();
    method public void resume();
    method public void suspend();
    method public boolean unbind();
    method public boolean verifyPayloadMetadata(java.lang.String);
  }

  public static final class UpdateEngine.ErrorCodeConstants {
    ctor public UpdateEngine.ErrorCodeConstants();
    field public static final int DOWNLOAD_PAYLOAD_VERIFICATION_ERROR = 12; // 0xc
    field public static final int DOWNLOAD_TRANSFER_ERROR = 9; // 0x9
    field public static final int ERROR = 1; // 0x1
    field public static final int FILESYSTEM_COPIER_ERROR = 4; // 0x4
    field public static final int INSTALL_DEVICE_OPEN_ERROR = 7; // 0x7
    field public static final int KERNEL_DEVICE_OPEN_ERROR = 8; // 0x8
    field public static final int PAYLOAD_HASH_MISMATCH_ERROR = 10; // 0xa
    field public static final int PAYLOAD_MISMATCHED_TYPE_ERROR = 6; // 0x6
    field public static final int PAYLOAD_SIZE_MISMATCH_ERROR = 11; // 0xb
    field public static final int POST_INSTALL_RUNNER_ERROR = 5; // 0x5
    field public static final int SUCCESS = 0; // 0x0
    field public static final int UPDATED_BUT_NOT_ACTIVE = 52; // 0x34
  }

  public static final class UpdateEngine.UpdateStatusConstants {
    ctor public UpdateEngine.UpdateStatusConstants();
    field public static final int ATTEMPTING_ROLLBACK = 8; // 0x8
    field public static final int CHECKING_FOR_UPDATE = 1; // 0x1
    field public static final int DISABLED = 9; // 0x9
    field public static final int DOWNLOADING = 3; // 0x3
    field public static final int FINALIZING = 5; // 0x5
    field public static final int IDLE = 0; // 0x0
    field public static final int REPORTING_ERROR_EVENT = 7; // 0x7
    field public static final int UPDATED_NEED_REBOOT = 6; // 0x6
    field public static final int UPDATE_AVAILABLE = 2; // 0x2
    field public static final int VERIFYING = 4; // 0x4
  }

  public abstract class UpdateEngineCallback {
    ctor public UpdateEngineCallback();
    method public abstract void onPayloadApplicationComplete(int);
    method public abstract void onStatusUpdate(int, float);
  }

  public final class UserHandle implements android.os.Parcelable {
    method public int getIdentifier();
    method public deprecated boolean isOwner();
    method public boolean isSystem();
    method public static int myUserId();
    method public static android.os.UserHandle of(int);
  }

  public class UserManager {
    method public void clearSeedAccountData();
    method public java.lang.String getSeedAccountName();
    method public android.os.PersistableBundle getSeedAccountOptions();
    method public java.lang.String getSeedAccountType();
    method public long[] getSerialNumbersOfUsers(boolean);
    method public deprecated int getUserRestrictionSource(java.lang.String, android.os.UserHandle);
    method public java.util.List<android.os.UserManager.EnforcingUser> getUserRestrictionSources(java.lang.String, android.os.UserHandle);
    method public boolean hasRestrictedProfiles();
    method public boolean isManagedProfile();
    method public boolean isManagedProfile(int);
    method public boolean isRestrictedProfile();
    field public static final java.lang.String ACTION_USER_RESTRICTIONS_CHANGED = "android.os.action.USER_RESTRICTIONS_CHANGED";
    field public static final deprecated java.lang.String DISALLOW_OEM_UNLOCK = "no_oem_unlock";
    field public static final java.lang.String DISALLOW_RUN_IN_BACKGROUND = "no_run_in_background";
    field public static final int RESTRICTION_NOT_SET = 0; // 0x0
    field public static final int RESTRICTION_SOURCE_DEVICE_OWNER = 2; // 0x2
    field public static final int RESTRICTION_SOURCE_PROFILE_OWNER = 4; // 0x4
    field public static final int RESTRICTION_SOURCE_SYSTEM = 1; // 0x1
  }

  public static final class UserManager.EnforcingUser implements android.os.Parcelable {
    method public int describeContents();
    method public android.os.UserHandle getUserHandle();
    method public int getUserRestrictionSource();
    method public void writeToParcel(android.os.Parcel, int);
    field public static final android.os.Parcelable.Creator<android.os.UserManager.EnforcingUser> CREATOR;
  }

  public static abstract class UserManager.UserRestrictionSource implements java.lang.annotation.Annotation {
  }

  public class WorkSource implements android.os.Parcelable {
    method public android.os.WorkSource.WorkChain createWorkChain();
  }

  public static final class WorkSource.WorkChain implements android.os.Parcelable {
    ctor public WorkSource.WorkChain();
    method public android.os.WorkSource.WorkChain addNode(int, java.lang.String);
    method public int describeContents();
    method public java.lang.String getAttributionTag();
    method public int getAttributionUid();
    method public void writeToParcel(android.os.Parcel, int);
    field public static final android.os.Parcelable.Creator<android.os.WorkSource.WorkChain> CREATOR;
  }

}

package android.os.storage {

  public class StorageManager {
    method public void allocateBytes(java.util.UUID, long, int) throws java.io.IOException;
    method public void allocateBytes(java.io.FileDescriptor, long, int) throws java.io.IOException;
    method public long getAllocatableBytes(java.util.UUID, int) throws java.io.IOException;
    field public static final int FLAG_ALLOCATE_AGGRESSIVE = 1; // 0x1
  }

}

package android.permissionpresenterservice {

  public abstract class RuntimePermissionPresenterService extends android.app.Service {
    ctor public RuntimePermissionPresenterService();
    method public final void attachBaseContext(android.content.Context);
    method public final android.os.IBinder onBind(android.content.Intent);
    method public abstract java.util.List<android.content.pm.permission.RuntimePermissionPresentationInfo> onGetAppPermissions(java.lang.String);
    field public static final java.lang.String SERVICE_INTERFACE = "android.permissionpresenterservice.RuntimePermissionPresenterService";
  }

}

package android.preference {

  public class PreferenceManager {
    method public boolean isStorageCredentialProtected();
    method public void setStorageCredentialProtected();
  }

}

package android.print {

  public final class PrintManager {
    method public void addPrintServiceRecommendationsChangeListener(android.print.PrintManager.PrintServiceRecommendationsChangeListener, android.os.Handler);
    method public void addPrintServicesChangeListener(android.print.PrintManager.PrintServicesChangeListener, android.os.Handler);
    method public java.util.List<android.printservice.recommendation.RecommendationInfo> getPrintServiceRecommendations();
    method public java.util.List<android.printservice.PrintServiceInfo> getPrintServices(int);
    method public void removePrintServiceRecommendationsChangeListener(android.print.PrintManager.PrintServiceRecommendationsChangeListener);
    method public void removePrintServicesChangeListener(android.print.PrintManager.PrintServicesChangeListener);
    field public static final int ENABLED_SERVICES = 1; // 0x1
  }

  public static abstract interface PrintManager.PrintServiceRecommendationsChangeListener {
    method public abstract void onPrintServiceRecommendationsChanged();
  }

  public static abstract interface PrintManager.PrintServicesChangeListener {
    method public abstract void onPrintServicesChanged();
  }

}

package android.printservice {

  public final class PrintServiceInfo implements android.os.Parcelable {
    method public int describeContents();
    method public android.content.ComponentName getComponentName();
    method public void writeToParcel(android.os.Parcel, int);
    field public static final android.os.Parcelable.Creator<android.printservice.PrintServiceInfo> CREATOR;
  }

}

package android.printservice.recommendation {

  public final class RecommendationInfo implements android.os.Parcelable {
    ctor public RecommendationInfo(java.lang.CharSequence, java.lang.CharSequence, java.util.List<java.net.InetAddress>, boolean);
    ctor public deprecated RecommendationInfo(java.lang.CharSequence, java.lang.CharSequence, int, boolean);
    method public int describeContents();
    method public java.util.List<java.net.InetAddress> getDiscoveredPrinters();
    method public java.lang.CharSequence getName();
    method public int getNumDiscoveredPrinters();
    method public java.lang.CharSequence getPackageName();
    method public boolean recommendsMultiVendorService();
    method public void writeToParcel(android.os.Parcel, int);
    field public static final android.os.Parcelable.Creator<android.printservice.recommendation.RecommendationInfo> CREATOR;
  }

  public abstract class RecommendationService extends android.app.Service {
    ctor public RecommendationService();
    method public final android.os.IBinder onBind(android.content.Intent);
    method public abstract void onConnected();
    method public abstract void onDisconnected();
    method public final void updateRecommendations(java.util.List<android.printservice.recommendation.RecommendationInfo>);
    field public static final java.lang.String SERVICE_INTERFACE = "android.printservice.recommendation.RecommendationService";
  }

}

package android.provider {

  public static final class ContactsContract.MetadataSync implements android.provider.BaseColumns android.provider.ContactsContract.MetadataSyncColumns {
    field public static final java.lang.String CONTENT_ITEM_TYPE = "vnd.android.cursor.item/contact_metadata";
    field public static final java.lang.String CONTENT_TYPE = "vnd.android.cursor.dir/contact_metadata";
    field public static final android.net.Uri CONTENT_URI;
    field public static final java.lang.String METADATA_AUTHORITY = "com.android.contacts.metadata";
    field public static final android.net.Uri METADATA_AUTHORITY_URI;
  }

  protected static abstract interface ContactsContract.MetadataSyncColumns {
    field public static final java.lang.String ACCOUNT_NAME = "account_name";
    field public static final java.lang.String ACCOUNT_TYPE = "account_type";
    field public static final java.lang.String DATA = "data";
    field public static final java.lang.String DATA_SET = "data_set";
    field public static final java.lang.String DELETED = "deleted";
    field public static final java.lang.String RAW_CONTACT_BACKUP_ID = "raw_contact_backup_id";
  }

  public static final class ContactsContract.MetadataSyncState implements android.provider.BaseColumns android.provider.ContactsContract.MetadataSyncStateColumns {
    field public static final java.lang.String CONTENT_ITEM_TYPE = "vnd.android.cursor.item/contact_metadata_sync_state";
    field public static final java.lang.String CONTENT_TYPE = "vnd.android.cursor.dir/contact_metadata_sync_state";
    field public static final android.net.Uri CONTENT_URI;
  }

  protected static abstract interface ContactsContract.MetadataSyncStateColumns {
    field public static final java.lang.String ACCOUNT_NAME = "account_name";
    field public static final java.lang.String ACCOUNT_TYPE = "account_type";
    field public static final java.lang.String DATA_SET = "data_set";
    field public static final java.lang.String STATE = "state";
  }

  public abstract class SearchIndexableData {
    ctor public SearchIndexableData();
    ctor public SearchIndexableData(android.content.Context);
    field public java.lang.String className;
    field public android.content.Context context;
    field public boolean enabled;
    field public int iconResId;
    field public java.lang.String intentAction;
    field public java.lang.String intentTargetClass;
    field public java.lang.String intentTargetPackage;
    field public java.lang.String key;
    field public java.util.Locale locale;
    field public java.lang.String packageName;
    field public int rank;
    field public int userId;
  }

  public class SearchIndexableResource extends android.provider.SearchIndexableData {
    ctor public SearchIndexableResource(int, int, java.lang.String, int);
    ctor public SearchIndexableResource(android.content.Context);
    field public int xmlResId;
  }

  public class SearchIndexablesContract {
    ctor public SearchIndexablesContract();
    field public static final int COLUMN_INDEX_NON_INDEXABLE_KEYS_KEY_VALUE = 0; // 0x0
    field public static final int COLUMN_INDEX_RAW_CLASS_NAME = 7; // 0x7
    field public static final int COLUMN_INDEX_RAW_ENTRIES = 4; // 0x4
    field public static final int COLUMN_INDEX_RAW_ICON_RESID = 8; // 0x8
    field public static final int COLUMN_INDEX_RAW_INTENT_ACTION = 9; // 0x9
    field public static final int COLUMN_INDEX_RAW_INTENT_TARGET_CLASS = 11; // 0xb
    field public static final int COLUMN_INDEX_RAW_INTENT_TARGET_PACKAGE = 10; // 0xa
    field public static final int COLUMN_INDEX_RAW_KEY = 12; // 0xc
    field public static final int COLUMN_INDEX_RAW_KEYWORDS = 5; // 0x5
    field public static final int COLUMN_INDEX_RAW_RANK = 0; // 0x0
    field public static final int COLUMN_INDEX_RAW_SCREEN_TITLE = 6; // 0x6
    field public static final int COLUMN_INDEX_RAW_SUMMARY_OFF = 3; // 0x3
    field public static final int COLUMN_INDEX_RAW_SUMMARY_ON = 2; // 0x2
    field public static final int COLUMN_INDEX_RAW_TITLE = 1; // 0x1
    field public static final int COLUMN_INDEX_RAW_USER_ID = 13; // 0xd
    field public static final int COLUMN_INDEX_XML_RES_CLASS_NAME = 2; // 0x2
    field public static final int COLUMN_INDEX_XML_RES_ICON_RESID = 3; // 0x3
    field public static final int COLUMN_INDEX_XML_RES_INTENT_ACTION = 4; // 0x4
    field public static final int COLUMN_INDEX_XML_RES_INTENT_TARGET_CLASS = 6; // 0x6
    field public static final int COLUMN_INDEX_XML_RES_INTENT_TARGET_PACKAGE = 5; // 0x5
    field public static final int COLUMN_INDEX_XML_RES_RANK = 0; // 0x0
    field public static final int COLUMN_INDEX_XML_RES_RESID = 1; // 0x1
    field public static final java.lang.String INDEXABLES_RAW = "indexables_raw";
    field public static final java.lang.String[] INDEXABLES_RAW_COLUMNS;
    field public static final java.lang.String INDEXABLES_RAW_PATH = "settings/indexables_raw";
    field public static final java.lang.String INDEXABLES_XML_RES = "indexables_xml_res";
    field public static final java.lang.String[] INDEXABLES_XML_RES_COLUMNS;
    field public static final java.lang.String INDEXABLES_XML_RES_PATH = "settings/indexables_xml_res";
    field public static final java.lang.String NON_INDEXABLES_KEYS = "non_indexables_key";
    field public static final java.lang.String[] NON_INDEXABLES_KEYS_COLUMNS;
    field public static final java.lang.String NON_INDEXABLES_KEYS_PATH = "settings/non_indexables_key";
    field public static final java.lang.String PROVIDER_INTERFACE = "android.content.action.SEARCH_INDEXABLES_PROVIDER";
  }

  public static class SearchIndexablesContract.BaseColumns {
    field public static final java.lang.String COLUMN_CLASS_NAME = "className";
    field public static final java.lang.String COLUMN_ICON_RESID = "iconResId";
    field public static final java.lang.String COLUMN_INTENT_ACTION = "intentAction";
    field public static final java.lang.String COLUMN_INTENT_TARGET_CLASS = "intentTargetClass";
    field public static final java.lang.String COLUMN_INTENT_TARGET_PACKAGE = "intentTargetPackage";
    field public static final java.lang.String COLUMN_RANK = "rank";
  }

  public static final class SearchIndexablesContract.NonIndexableKey extends android.provider.SearchIndexablesContract.BaseColumns {
    field public static final java.lang.String COLUMN_KEY_VALUE = "key";
    field public static final java.lang.String MIME_TYPE = "vnd.android.cursor.dir/non_indexables_key";
  }

  public static final class SearchIndexablesContract.RawData extends android.provider.SearchIndexablesContract.BaseColumns {
    field public static final java.lang.String COLUMN_ENTRIES = "entries";
    field public static final java.lang.String COLUMN_KEY = "key";
    field public static final java.lang.String COLUMN_KEYWORDS = "keywords";
    field public static final java.lang.String COLUMN_SCREEN_TITLE = "screenTitle";
    field public static final java.lang.String COLUMN_SUMMARY_OFF = "summaryOff";
    field public static final java.lang.String COLUMN_SUMMARY_ON = "summaryOn";
    field public static final java.lang.String COLUMN_TITLE = "title";
    field public static final java.lang.String COLUMN_USER_ID = "user_id";
    field public static final java.lang.String MIME_TYPE = "vnd.android.cursor.dir/indexables_raw";
  }

  public static final class SearchIndexablesContract.XmlResource extends android.provider.SearchIndexablesContract.BaseColumns {
    field public static final java.lang.String COLUMN_XML_RESID = "xmlResId";
    field public static final java.lang.String MIME_TYPE = "vnd.android.cursor.dir/indexables_xml_res";
  }

  public abstract class SearchIndexablesProvider extends android.content.ContentProvider {
    ctor public SearchIndexablesProvider();
    method public final int delete(android.net.Uri, java.lang.String, java.lang.String[]);
    method public java.lang.String getType(android.net.Uri);
    method public final android.net.Uri insert(android.net.Uri, android.content.ContentValues);
    method public android.database.Cursor query(android.net.Uri, java.lang.String[], java.lang.String, java.lang.String[], java.lang.String);
    method public abstract android.database.Cursor queryNonIndexableKeys(java.lang.String[]);
    method public abstract android.database.Cursor queryRawData(java.lang.String[]);
    method public abstract android.database.Cursor queryXmlResources(java.lang.String[]);
    method public final int update(android.net.Uri, android.content.ContentValues, java.lang.String, java.lang.String[]);
  }

  public final class Settings {
    field public static final java.lang.String ACTION_ENTERPRISE_PRIVACY_SETTINGS = "android.settings.ENTERPRISE_PRIVACY_SETTINGS";
  }

  public static final class Settings.Global extends android.provider.Settings.NameValueTable {
    method public static boolean putString(android.content.ContentResolver, java.lang.String, java.lang.String, java.lang.String, boolean);
    method public static void resetToDefaults(android.content.ContentResolver, java.lang.String);
    field public static final java.lang.String AUTOFILL_COMPAT_MODE_ALLOWED_PACKAGES = "autofill_compat_mode_allowed_packages";
    field public static final java.lang.String CARRIER_APP_NAMES = "carrier_app_names";
    field public static final java.lang.String CARRIER_APP_WHITELIST = "carrier_app_whitelist";
    field public static final java.lang.String DEFAULT_SM_DP_PLUS = "default_sm_dp_plus";
    field public static final java.lang.String EUICC_PROVISIONED = "euicc_provisioned";
    field public static final java.lang.String INSTALL_CARRIER_APP_NOTIFICATION_PERSISTENT = "install_carrier_app_notification_persistent";
    field public static final java.lang.String INSTALL_CARRIER_APP_NOTIFICATION_SLEEP_MILLIS = "install_carrier_app_notification_sleep_millis";
    field public static final java.lang.String OTA_DISABLE_AUTOMATIC_UPDATE = "ota_disable_automatic_update";
    field public static final java.lang.String THEATER_MODE_ON = "theater_mode_on";
    field public static final java.lang.String WEBVIEW_MULTIPROCESS = "webview_multiprocess";
    field public static final java.lang.String WIFI_BADGING_THRESHOLDS = "wifi_badging_thresholds";
    field public static final java.lang.String WIFI_WAKEUP_ENABLED = "wifi_wakeup_enabled";
  }

  public static final class Settings.Secure extends android.provider.Settings.NameValueTable {
    method public static boolean putString(android.content.ContentResolver, java.lang.String, java.lang.String, java.lang.String, boolean);
    method public static void resetToDefaults(android.content.ContentResolver, java.lang.String);
    field public static final java.lang.String AUTOFILL_FEATURE_FIELD_CLASSIFICATION = "autofill_field_classification";
    field public static final java.lang.String AUTOFILL_USER_DATA_MAX_CATEGORY_COUNT = "autofill_user_data_max_category_count";
    field public static final java.lang.String AUTOFILL_USER_DATA_MAX_FIELD_CLASSIFICATION_IDS_SIZE = "autofill_user_data_max_field_classification_size";
    field public static final java.lang.String AUTOFILL_USER_DATA_MAX_USER_DATA_SIZE = "autofill_user_data_max_user_data_size";
    field public static final java.lang.String AUTOFILL_USER_DATA_MAX_VALUE_LENGTH = "autofill_user_data_max_value_length";
    field public static final java.lang.String AUTOFILL_USER_DATA_MIN_VALUE_LENGTH = "autofill_user_data_min_value_length";
    field public static final java.lang.String INSTANT_APPS_ENABLED = "instant_apps_enabled";
  }

  public static final class Telephony.Carriers implements android.provider.BaseColumns {
    field public static final java.lang.String APN_SET_ID = "apn_set_id";
    field public static final int CARRIER_EDITED = 4; // 0x4
    field public static final java.lang.String EDITED_STATUS = "edited";
    field public static final java.lang.String MAX_CONNECTIONS = "max_conns";
    field public static final java.lang.String MODEM_PERSIST = "modem_cognitive";
    field public static final java.lang.String MTU = "mtu";
    field public static final int NO_APN_SET_ID = 0; // 0x0
    field public static final java.lang.String TIME_LIMIT_FOR_MAX_CONNECTIONS = "max_conns_time";
    field public static final int UNEDITED = 0; // 0x0
    field public static final int USER_DELETED = 2; // 0x2
    field public static final java.lang.String USER_EDITABLE = "user_editable";
    field public static final int USER_EDITED = 1; // 0x1
    field public static final java.lang.String USER_VISIBLE = "user_visible";
    field public static final java.lang.String WAIT_TIME_RETRY = "wait_time";
  }

  public final class TimeZoneRulesDataContract {
    field public static final java.lang.String AUTHORITY = "com.android.timezone";
  }

  public static final class TimeZoneRulesDataContract.Operation {
    field public static final java.lang.String COLUMN_DISTRO_MAJOR_VERSION = "distro_major_version";
    field public static final java.lang.String COLUMN_DISTRO_MINOR_VERSION = "distro_minor_version";
    field public static final java.lang.String COLUMN_REVISION = "revision";
    field public static final java.lang.String COLUMN_RULES_VERSION = "rules_version";
    field public static final java.lang.String COLUMN_TYPE = "type";
    field public static final android.net.Uri CONTENT_URI;
    field public static final java.lang.String TYPE_INSTALL = "INSTALL";
    field public static final java.lang.String TYPE_NO_OP = "NOOP";
    field public static final java.lang.String TYPE_UNINSTALL = "UNINSTALL";
  }

}

package android.security.keystore {

  public abstract class AttestationUtils {
    method public static java.security.cert.X509Certificate[] attestDeviceIds(android.content.Context, int[], byte[]) throws android.security.keystore.DeviceIdAttestationException;
    field public static final int ID_TYPE_IMEI = 2; // 0x2
    field public static final int ID_TYPE_MEID = 3; // 0x3
    field public static final int ID_TYPE_SERIAL = 1; // 0x1
  }

  public class DeviceIdAttestationException extends java.lang.Exception {
    ctor public DeviceIdAttestationException(java.lang.String);
    ctor public DeviceIdAttestationException(java.lang.String, java.lang.Throwable);
  }

}

package android.security.keystore.recovery {

  public class DecryptionFailedException extends java.security.GeneralSecurityException {
    ctor public DecryptionFailedException(java.lang.String);
  }

  public class InternalRecoveryServiceException extends java.security.GeneralSecurityException {
    ctor public InternalRecoveryServiceException(java.lang.String);
    ctor public InternalRecoveryServiceException(java.lang.String, java.lang.Throwable);
  }

  public final class KeyChainProtectionParams implements android.os.Parcelable {
    method public void clearSecret();
    method public int describeContents();
    method public android.security.keystore.recovery.KeyDerivationParams getKeyDerivationParams();
    method public int getLockScreenUiFormat();
    method public byte[] getSecret();
    method public int getUserSecretType();
    method public void writeToParcel(android.os.Parcel, int);
    field public static final android.os.Parcelable.Creator<android.security.keystore.recovery.KeyChainProtectionParams> CREATOR;
    field public static final int TYPE_LOCKSCREEN = 100; // 0x64
    field public static final int UI_FORMAT_PASSWORD = 2; // 0x2
    field public static final int UI_FORMAT_PATTERN = 3; // 0x3
    field public static final int UI_FORMAT_PIN = 1; // 0x1
  }

  public static class KeyChainProtectionParams.Builder {
    ctor public KeyChainProtectionParams.Builder();
    method public android.security.keystore.recovery.KeyChainProtectionParams build();
    method public android.security.keystore.recovery.KeyChainProtectionParams.Builder setKeyDerivationParams(android.security.keystore.recovery.KeyDerivationParams);
    method public android.security.keystore.recovery.KeyChainProtectionParams.Builder setLockScreenUiFormat(int);
    method public android.security.keystore.recovery.KeyChainProtectionParams.Builder setSecret(byte[]);
    method public android.security.keystore.recovery.KeyChainProtectionParams.Builder setUserSecretType(int);
  }

  public final class KeyChainSnapshot implements android.os.Parcelable {
    method public int describeContents();
    method public long getCounterId();
    method public byte[] getEncryptedRecoveryKeyBlob();
    method public java.util.List<android.security.keystore.recovery.KeyChainProtectionParams> getKeyChainProtectionParams();
    method public int getMaxAttempts();
    method public byte[] getServerParams();
    method public int getSnapshotVersion();
    method public java.security.cert.CertPath getTrustedHardwareCertPath();
    method public java.util.List<android.security.keystore.recovery.WrappedApplicationKey> getWrappedApplicationKeys();
    method public void writeToParcel(android.os.Parcel, int);
    field public static final android.os.Parcelable.Creator<android.security.keystore.recovery.KeyChainSnapshot> CREATOR;
  }

  public final class KeyDerivationParams implements android.os.Parcelable {
    method public static android.security.keystore.recovery.KeyDerivationParams createScryptParams(byte[], int);
    method public static android.security.keystore.recovery.KeyDerivationParams createSha256Params(byte[]);
    method public int describeContents();
    method public int getAlgorithm();
    method public int getMemoryDifficulty();
    method public byte[] getSalt();
    method public void writeToParcel(android.os.Parcel, int);
    field public static final int ALGORITHM_SCRYPT = 2; // 0x2
    field public static final int ALGORITHM_SHA256 = 1; // 0x1
    field public static final android.os.Parcelable.Creator<android.security.keystore.recovery.KeyDerivationParams> CREATOR;
  }

  public class LockScreenRequiredException extends java.security.GeneralSecurityException {
    ctor public LockScreenRequiredException(java.lang.String);
  }

  public class RecoveryController {
    method public android.security.keystore.recovery.RecoverySession createRecoverySession();
    method public java.security.Key generateKey(java.lang.String) throws android.security.keystore.recovery.InternalRecoveryServiceException, android.security.keystore.recovery.LockScreenRequiredException;
    method public java.util.List<java.lang.String> getAliases() throws android.security.keystore.recovery.InternalRecoveryServiceException;
    method public static android.security.keystore.recovery.RecoveryController getInstance(android.content.Context);
    method public java.security.Key getKey(java.lang.String) throws android.security.keystore.recovery.InternalRecoveryServiceException, java.security.UnrecoverableKeyException;
    method public android.security.keystore.recovery.KeyChainSnapshot getKeyChainSnapshot() throws android.security.keystore.recovery.InternalRecoveryServiceException;
    method public int[] getRecoverySecretTypes() throws android.security.keystore.recovery.InternalRecoveryServiceException;
    method public int getRecoveryStatus(java.lang.String) throws android.security.keystore.recovery.InternalRecoveryServiceException;
    method public java.util.Map<java.lang.String, java.security.cert.X509Certificate> getRootCertificates();
    method public java.security.Key importKey(java.lang.String, byte[]) throws android.security.keystore.recovery.InternalRecoveryServiceException, android.security.keystore.recovery.LockScreenRequiredException;
    method public void initRecoveryService(java.lang.String, byte[], byte[]) throws java.security.cert.CertificateException, android.security.keystore.recovery.InternalRecoveryServiceException;
    method public static boolean isRecoverableKeyStoreEnabled(android.content.Context);
    method public void removeKey(java.lang.String) throws android.security.keystore.recovery.InternalRecoveryServiceException;
    method public void setRecoverySecretTypes(int[]) throws android.security.keystore.recovery.InternalRecoveryServiceException;
    method public void setRecoveryStatus(java.lang.String, int) throws android.security.keystore.recovery.InternalRecoveryServiceException;
    method public void setServerParams(byte[]) throws android.security.keystore.recovery.InternalRecoveryServiceException;
    method public void setSnapshotCreatedPendingIntent(android.app.PendingIntent) throws android.security.keystore.recovery.InternalRecoveryServiceException;
    field public static final int RECOVERY_STATUS_PERMANENT_FAILURE = 3; // 0x3
    field public static final int RECOVERY_STATUS_SYNCED = 0; // 0x0
    field public static final int RECOVERY_STATUS_SYNC_IN_PROGRESS = 1; // 0x1
  }

  public class RecoverySession implements java.lang.AutoCloseable {
    method public void close();
    method public java.util.Map<java.lang.String, java.security.Key> recoverKeyChainSnapshot(byte[], java.util.List<android.security.keystore.recovery.WrappedApplicationKey>) throws android.security.keystore.recovery.DecryptionFailedException, android.security.keystore.recovery.InternalRecoveryServiceException, android.security.keystore.recovery.SessionExpiredException;
    method public byte[] start(java.lang.String, java.security.cert.CertPath, byte[], byte[], java.util.List<android.security.keystore.recovery.KeyChainProtectionParams>) throws java.security.cert.CertificateException, android.security.keystore.recovery.InternalRecoveryServiceException;
  }

  public class SessionExpiredException extends java.security.GeneralSecurityException {
    ctor public SessionExpiredException(java.lang.String);
  }

  public final class WrappedApplicationKey implements android.os.Parcelable {
    method public int describeContents();
    method public java.lang.String getAlias();
    method public byte[] getEncryptedKeyMaterial();
    method public void writeToParcel(android.os.Parcel, int);
    field public static final android.os.Parcelable.Creator<android.security.keystore.recovery.WrappedApplicationKey> CREATOR;
  }

  public static class WrappedApplicationKey.Builder {
    ctor public WrappedApplicationKey.Builder();
    method public android.security.keystore.recovery.WrappedApplicationKey build();
    method public android.security.keystore.recovery.WrappedApplicationKey.Builder setAlias(java.lang.String);
    method public android.security.keystore.recovery.WrappedApplicationKey.Builder setEncryptedKeyMaterial(byte[]);
  }

}

package android.service.autofill {

  public abstract class AutofillFieldClassificationService extends android.app.Service {
    method public android.os.IBinder onBind(android.content.Intent);
    method public float[][] onGetScores(java.lang.String, android.os.Bundle, java.util.List<android.view.autofill.AutofillValue>, java.util.List<java.lang.String>);
    field public static final java.lang.String SERVICE_INTERFACE = "android.service.autofill.AutofillFieldClassificationService";
    field public static final java.lang.String SERVICE_META_DATA_KEY_AVAILABLE_ALGORITHMS = "android.autofill.field_classification.available_algorithms";
    field public static final java.lang.String SERVICE_META_DATA_KEY_DEFAULT_ALGORITHM = "android.autofill.field_classification.default_algorithm";
  }

}

package android.service.carrier {

  public abstract class ApnService extends android.app.Service {
    ctor public ApnService();
    method public android.os.IBinder onBind(android.content.Intent);
    method public abstract java.util.List<android.content.ContentValues> onRestoreApns(int);
  }

}

package android.service.euicc {

  public final class DownloadSubscriptionResult implements android.os.Parcelable {
    ctor public DownloadSubscriptionResult(int, int, int);
    method public int describeContents();
    method public int getCardId();
    method public int getResolvableErrors();
    method public int getResult();
    method public void writeToParcel(android.os.Parcel, int);
    field public static final android.os.Parcelable.Creator<android.service.euicc.DownloadSubscriptionResult> CREATOR;
  }

  public final class EuiccProfileInfo implements android.os.Parcelable {
    method public int describeContents();
    method public android.service.carrier.CarrierIdentifier getCarrierIdentifier();
    method public java.lang.String getIccid();
    method public java.lang.String getNickname();
    method public int getPolicyRules();
    method public int getProfileClass();
    method public java.lang.String getProfileName();
    method public java.lang.String getServiceProviderName();
    method public int getState();
    method public java.util.List<android.telephony.UiccAccessRule> getUiccAccessRules();
    method public boolean hasPolicyRule(int);
    method public boolean hasPolicyRules();
    method public void writeToParcel(android.os.Parcel, int);
    field public static final android.os.Parcelable.Creator<android.service.euicc.EuiccProfileInfo> CREATOR;
    field public static final int POLICY_RULE_DELETE_AFTER_DISABLING = 4; // 0x4
    field public static final int POLICY_RULE_DO_NOT_DELETE = 2; // 0x2
    field public static final int POLICY_RULE_DO_NOT_DISABLE = 1; // 0x1
    field public static final int PROFILE_CLASS_OPERATIONAL = 2; // 0x2
    field public static final int PROFILE_CLASS_PROVISIONING = 1; // 0x1
    field public static final int PROFILE_CLASS_TESTING = 0; // 0x0
    field public static final int PROFILE_STATE_DISABLED = 0; // 0x0
    field public static final int PROFILE_STATE_ENABLED = 1; // 0x1
  }

  public static final class EuiccProfileInfo.Builder {
    ctor public EuiccProfileInfo.Builder(java.lang.String);
    ctor public EuiccProfileInfo.Builder(android.service.euicc.EuiccProfileInfo);
    method public android.service.euicc.EuiccProfileInfo build();
    method public android.service.euicc.EuiccProfileInfo.Builder setCarrierIdentifier(android.service.carrier.CarrierIdentifier);
    method public android.service.euicc.EuiccProfileInfo.Builder setIccid(java.lang.String);
    method public android.service.euicc.EuiccProfileInfo.Builder setNickname(java.lang.String);
    method public android.service.euicc.EuiccProfileInfo.Builder setPolicyRules(int);
    method public android.service.euicc.EuiccProfileInfo.Builder setProfileClass(int);
    method public android.service.euicc.EuiccProfileInfo.Builder setProfileName(java.lang.String);
    method public android.service.euicc.EuiccProfileInfo.Builder setServiceProviderName(java.lang.String);
    method public android.service.euicc.EuiccProfileInfo.Builder setState(int);
    method public android.service.euicc.EuiccProfileInfo.Builder setUiccAccessRule(java.util.List<android.telephony.UiccAccessRule>);
  }

  public static abstract class EuiccProfileInfo.PolicyRule implements java.lang.annotation.Annotation {
  }

  public static abstract class EuiccProfileInfo.ProfileClass implements java.lang.annotation.Annotation {
  }

  public static abstract class EuiccProfileInfo.ProfileState implements java.lang.annotation.Annotation {
  }

  public abstract class EuiccService extends android.app.Service {
    ctor public EuiccService();
    method public android.os.IBinder onBind(android.content.Intent);
    method public abstract int onDeleteSubscription(int, java.lang.String);
    method public abstract android.service.euicc.DownloadSubscriptionResult onDownloadSubscription(int, android.telephony.euicc.DownloadableSubscription, boolean, boolean, android.os.Bundle);
    method public deprecated int onDownloadSubscription(int, android.telephony.euicc.DownloadableSubscription, boolean, boolean);
    method public abstract int onEraseSubscriptions(int);
    method public abstract android.service.euicc.GetDefaultDownloadableSubscriptionListResult onGetDefaultDownloadableSubscriptionList(int, boolean);
    method public abstract android.service.euicc.GetDownloadableSubscriptionMetadataResult onGetDownloadableSubscriptionMetadata(int, android.telephony.euicc.DownloadableSubscription, boolean);
    method public abstract java.lang.String onGetEid(int);
    method public abstract android.telephony.euicc.EuiccInfo onGetEuiccInfo(int);
    method public abstract android.service.euicc.GetEuiccProfileInfoListResult onGetEuiccProfileInfoList(int);
    method public abstract int onGetOtaStatus(int);
    method public abstract int onRetainSubscriptionsForFactoryReset(int);
    method public abstract void onStartOtaIfNecessary(int, android.service.euicc.EuiccService.OtaStatusChangedCallback);
    method public abstract int onSwitchToSubscription(int, java.lang.String, boolean);
    method public abstract int onUpdateSubscriptionNickname(int, java.lang.String, java.lang.String);
    field public static final java.lang.String ACTION_MANAGE_EMBEDDED_SUBSCRIPTIONS = "android.service.euicc.action.MANAGE_EMBEDDED_SUBSCRIPTIONS";
    field public static final java.lang.String ACTION_PROVISION_EMBEDDED_SUBSCRIPTION = "android.service.euicc.action.PROVISION_EMBEDDED_SUBSCRIPTION";
    field public static final deprecated java.lang.String ACTION_RESOLVE_CONFIRMATION_CODE = "android.service.euicc.action.RESOLVE_CONFIRMATION_CODE";
    field public static final java.lang.String ACTION_RESOLVE_DEACTIVATE_SIM = "android.service.euicc.action.RESOLVE_DEACTIVATE_SIM";
    field public static final java.lang.String ACTION_RESOLVE_NO_PRIVILEGES = "android.service.euicc.action.RESOLVE_NO_PRIVILEGES";
    field public static final java.lang.String ACTION_RESOLVE_RESOLVABLE_ERRORS = "android.service.euicc.action.RESOLVE_RESOLVABLE_ERRORS";
    field public static final java.lang.String CATEGORY_EUICC_UI = "android.service.euicc.category.EUICC_UI";
    field public static final java.lang.String EUICC_SERVICE_INTERFACE = "android.service.euicc.EuiccService";
    field public static final java.lang.String EXTRA_RESOLUTION_ALLOW_POLICY_RULES = "android.service.euicc.extra.RESOLUTION_ALLOW_POLICY_RULES";
    field public static final java.lang.String EXTRA_RESOLUTION_CALLING_PACKAGE = "android.service.euicc.extra.RESOLUTION_CALLING_PACKAGE";
    field public static final java.lang.String EXTRA_RESOLUTION_CONFIRMATION_CODE = "android.service.euicc.extra.RESOLUTION_CONFIRMATION_CODE";
    field public static final java.lang.String EXTRA_RESOLUTION_CONFIRMATION_CODE_RETRIED = "android.service.euicc.extra.RESOLUTION_CONFIRMATION_CODE_RETRIED";
    field public static final java.lang.String EXTRA_RESOLUTION_CONSENT = "android.service.euicc.extra.RESOLUTION_CONSENT";
    field public static final java.lang.String EXTRA_RESOLVABLE_ERRORS = "android.service.euicc.extra.RESOLVABLE_ERRORS";
    field public static final int RESOLVABLE_ERROR_CONFIRMATION_CODE = 1; // 0x1
    field public static final int RESOLVABLE_ERROR_POLICY_RULES = 2; // 0x2
    field public static final int RESULT_FIRST_USER = 1; // 0x1
    field public static final int RESULT_MUST_DEACTIVATE_SIM = -1; // 0xffffffff
    field public static final deprecated int RESULT_NEED_CONFIRMATION_CODE = -2; // 0xfffffffe
    field public static final int RESULT_OK = 0; // 0x0
    field public static final int RESULT_RESOLVABLE_ERRORS = -2; // 0xfffffffe
  }

  public static abstract class EuiccService.OtaStatusChangedCallback {
    ctor public EuiccService.OtaStatusChangedCallback();
    method public abstract void onOtaStatusChanged(int);
  }

  public final class GetDefaultDownloadableSubscriptionListResult implements android.os.Parcelable {
    ctor public GetDefaultDownloadableSubscriptionListResult(int, android.telephony.euicc.DownloadableSubscription[]);
    method public int describeContents();
    method public java.util.List<android.telephony.euicc.DownloadableSubscription> getDownloadableSubscriptions();
    method public int getResult();
    method public void writeToParcel(android.os.Parcel, int);
    field public static final android.os.Parcelable.Creator<android.service.euicc.GetDefaultDownloadableSubscriptionListResult> CREATOR;
  }

  public final class GetDownloadableSubscriptionMetadataResult implements android.os.Parcelable {
    ctor public GetDownloadableSubscriptionMetadataResult(int, android.telephony.euicc.DownloadableSubscription);
    method public int describeContents();
    method public android.telephony.euicc.DownloadableSubscription getDownloadableSubscription();
    method public int getResult();
    method public void writeToParcel(android.os.Parcel, int);
    field public static final android.os.Parcelable.Creator<android.service.euicc.GetDownloadableSubscriptionMetadataResult> CREATOR;
  }

  public final class GetEuiccProfileInfoListResult implements android.os.Parcelable {
    ctor public GetEuiccProfileInfoListResult(int, android.service.euicc.EuiccProfileInfo[], boolean);
    method public int describeContents();
    method public boolean getIsRemovable();
    method public java.util.List<android.service.euicc.EuiccProfileInfo> getProfiles();
    method public int getResult();
    method public void writeToParcel(android.os.Parcel, int);
    field public static final android.os.Parcelable.Creator<android.service.euicc.GetEuiccProfileInfoListResult> CREATOR;
  }

}

package android.service.notification {

  public final class Adjustment implements android.os.Parcelable {
    ctor public Adjustment(java.lang.String, java.lang.String, android.os.Bundle, java.lang.CharSequence, int);
    ctor protected Adjustment(android.os.Parcel);
    method public int describeContents();
    method public java.lang.CharSequence getExplanation();
    method public java.lang.String getKey();
    method public java.lang.String getPackage();
    method public android.os.Bundle getSignals();
    method public int getUser();
    method public void writeToParcel(android.os.Parcel, int);
    field public static final android.os.Parcelable.Creator<android.service.notification.Adjustment> CREATOR;
    field public static final java.lang.String KEY_PEOPLE = "key_people";
    field public static final java.lang.String KEY_SNOOZE_CRITERIA = "key_snooze_criteria";
    field public static final java.lang.String KEY_USER_SENTIMENT = "key_user_sentiment";
  }

  public abstract class NotificationAssistantService extends android.service.notification.NotificationListenerService {
    ctor public NotificationAssistantService();
    method public final void adjustNotification(android.service.notification.Adjustment);
    method public final void adjustNotifications(java.util.List<android.service.notification.Adjustment>);
    method public final android.os.IBinder onBind(android.content.Intent);
    method public abstract android.service.notification.Adjustment onNotificationEnqueued(android.service.notification.StatusBarNotification);
    method public void onNotificationRemoved(android.service.notification.StatusBarNotification, android.service.notification.NotificationListenerService.RankingMap, android.service.notification.NotificationStats, int);
    method public abstract void onNotificationSnoozedUntilContext(android.service.notification.StatusBarNotification, java.lang.String);
    method public final void unsnoozeNotification(java.lang.String);
    field public static final java.lang.String SERVICE_INTERFACE = "android.service.notification.NotificationAssistantService";
  }

  public final class NotificationStats implements android.os.Parcelable {
    ctor public NotificationStats();
    ctor protected NotificationStats(android.os.Parcel);
    method public int describeContents();
    method public int getDismissalSurface();
    method public boolean hasDirectReplied();
    method public boolean hasExpanded();
    method public boolean hasInteracted();
    method public boolean hasSeen();
    method public boolean hasSnoozed();
    method public boolean hasViewedSettings();
    method public void setDirectReplied();
    method public void setDismissalSurface(int);
    method public void setExpanded();
    method public void setSeen();
    method public void setSnoozed();
    method public void setViewedSettings();
    method public void writeToParcel(android.os.Parcel, int);
    field public static final android.os.Parcelable.Creator<android.service.notification.NotificationStats> CREATOR;
    field public static final int DISMISSAL_AOD = 2; // 0x2
    field public static final int DISMISSAL_NOT_DISMISSED = -1; // 0xffffffff
    field public static final int DISMISSAL_OTHER = 0; // 0x0
    field public static final int DISMISSAL_PEEK = 1; // 0x1
    field public static final int DISMISSAL_SHADE = 3; // 0x3
  }

  public final class SnoozeCriterion implements android.os.Parcelable {
    ctor public SnoozeCriterion(java.lang.String, java.lang.CharSequence, java.lang.CharSequence);
    ctor protected SnoozeCriterion(android.os.Parcel);
    method public int describeContents();
    method public java.lang.CharSequence getConfirmation();
    method public java.lang.CharSequence getExplanation();
    method public java.lang.String getId();
    method public void writeToParcel(android.os.Parcel, int);
    field public static final android.os.Parcelable.Creator<android.service.notification.SnoozeCriterion> CREATOR;
  }

}

package android.service.oemlock {

  public class OemLockManager {
    method public boolean isOemUnlockAllowedByCarrier();
    method public boolean isOemUnlockAllowedByUser();
    method public void setOemUnlockAllowedByCarrier(boolean, byte[]);
    method public void setOemUnlockAllowedByUser(boolean);
  }

}

package android.service.persistentdata {

  public class PersistentDataBlockManager {
    method public int getDataBlockSize();
    method public int getFlashLockState();
    method public long getMaximumDataBlockSize();
    method public deprecated boolean getOemUnlockEnabled();
    method public byte[] read();
    method public deprecated void setOemUnlockEnabled(boolean);
    method public void wipe();
    method public int write(byte[]);
    field public static final int FLASH_LOCK_LOCKED = 1; // 0x1
    field public static final int FLASH_LOCK_UNKNOWN = -1; // 0xffffffff
    field public static final int FLASH_LOCK_UNLOCKED = 0; // 0x0
  }

  public static abstract class PersistentDataBlockManager.FlashLockState implements java.lang.annotation.Annotation {
  }

}

package android.service.quicksettings {

  public class TileService extends android.app.Service {
    method public final void setStatusIcon(android.graphics.drawable.Icon, java.lang.String);
  }

}

package android.service.resolver {

  public abstract class ResolverRankerService extends android.app.Service {
    ctor public ResolverRankerService();
    method public android.os.IBinder onBind(android.content.Intent);
    method public void onPredictSharingProbabilities(java.util.List<android.service.resolver.ResolverTarget>);
    method public void onTrainRankingModel(java.util.List<android.service.resolver.ResolverTarget>, int);
    field public static final java.lang.String BIND_PERMISSION = "android.permission.BIND_RESOLVER_RANKER_SERVICE";
    field public static final java.lang.String HOLD_PERMISSION = "android.permission.PROVIDE_RESOLVER_RANKER_SERVICE";
    field public static final java.lang.String SERVICE_INTERFACE = "android.service.resolver.ResolverRankerService";
  }

  public final class ResolverTarget implements android.os.Parcelable {
    ctor public ResolverTarget();
    method public int describeContents();
    method public float getChooserScore();
    method public float getLaunchScore();
    method public float getRecencyScore();
    method public float getSelectProbability();
    method public float getTimeSpentScore();
    method public void setChooserScore(float);
    method public void setLaunchScore(float);
    method public void setRecencyScore(float);
    method public void setSelectProbability(float);
    method public void setTimeSpentScore(float);
    method public void writeToParcel(android.os.Parcel, int);
    field public static final android.os.Parcelable.Creator<android.service.resolver.ResolverTarget> CREATOR;
  }

}

package android.service.settings.suggestions {

  public final class Suggestion implements android.os.Parcelable {
    method public int describeContents();
    method public int getFlags();
    method public android.graphics.drawable.Icon getIcon();
    method public java.lang.String getId();
    method public android.app.PendingIntent getPendingIntent();
    method public java.lang.CharSequence getSummary();
    method public java.lang.CharSequence getTitle();
    method public void writeToParcel(android.os.Parcel, int);
    field public static final android.os.Parcelable.Creator<android.service.settings.suggestions.Suggestion> CREATOR;
    field public static final int FLAG_HAS_BUTTON = 1; // 0x1
  }

  public static class Suggestion.Builder {
    ctor public Suggestion.Builder(java.lang.String);
    method public android.service.settings.suggestions.Suggestion build();
    method public android.service.settings.suggestions.Suggestion.Builder setFlags(int);
    method public android.service.settings.suggestions.Suggestion.Builder setIcon(android.graphics.drawable.Icon);
    method public android.service.settings.suggestions.Suggestion.Builder setPendingIntent(android.app.PendingIntent);
    method public android.service.settings.suggestions.Suggestion.Builder setSummary(java.lang.CharSequence);
    method public android.service.settings.suggestions.Suggestion.Builder setTitle(java.lang.CharSequence);
  }

  public abstract class SuggestionService extends android.app.Service {
    ctor public SuggestionService();
    method public android.os.IBinder onBind(android.content.Intent);
    method public abstract java.util.List<android.service.settings.suggestions.Suggestion> onGetSuggestions();
    method public abstract void onSuggestionDismissed(android.service.settings.suggestions.Suggestion);
    method public abstract void onSuggestionLaunched(android.service.settings.suggestions.Suggestion);
  }

}

package android.service.textclassifier {

  public abstract class TextClassifierService extends android.app.Service {
    ctor public TextClassifierService();
    method public final android.view.textclassifier.TextClassifier getLocalTextClassifier();
    method public final android.os.IBinder onBind(android.content.Intent);
    method public abstract void onClassifyText(android.view.textclassifier.TextClassificationSessionId, android.view.textclassifier.TextClassification.Request, android.os.CancellationSignal, android.service.textclassifier.TextClassifierService.Callback<android.view.textclassifier.TextClassification>);
    method public void onCreateTextClassificationSession(android.view.textclassifier.TextClassificationContext, android.view.textclassifier.TextClassificationSessionId);
    method public void onDestroyTextClassificationSession(android.view.textclassifier.TextClassificationSessionId);
    method public abstract void onGenerateLinks(android.view.textclassifier.TextClassificationSessionId, android.view.textclassifier.TextLinks.Request, android.os.CancellationSignal, android.service.textclassifier.TextClassifierService.Callback<android.view.textclassifier.TextLinks>);
    method public void onSelectionEvent(android.view.textclassifier.TextClassificationSessionId, android.view.textclassifier.SelectionEvent);
    method public abstract void onSuggestSelection(android.view.textclassifier.TextClassificationSessionId, android.view.textclassifier.TextSelection.Request, android.os.CancellationSignal, android.service.textclassifier.TextClassifierService.Callback<android.view.textclassifier.TextSelection>);
    field public static final java.lang.String SERVICE_INTERFACE = "android.service.textclassifier.TextClassifierService";
  }

  public static abstract interface TextClassifierService.Callback<T> {
    method public abstract void onFailure(java.lang.CharSequence);
    method public abstract void onSuccess(T);
  }

}

package android.service.trust {

  public class TrustAgentService extends android.app.Service {
    ctor public TrustAgentService();
    method public final void addEscrowToken(byte[], android.os.UserHandle);
    method public final deprecated void grantTrust(java.lang.CharSequence, long, boolean);
    method public final void grantTrust(java.lang.CharSequence, long, int);
    method public final void isEscrowTokenActive(long, android.os.UserHandle);
    method public final android.os.IBinder onBind(android.content.Intent);
    method public boolean onConfigure(java.util.List<android.os.PersistableBundle>);
    method public void onDeviceLocked();
    method public void onDeviceUnlockLockout(long);
    method public void onDeviceUnlocked();
    method public void onEscrowTokenAdded(byte[], long, android.os.UserHandle);
    method public void onEscrowTokenRemoved(long, boolean);
    method public void onEscrowTokenStateReceived(long, int);
    method public void onTrustTimeout();
    method public void onUnlockAttempt(boolean);
    method public final void removeEscrowToken(long, android.os.UserHandle);
    method public final void revokeTrust();
    method public final void setManagingTrust(boolean);
    method public final void showKeyguardErrorMessage(java.lang.CharSequence);
    method public final void unlockUserWithToken(long, byte[], android.os.UserHandle);
    field public static final int FLAG_GRANT_TRUST_DISMISS_KEYGUARD = 2; // 0x2
    field public static final int FLAG_GRANT_TRUST_INITIATED_BY_USER = 1; // 0x1
    field public static final java.lang.String SERVICE_INTERFACE = "android.service.trust.TrustAgentService";
    field public static final int TOKEN_STATE_ACTIVE = 1; // 0x1
    field public static final int TOKEN_STATE_INACTIVE = 0; // 0x0
    field public static final java.lang.String TRUST_AGENT_META_DATA = "android.service.trust.trustagent";
  }

}

package android.telecom {

  public deprecated class AudioState implements android.os.Parcelable {
    ctor public AudioState(boolean, int, int);
    ctor public AudioState(android.telecom.AudioState);
    ctor public AudioState(android.telecom.CallAudioState);
    method public static java.lang.String audioRouteToString(int);
    method public int describeContents();
    method public int getRoute();
    method public int getSupportedRouteMask();
    method public boolean isMuted();
    method public void writeToParcel(android.os.Parcel, int);
    field public static final android.os.Parcelable.Creator<android.telecom.AudioState> CREATOR;
    field public static final int ROUTE_BLUETOOTH = 2; // 0x2
    field public static final int ROUTE_EARPIECE = 1; // 0x1
    field public static final int ROUTE_SPEAKER = 8; // 0x8
    field public static final int ROUTE_WIRED_HEADSET = 4; // 0x4
    field public static final int ROUTE_WIRED_OR_EARPIECE = 5; // 0x5
  }

  public final class Call {
    method public deprecated void addListener(android.telecom.Call.Listener);
    method public deprecated void removeListener(android.telecom.Call.Listener);
    field public static final deprecated int STATE_PRE_DIAL_WAIT = 8; // 0x8
  }

  public static abstract deprecated class Call.Listener extends android.telecom.Call.Callback {
    ctor public Call.Listener();
  }

  public abstract class Conference extends android.telecom.Conferenceable {
    method public final deprecated android.telecom.AudioState getAudioState();
    method public final deprecated long getConnectTimeMillis();
    method public android.telecom.Connection getPrimaryConnection();
    method public deprecated void onAudioStateChanged(android.telecom.AudioState);
    method public final deprecated void setConnectTimeMillis(long);
  }

  public abstract class Connection extends android.telecom.Conferenceable {
    method public final deprecated android.telecom.AudioState getAudioState();
    method public deprecated void onAudioStateChanged(android.telecom.AudioState);
  }

  public abstract class InCallService extends android.app.Service {
    method public deprecated android.telecom.Phone getPhone();
    method public deprecated void onPhoneCreated(android.telecom.Phone);
    method public deprecated void onPhoneDestroyed(android.telecom.Phone);
  }

  public class ParcelableCallAnalytics implements android.os.Parcelable {
    ctor public ParcelableCallAnalytics(long, long, int, boolean, boolean, int, int, boolean, java.lang.String, boolean, java.util.List<android.telecom.ParcelableCallAnalytics.AnalyticsEvent>, java.util.List<android.telecom.ParcelableCallAnalytics.EventTiming>);
    ctor public ParcelableCallAnalytics(android.os.Parcel);
    method public java.util.List<android.telecom.ParcelableCallAnalytics.AnalyticsEvent> analyticsEvents();
    method public int describeContents();
    method public long getCallDurationMillis();
    method public int getCallTechnologies();
    method public int getCallTerminationCode();
    method public int getCallType();
    method public java.lang.String getConnectionService();
    method public java.util.List<android.telecom.ParcelableCallAnalytics.EventTiming> getEventTimings();
    method public long getStartTimeMillis();
    method public boolean isAdditionalCall();
    method public boolean isCreatedFromExistingConnection();
    method public boolean isEmergencyCall();
    method public boolean isInterrupted();
    method public void writeToParcel(android.os.Parcel, int);
    field public static final int CALLTYPE_INCOMING = 1; // 0x1
    field public static final int CALLTYPE_OUTGOING = 2; // 0x2
    field public static final int CALLTYPE_UNKNOWN = 0; // 0x0
    field public static final int CDMA_PHONE = 1; // 0x1
    field public static final android.os.Parcelable.Creator<android.telecom.ParcelableCallAnalytics> CREATOR;
    field public static final int GSM_PHONE = 2; // 0x2
    field public static final int IMS_PHONE = 4; // 0x4
    field public static final long MILLIS_IN_1_SECOND = 1000L; // 0x3e8L
    field public static final long MILLIS_IN_5_MINUTES = 300000L; // 0x493e0L
    field public static final int SIP_PHONE = 8; // 0x8
    field public static final int STILL_CONNECTED = -1; // 0xffffffff
    field public static final int THIRD_PARTY_PHONE = 16; // 0x10
  }

  public static final class ParcelableCallAnalytics.AnalyticsEvent implements android.os.Parcelable {
    ctor public ParcelableCallAnalytics.AnalyticsEvent(int, long);
    method public int describeContents();
    method public int getEventName();
    method public long getTimeSinceLastEvent();
    method public void writeToParcel(android.os.Parcel, int);
    field public static final int AUDIO_ROUTE_BT = 204; // 0xcc
    field public static final int AUDIO_ROUTE_EARPIECE = 205; // 0xcd
    field public static final int AUDIO_ROUTE_HEADSET = 206; // 0xce
    field public static final int AUDIO_ROUTE_SPEAKER = 207; // 0xcf
    field public static final int BIND_CS = 5; // 0x5
    field public static final int BLOCK_CHECK_FINISHED = 105; // 0x69
    field public static final int BLOCK_CHECK_INITIATED = 104; // 0x68
    field public static final int CONFERENCE_WITH = 300; // 0x12c
    field public static final android.os.Parcelable.Creator<android.telecom.ParcelableCallAnalytics.AnalyticsEvent> CREATOR;
    field public static final int CS_BOUND = 6; // 0x6
    field public static final int DIRECT_TO_VM_FINISHED = 103; // 0x67
    field public static final int DIRECT_TO_VM_INITIATED = 102; // 0x66
    field public static final int FILTERING_COMPLETED = 107; // 0x6b
    field public static final int FILTERING_INITIATED = 106; // 0x6a
    field public static final int FILTERING_TIMED_OUT = 108; // 0x6c
    field public static final int MUTE = 202; // 0xca
    field public static final int REMOTELY_HELD = 402; // 0x192
    field public static final int REMOTELY_UNHELD = 403; // 0x193
    field public static final int REQUEST_ACCEPT = 7; // 0x7
    field public static final int REQUEST_HOLD = 400; // 0x190
    field public static final int REQUEST_PULL = 500; // 0x1f4
    field public static final int REQUEST_REJECT = 8; // 0x8
    field public static final int REQUEST_UNHOLD = 401; // 0x191
    field public static final int SCREENING_COMPLETED = 101; // 0x65
    field public static final int SCREENING_SENT = 100; // 0x64
    field public static final int SET_ACTIVE = 1; // 0x1
    field public static final int SET_DIALING = 4; // 0x4
    field public static final int SET_DISCONNECTED = 2; // 0x2
    field public static final int SET_HOLD = 404; // 0x194
    field public static final int SET_PARENT = 302; // 0x12e
    field public static final int SET_SELECT_PHONE_ACCOUNT = 0; // 0x0
    field public static final int SILENCE = 201; // 0xc9
    field public static final int SKIP_RINGING = 200; // 0xc8
    field public static final int SPLIT_CONFERENCE = 301; // 0x12d
    field public static final int START_CONNECTION = 3; // 0x3
    field public static final int SWAP = 405; // 0x195
    field public static final int UNMUTE = 203; // 0xcb
  }

  public static final class ParcelableCallAnalytics.EventTiming implements android.os.Parcelable {
    ctor public ParcelableCallAnalytics.EventTiming(int, long);
    method public int describeContents();
    method public int getName();
    method public long getTime();
    method public void writeToParcel(android.os.Parcel, int);
    field public static final int ACCEPT_TIMING = 0; // 0x0
    field public static final int BIND_CS_TIMING = 6; // 0x6
    field public static final int BLOCK_CHECK_FINISHED_TIMING = 9; // 0x9
    field public static final android.os.Parcelable.Creator<android.telecom.ParcelableCallAnalytics.EventTiming> CREATOR;
    field public static final int DIRECT_TO_VM_FINISHED_TIMING = 8; // 0x8
    field public static final int DISCONNECT_TIMING = 2; // 0x2
    field public static final int FILTERING_COMPLETED_TIMING = 10; // 0xa
    field public static final int FILTERING_TIMED_OUT_TIMING = 11; // 0xb
    field public static final int HOLD_TIMING = 3; // 0x3
    field public static final int INVALID = 999999; // 0xf423f
    field public static final int OUTGOING_TIME_TO_DIALING_TIMING = 5; // 0x5
    field public static final int REJECT_TIMING = 1; // 0x1
    field public static final int SCREENING_COMPLETED_TIMING = 7; // 0x7
    field public static final int UNHOLD_TIMING = 4; // 0x4
  }

  public final deprecated class Phone {
    method public void addListener(android.telecom.Phone.Listener);
    method public boolean canAddCall();
    method public deprecated android.telecom.AudioState getAudioState();
    method public android.telecom.CallAudioState getCallAudioState();
    method public java.util.List<android.telecom.Call> getCalls();
    method public void removeListener(android.telecom.Phone.Listener);
    method public void requestBluetoothAudio(java.lang.String);
    method public void setAudioRoute(int);
    method public void setMuted(boolean);
  }

  public static abstract class Phone.Listener {
    ctor public Phone.Listener();
    method public deprecated void onAudioStateChanged(android.telecom.Phone, android.telecom.AudioState);
    method public void onBringToForeground(android.telecom.Phone, boolean);
    method public void onCallAdded(android.telecom.Phone, android.telecom.Call);
    method public void onCallAudioStateChanged(android.telecom.Phone, android.telecom.CallAudioState);
    method public void onCallRemoved(android.telecom.Phone, android.telecom.Call);
    method public void onCanAddCallChanged(android.telecom.Phone, boolean);
    method public void onSilenceRinger(android.telecom.Phone);
  }

  public final class PhoneAccount implements android.os.Parcelable {
    field public static final int CAPABILITY_MULTI_USER = 32; // 0x20
  }

  public final class PhoneAccountSuggestion implements android.os.Parcelable {
    ctor public PhoneAccountSuggestion(android.telecom.PhoneAccountHandle, int, boolean);
  }

  public class PhoneAccountSuggestionService extends android.app.Service {
    ctor public PhoneAccountSuggestionService();
    method public void onAccountSuggestionRequest(java.lang.String);
    method public android.os.IBinder onBind(android.content.Intent);
    method public final void suggestPhoneAccounts(java.lang.String, java.util.List<android.telecom.PhoneAccountSuggestion>);
    field public static final java.lang.String SERVICE_INTERFACE = "android.telecom.PhoneAccountSuggestionService";
  }

  public final class RemoteConference {
    method public deprecated void setAudioState(android.telecom.AudioState);
  }

  public final class RemoteConnection {
    method public deprecated void setAudioState(android.telecom.AudioState);
  }

  public final class StatusHints implements android.os.Parcelable {
    ctor public deprecated StatusHints(android.content.ComponentName, java.lang.CharSequence, int, android.os.Bundle);
    method public deprecated android.graphics.drawable.Drawable getIcon(android.content.Context);
    method public deprecated int getIconResId();
    method public deprecated android.content.ComponentName getPackageName();
  }

  public final class TelecomAnalytics implements android.os.Parcelable {
    ctor public TelecomAnalytics(java.util.List<android.telecom.TelecomAnalytics.SessionTiming>, java.util.List<android.telecom.ParcelableCallAnalytics>);
    method public int describeContents();
    method public java.util.List<android.telecom.ParcelableCallAnalytics> getCallAnalytics();
    method public java.util.List<android.telecom.TelecomAnalytics.SessionTiming> getSessionTimings();
    method public void writeToParcel(android.os.Parcel, int);
    field public static final android.os.Parcelable.Creator<android.telecom.TelecomAnalytics> CREATOR;
  }

  public static final class TelecomAnalytics.SessionTiming implements android.os.Parcelable {
    ctor public TelecomAnalytics.SessionTiming(int, long);
    method public int describeContents();
    method public java.lang.Integer getKey();
    method public long getTime();
    method public void writeToParcel(android.os.Parcel, int);
    field public static final android.os.Parcelable.Creator<android.telecom.TelecomAnalytics.SessionTiming> CREATOR;
    field public static final int CSW_ADD_CONFERENCE_CALL = 108; // 0x6c
    field public static final int CSW_HANDLE_CREATE_CONNECTION_COMPLETE = 100; // 0x64
    field public static final int CSW_REMOVE_CALL = 106; // 0x6a
    field public static final int CSW_SET_ACTIVE = 101; // 0x65
    field public static final int CSW_SET_DIALING = 103; // 0x67
    field public static final int CSW_SET_DISCONNECTED = 104; // 0x68
    field public static final int CSW_SET_IS_CONFERENCED = 107; // 0x6b
    field public static final int CSW_SET_ON_HOLD = 105; // 0x69
    field public static final int CSW_SET_RINGING = 102; // 0x66
    field public static final int ICA_ANSWER_CALL = 1; // 0x1
    field public static final int ICA_CONFERENCE = 8; // 0x8
    field public static final int ICA_DISCONNECT_CALL = 3; // 0x3
    field public static final int ICA_HOLD_CALL = 4; // 0x4
    field public static final int ICA_MUTE = 6; // 0x6
    field public static final int ICA_REJECT_CALL = 2; // 0x2
    field public static final int ICA_SET_AUDIO_ROUTE = 7; // 0x7
    field public static final int ICA_UNHOLD_CALL = 5; // 0x5
  }

  public class TelecomManager {
    method public void addNewUnknownCall(android.telecom.PhoneAccountHandle, android.os.Bundle);
    method public deprecated void clearAccounts();
    method public void clearPhoneAccounts();
    method public android.telecom.TelecomAnalytics dumpAnalytics();
    method public void enablePhoneAccount(android.telecom.PhoneAccountHandle, boolean);
    method public java.util.List<android.telecom.PhoneAccountHandle> getAllPhoneAccountHandles();
    method public java.util.List<android.telecom.PhoneAccount> getAllPhoneAccounts();
    method public int getAllPhoneAccountsCount();
    method public int getCallState();
    method public android.telecom.PhoneAccountHandle getConnectionManager();
    method public int getCurrentTtyMode();
    method public deprecated android.content.ComponentName getDefaultPhoneApp();
    method public java.util.List<android.telecom.PhoneAccountHandle> getPhoneAccountsForPackage();
    method public java.util.List<android.telecom.PhoneAccountHandle> getPhoneAccountsSupportingScheme(java.lang.String);
    method public boolean isInEmergencyCall();
    method public boolean isRinging();
    method public deprecated boolean setDefaultDialer(java.lang.String);
    field public static final java.lang.String EXTRA_CALL_BACK_INTENT = "android.telecom.extra.CALL_BACK_INTENT";
    field public static final java.lang.String EXTRA_CLEAR_MISSED_CALLS_INTENT = "android.telecom.extra.CLEAR_MISSED_CALLS_INTENT";
    field public static final java.lang.String EXTRA_CONNECTION_SERVICE = "android.telecom.extra.CONNECTION_SERVICE";
    field public static final int TTY_MODE_FULL = 1; // 0x1
    field public static final int TTY_MODE_HCO = 2; // 0x2
    field public static final int TTY_MODE_OFF = 0; // 0x0
    field public static final int TTY_MODE_VCO = 3; // 0x3
  }

}

package android.telephony {

  public static final class AccessNetworkConstants.TransportType {
    field public static final int WLAN = 2; // 0x2
    field public static final int WWAN = 1; // 0x1
  }

  public class CallAttributes implements android.os.Parcelable {
    ctor public CallAttributes(android.telephony.PreciseCallState, int, android.telephony.CallQuality);
    method public int describeContents();
    method public android.telephony.CallQuality getCallQuality();
    method public int getNetworkType();
    method public android.telephony.PreciseCallState getPreciseCallState();
    method public void writeToParcel(android.os.Parcel, int);
    field public static final android.os.Parcelable.Creator<android.telephony.CallAttributes> CREATOR;
  }

  public final class CallQuality implements android.os.Parcelable {
    ctor public CallQuality(int, int, int, int, int, int, int, int, int, int, int);
    method public int describeContents();
    method public int getAverageRelativeJitter();
    method public int getAverageRoundTripTime();
    method public int getCallDuration();
    method public int getCodecType();
    method public int getDownlinkCallQualityLevel();
    method public int getMaxRelativeJitter();
    method public int getNumRtpPacketsNotReceived();
    method public int getNumRtpPacketsReceived();
    method public int getNumRtpPacketsTransmitted();
    method public int getNumRtpPacketsTransmittedLost();
    method public int getUplinkCallQualityLevel();
    method public void writeToParcel(android.os.Parcel, int);
    field public static final int CALL_QUALITY_BAD = 4; // 0x4
    field public static final int CALL_QUALITY_EXCELLENT = 0; // 0x0
    field public static final int CALL_QUALITY_FAIR = 2; // 0x2
    field public static final int CALL_QUALITY_GOOD = 1; // 0x1
    field public static final int CALL_QUALITY_NOT_AVAILABLE = 5; // 0x5
    field public static final int CALL_QUALITY_POOR = 3; // 0x3
    field public static final android.os.Parcelable.Creator<android.telephony.CallQuality> CREATOR;
  }

  public class CarrierConfigManager {
    method public static android.os.PersistableBundle getDefaultConfig();
    method public void overrideConfig(int, android.os.PersistableBundle);
    method public void updateConfigForPhoneId(int, java.lang.String);
    field public static final java.lang.String KEY_CARRIER_SETUP_APP_STRING = "carrier_setup_app_string";
  }

  public final class DataFailCause {
    field public static final int ACTIVATION_REJECT_GGSN = 30; // 0x1e
    field public static final int ACTIVATION_REJECT_UNSPECIFIED = 31; // 0x1f
    field public static final int ACTIVE_PDP_CONTEXT_MAX_NUMBER_REACHED = 65; // 0x41
    field public static final int APN_TYPE_CONFLICT = 112; // 0x70
    field public static final int AUTH_FAILURE_ON_EMERGENCY_CALL = 122; // 0x7a
    field public static final int COMPANION_IFACE_IN_USE = 118; // 0x76
    field public static final int CONDITIONAL_IE_ERROR = 100; // 0x64
    field public static final int EMERGENCY_IFACE_ONLY = 116; // 0x74
    field public static final int EMM_ACCESS_BARRED = 115; // 0x73
    field public static final int EMM_ACCESS_BARRED_INFINITE_RETRY = 121; // 0x79
    field public static final int ERROR_UNSPECIFIED = 65535; // 0xffff
    field public static final int ESM_INFO_NOT_RECEIVED = 53; // 0x35
    field public static final int FEATURE_NOT_SUPP = 40; // 0x28
    field public static final int FILTER_SEMANTIC_ERROR = 44; // 0x2c
    field public static final int FILTER_SYTAX_ERROR = 45; // 0x2d
    field public static final int GPRS_REGISTRATION_FAIL = -2; // 0xfffffffe
    field public static final int IFACE_AND_POL_FAMILY_MISMATCH = 120; // 0x78
    field public static final int IFACE_MISMATCH = 117; // 0x75
    field public static final int INSUFFICIENT_RESOURCES = 26; // 0x1a
    field public static final int INTERNAL_CALL_PREEMPT_BY_HIGH_PRIO_APN = 114; // 0x72
    field public static final int INVALID_MANDATORY_INFO = 96; // 0x60
    field public static final int INVALID_PCSCF_ADDR = 113; // 0x71
    field public static final int INVALID_TRANSACTION_ID = 81; // 0x51
    field public static final int IP_ADDRESS_MISMATCH = 119; // 0x77
    field public static final int LLC_SNDCP = 25; // 0x19
    field public static final int LOST_CONNECTION = 65540; // 0x10004
    field public static final int MESSAGE_INCORRECT_SEMANTIC = 95; // 0x5f
    field public static final int MESSAGE_TYPE_UNSUPPORTED = 97; // 0x61
    field public static final int MISSING_UNKNOWN_APN = 27; // 0x1b
    field public static final int MSG_AND_PROTOCOL_STATE_UNCOMPATIBLE = 101; // 0x65
    field public static final int MSG_TYPE_NONCOMPATIBLE_STATE = 98; // 0x62
    field public static final int MULTI_CONN_TO_SAME_PDN_NOT_ALLOWED = 55; // 0x37
    field public static final int NAS_SIGNALLING = 14; // 0xe
    field public static final int NETWORK_FAILURE = 38; // 0x26
    field public static final int NONE = 0; // 0x0
    field public static final int NSAPI_IN_USE = 35; // 0x23
    field public static final int OEM_DCFAILCAUSE_1 = 4097; // 0x1001
    field public static final int OEM_DCFAILCAUSE_10 = 4106; // 0x100a
    field public static final int OEM_DCFAILCAUSE_11 = 4107; // 0x100b
    field public static final int OEM_DCFAILCAUSE_12 = 4108; // 0x100c
    field public static final int OEM_DCFAILCAUSE_13 = 4109; // 0x100d
    field public static final int OEM_DCFAILCAUSE_14 = 4110; // 0x100e
    field public static final int OEM_DCFAILCAUSE_15 = 4111; // 0x100f
    field public static final int OEM_DCFAILCAUSE_2 = 4098; // 0x1002
    field public static final int OEM_DCFAILCAUSE_3 = 4099; // 0x1003
    field public static final int OEM_DCFAILCAUSE_4 = 4100; // 0x1004
    field public static final int OEM_DCFAILCAUSE_5 = 4101; // 0x1005
    field public static final int OEM_DCFAILCAUSE_6 = 4102; // 0x1006
    field public static final int OEM_DCFAILCAUSE_7 = 4103; // 0x1007
    field public static final int OEM_DCFAILCAUSE_8 = 4104; // 0x1008
    field public static final int OEM_DCFAILCAUSE_9 = 4105; // 0x1009
    field public static final int ONLY_IPV4_ALLOWED = 50; // 0x32
    field public static final int ONLY_IPV6_ALLOWED = 51; // 0x33
    field public static final int ONLY_SINGLE_BEARER_ALLOWED = 52; // 0x34
    field public static final int OPERATOR_BARRED = 8; // 0x8
    field public static final int PDN_CONN_DOES_NOT_EXIST = 54; // 0x36
    field public static final int PDP_WITHOUT_ACTIVE_TFT = 46; // 0x2e
    field public static final int PREF_RADIO_TECH_CHANGED = -4; // 0xfffffffc
    field public static final int PROTOCOL_ERRORS = 111; // 0x6f
    field public static final int QOS_NOT_ACCEPTED = 37; // 0x25
    field public static final int RADIO_NOT_AVAILABLE = 65537; // 0x10001
    field public static final int RADIO_POWER_OFF = -5; // 0xfffffffb
    field public static final int REGISTRATION_FAIL = -1; // 0xffffffff
    field public static final int REGULAR_DEACTIVATION = 36; // 0x24
    field public static final int SERVICE_OPTION_NOT_SUBSCRIBED = 33; // 0x21
    field public static final int SERVICE_OPTION_NOT_SUPPORTED = 32; // 0x20
    field public static final int SERVICE_OPTION_OUT_OF_ORDER = 34; // 0x22
    field public static final int SIGNAL_LOST = -3; // 0xfffffffd
    field public static final int TETHERED_CALL_ACTIVE = -6; // 0xfffffffa
    field public static final int TFT_SEMANTIC_ERROR = 41; // 0x29
    field public static final int TFT_SYTAX_ERROR = 42; // 0x2a
    field public static final int UMTS_REACTIVATION_REQ = 39; // 0x27
    field public static final int UNKNOWN = 65536; // 0x10000
    field public static final int UNKNOWN_INFO_ELEMENT = 99; // 0x63
    field public static final int UNKNOWN_PDP_ADDRESS_TYPE = 28; // 0x1c
    field public static final int UNKNOWN_PDP_CONTEXT = 43; // 0x2b
    field public static final int UNSUPPORTED_APN_IN_CURRENT_PLMN = 66; // 0x42
    field public static final int USER_AUTHENTICATION = 29; // 0x1d
  }

  public class DisconnectCause {
    field public static final int ALREADY_DIALING = 72; // 0x48
    field public static final int ANSWERED_ELSEWHERE = 52; // 0x34
    field public static final int BUSY = 4; // 0x4
    field public static final int CALLING_DISABLED = 74; // 0x4a
    field public static final int CALL_BARRED = 20; // 0x14
    field public static final int CALL_PULLED = 51; // 0x33
    field public static final int CANT_CALL_WHILE_RINGING = 73; // 0x49
    field public static final int CDMA_ACCESS_BLOCKED = 35; // 0x23
    field public static final int CDMA_ACCESS_FAILURE = 32; // 0x20
    field public static final int CDMA_ALREADY_ACTIVATED = 49; // 0x31
    field public static final int CDMA_DROP = 27; // 0x1b
    field public static final int CDMA_INTERCEPT = 28; // 0x1c
    field public static final int CDMA_LOCKED_UNTIL_POWER_CYCLE = 26; // 0x1a
    field public static final int CDMA_NOT_EMERGENCY = 34; // 0x22
    field public static final int CDMA_PREEMPTED = 33; // 0x21
    field public static final int CDMA_REORDER = 29; // 0x1d
    field public static final int CDMA_RETRY_ORDER = 31; // 0x1f
    field public static final int CDMA_SO_REJECT = 30; // 0x1e
    field public static final int CONGESTION = 5; // 0x5
    field public static final int CS_RESTRICTED = 22; // 0x16
    field public static final int CS_RESTRICTED_EMERGENCY = 24; // 0x18
    field public static final int CS_RESTRICTED_NORMAL = 23; // 0x17
    field public static final int DATA_DISABLED = 54; // 0x36
    field public static final int DATA_LIMIT_REACHED = 55; // 0x37
    field public static final int DIALED_CALL_FORWARDING_WHILE_ROAMING = 57; // 0x39
    field public static final int DIALED_MMI = 39; // 0x27
    field public static final int DIAL_LOW_BATTERY = 62; // 0x3e
    field public static final int DIAL_MODIFIED_TO_DIAL = 48; // 0x30
    field public static final int DIAL_MODIFIED_TO_DIAL_VIDEO = 66; // 0x42
    field public static final int DIAL_MODIFIED_TO_SS = 47; // 0x2f
    field public static final int DIAL_MODIFIED_TO_USSD = 46; // 0x2e
    field public static final int DIAL_VIDEO_MODIFIED_TO_DIAL = 69; // 0x45
    field public static final int DIAL_VIDEO_MODIFIED_TO_DIAL_VIDEO = 70; // 0x46
    field public static final int DIAL_VIDEO_MODIFIED_TO_SS = 67; // 0x43
    field public static final int DIAL_VIDEO_MODIFIED_TO_USSD = 68; // 0x44
    field public static final int EMERGENCY_PERM_FAILURE = 64; // 0x40
    field public static final int EMERGENCY_TEMP_FAILURE = 63; // 0x3f
    field public static final int ERROR_UNSPECIFIED = 36; // 0x24
    field public static final int FDN_BLOCKED = 21; // 0x15
    field public static final int ICC_ERROR = 19; // 0x13
    field public static final int IMEI_NOT_ACCEPTED = 58; // 0x3a
    field public static final int IMS_ACCESS_BLOCKED = 60; // 0x3c
    field public static final int IMS_MERGED_SUCCESSFULLY = 45; // 0x2d
    field public static final int IMS_SIP_ALTERNATE_EMERGENCY_CALL = 71; // 0x47
    field public static final int INCOMING_MISSED = 1; // 0x1
    field public static final int INCOMING_REJECTED = 16; // 0x10
    field public static final int INVALID_CREDENTIALS = 10; // 0xa
    field public static final int INVALID_NUMBER = 7; // 0x7
    field public static final int LIMIT_EXCEEDED = 15; // 0xf
    field public static final int LOCAL = 3; // 0x3
    field public static final int LOST_SIGNAL = 14; // 0xe
    field public static final int LOW_BATTERY = 61; // 0x3d
    field public static final int MAXIMUM_NUMBER_OF_CALLS_REACHED = 53; // 0x35
    field public static final int MMI = 6; // 0x6
    field public static final int NORMAL = 2; // 0x2
    field public static final int NORMAL_UNSPECIFIED = 65; // 0x41
    field public static final int NOT_DISCONNECTED = 0; // 0x0
    field public static final int NOT_VALID = -1; // 0xffffffff
    field public static final int NO_PHONE_NUMBER_SUPPLIED = 38; // 0x26
    field public static final int NUMBER_UNREACHABLE = 8; // 0x8
    field public static final int OTASP_PROVISIONING_IN_PROCESS = 76; // 0x4c
    field public static final int OUTGOING_CANCELED = 44; // 0x2c
    field public static final int OUTGOING_FAILURE = 43; // 0x2b
    field public static final int OUT_OF_NETWORK = 11; // 0xb
    field public static final int OUT_OF_SERVICE = 18; // 0x12
    field public static final int POWER_OFF = 17; // 0x11
    field public static final int SERVER_ERROR = 12; // 0xc
    field public static final int SERVER_UNREACHABLE = 9; // 0x9
    field public static final int TIMED_OUT = 13; // 0xd
    field public static final int TOO_MANY_ONGOING_CALLS = 75; // 0x4b
    field public static final int UNOBTAINABLE_NUMBER = 25; // 0x19
    field public static final int VIDEO_CALL_NOT_ALLOWED_WHILE_TTY_ENABLED = 50; // 0x32
    field public static final int VOICEMAIL_NUMBER_MISSING = 40; // 0x28
    field public static final int WIFI_LOST = 59; // 0x3b
  }

  public final class LteVopsSupportInfo implements android.os.Parcelable {
    ctor public LteVopsSupportInfo(int, int);
    method public int describeContents();
    method public int getEmcBearerSupport();
    method public int getVopsSupport();
    method public void writeToParcel(android.os.Parcel, int);
    field public static final android.os.Parcelable.Creator<android.telephony.LteVopsSupportInfo> CREATOR;
    field public static final int LTE_STATUS_NOT_AVAILABLE = 1; // 0x1
    field public static final int LTE_STATUS_NOT_SUPPORTED = 3; // 0x3
    field public static final int LTE_STATUS_SUPPORTED = 2; // 0x2
  }

  public class MbmsDownloadSession implements java.lang.AutoCloseable {
    field public static final java.lang.String MBMS_DOWNLOAD_SERVICE_ACTION = "android.telephony.action.EmbmsDownload";
  }

  public class MbmsGroupCallSession implements java.lang.AutoCloseable {
    field public static final java.lang.String MBMS_GROUP_CALL_SERVICE_ACTION = "android.telephony.action.EmbmsGroupCall";
  }

  public class MbmsStreamingSession implements java.lang.AutoCloseable {
    field public static final java.lang.String MBMS_STREAMING_SERVICE_ACTION = "android.telephony.action.EmbmsStreaming";
  }

  public class NetworkRegistrationState implements android.os.Parcelable {
    ctor public NetworkRegistrationState(int, int, int, int, int, boolean, int[], android.telephony.CellIdentity);
    ctor protected NetworkRegistrationState(android.os.Parcel);
    method public int describeContents();
    method public int getAccessNetworkTechnology();
    method public int[] getAvailableServices();
    method public android.telephony.CellIdentity getCellIdentity();
    method public int getDomain();
    method public int getRegState();
    method public int getRejectCause();
    method public int getRoamingType();
    method public int getTransportType();
    method public boolean isEmergencyEnabled();
    method public boolean isRoaming();
    method public void writeToParcel(android.os.Parcel, int);
    field public static final android.os.Parcelable.Creator<android.telephony.NetworkRegistrationState> CREATOR;
    field public static final int DOMAIN_CS = 1; // 0x1
    field public static final int DOMAIN_PS = 2; // 0x2
    field public static final int REG_STATE_DENIED = 3; // 0x3
    field public static final int REG_STATE_HOME = 1; // 0x1
    field public static final int REG_STATE_NOT_REG_NOT_SEARCHING = 0; // 0x0
    field public static final int REG_STATE_NOT_REG_SEARCHING = 2; // 0x2
    field public static final int REG_STATE_ROAMING = 5; // 0x5
    field public static final int REG_STATE_UNKNOWN = 4; // 0x4
    field public static final int SERVICE_TYPE_DATA = 2; // 0x2
    field public static final int SERVICE_TYPE_EMERGENCY = 5; // 0x5
    field public static final int SERVICE_TYPE_SMS = 3; // 0x3
    field public static final int SERVICE_TYPE_VIDEO = 4; // 0x4
    field public static final int SERVICE_TYPE_VOICE = 1; // 0x1
  }

  public abstract class NetworkService extends android.app.Service {
    ctor public NetworkService();
    method protected abstract android.telephony.NetworkService.NetworkServiceProvider createNetworkServiceProvider(int);
    field public static final java.lang.String NETWORK_SERVICE_INTERFACE = "android.telephony.NetworkService";
  }

  public abstract class NetworkService.NetworkServiceProvider implements java.lang.AutoCloseable {
    ctor public NetworkService.NetworkServiceProvider(int);
    method public abstract void close();
    method public void getNetworkRegistrationState(int, android.telephony.NetworkServiceCallback);
    method public final int getSlotId();
    method public final void notifyNetworkRegistrationStateChanged();
  }

  public class NetworkServiceCallback {
    method public void onGetNetworkRegistrationStateComplete(int, android.telephony.NetworkRegistrationState);
    field public static final int RESULT_ERROR_BUSY = 3; // 0x3
    field public static final int RESULT_ERROR_FAILED = 5; // 0x5
    field public static final int RESULT_ERROR_ILLEGAL_STATE = 4; // 0x4
    field public static final int RESULT_ERROR_INVALID_ARG = 2; // 0x2
    field public static final int RESULT_ERROR_UNSUPPORTED = 1; // 0x1
    field public static final int RESULT_SUCCESS = 0; // 0x0
  }

  public abstract interface NumberVerificationCallback {
    method public default void onCallReceived(java.lang.String);
    method public default void onVerificationFailed(int);
    field public static final int REASON_CONCURRENT_REQUESTS = 4; // 0x4
    field public static final int REASON_IN_ECBM = 5; // 0x5
    field public static final int REASON_IN_EMERGENCY_CALL = 6; // 0x6
    field public static final int REASON_NETWORK_NOT_AVAILABLE = 2; // 0x2
    field public static final int REASON_TIMED_OUT = 1; // 0x1
    field public static final int REASON_TOO_MANY_CALLS = 3; // 0x3
    field public static final int REASON_UNSPECIFIED = 0; // 0x0
  }

  public final class PhoneNumberRange implements android.os.Parcelable {
    ctor public PhoneNumberRange(java.lang.String, java.lang.String, java.lang.String, java.lang.String);
    method public int describeContents();
    method public boolean matches(java.lang.String);
    method public void writeToParcel(android.os.Parcel, int);
    field public static final android.os.Parcelable.Creator<android.telephony.PhoneNumberRange> CREATOR;
  }

  public class PhoneStateListener {
    method public void onCallAttributesChanged(android.telephony.CallAttributes);
    method public void onCallDisconnectCauseChanged(int, int);
    method public void onPreciseCallStateChanged(android.telephony.PreciseCallState);
    method public void onPreciseDataConnectionStateChanged(android.telephony.PreciseDataConnectionState);
    method public void onRadioPowerStateChanged(int);
    method public void onSrvccStateChanged(int);
    method public void onVoiceActivationStateChanged(int);
    field public static final int LISTEN_CALL_ATTRIBUTES_CHANGED = 67108864; // 0x4000000
    field public static final int LISTEN_CALL_DISCONNECT_CAUSES = 33554432; // 0x2000000
    field public static final int LISTEN_PRECISE_CALL_STATE = 2048; // 0x800
    field public static final int LISTEN_PRECISE_DATA_CONNECTION_STATE = 4096; // 0x1000
    field public static final int LISTEN_RADIO_POWER_STATE_CHANGED = 8388608; // 0x800000
    field public static final int LISTEN_SRVCC_STATE_CHANGED = 16384; // 0x4000
    field public static final int LISTEN_VOICE_ACTIVATION_STATE = 131072; // 0x20000
  }

  public final class PreciseCallState implements android.os.Parcelable {
    method public int describeContents();
    method public int getBackgroundCallState();
    method public int getForegroundCallState();
    method public int getRingingCallState();
    method public void writeToParcel(android.os.Parcel, int);
    field public static final android.os.Parcelable.Creator<android.telephony.PreciseCallState> CREATOR;
    field public static final int PRECISE_CALL_STATE_ACTIVE = 1; // 0x1
    field public static final int PRECISE_CALL_STATE_ALERTING = 4; // 0x4
    field public static final int PRECISE_CALL_STATE_DIALING = 3; // 0x3
    field public static final int PRECISE_CALL_STATE_DISCONNECTED = 7; // 0x7
    field public static final int PRECISE_CALL_STATE_DISCONNECTING = 8; // 0x8
    field public static final int PRECISE_CALL_STATE_HOLDING = 2; // 0x2
    field public static final int PRECISE_CALL_STATE_IDLE = 0; // 0x0
    field public static final int PRECISE_CALL_STATE_INCOMING = 5; // 0x5
    field public static final int PRECISE_CALL_STATE_NOT_VALID = -1; // 0xffffffff
    field public static final int PRECISE_CALL_STATE_WAITING = 6; // 0x6
  }

  public final class PreciseDataConnectionState implements android.os.Parcelable {
    method public int describeContents();
    method public java.lang.String getDataConnectionApn();
    method public int getDataConnectionApnTypeBitMask();
    method public int getDataConnectionFailCause();
    method public int getDataConnectionState();
    method public void writeToParcel(android.os.Parcel, int);
    field public static final android.os.Parcelable.Creator<android.telephony.PreciseDataConnectionState> CREATOR;
  }

  public class PreciseDisconnectCause {
    field public static final int ACCESS_CLASS_BLOCKED = 260; // 0x104
    field public static final int ACCESS_INFORMATION_DISCARDED = 43; // 0x2b
    field public static final int ACM_LIMIT_EXCEEDED = 68; // 0x44
    field public static final int BEARER_CAPABILITY_NOT_AUTHORIZED = 57; // 0x39
    field public static final int BEARER_NOT_AVAIL = 58; // 0x3a
    field public static final int BEARER_SERVICE_NOT_IMPLEMENTED = 65; // 0x41
    field public static final int BUSY = 17; // 0x11
    field public static final int CALL_BARRED = 240; // 0xf0
    field public static final int CALL_REJECTED = 21; // 0x15
    field public static final int CDMA_ACCESS_BLOCKED = 1009; // 0x3f1
    field public static final int CDMA_ACCESS_FAILURE = 1006; // 0x3ee
    field public static final int CDMA_DROP = 1001; // 0x3e9
    field public static final int CDMA_INTERCEPT = 1002; // 0x3ea
    field public static final int CDMA_LOCKED_UNTIL_POWER_CYCLE = 1000; // 0x3e8
    field public static final int CDMA_NOT_EMERGENCY = 1008; // 0x3f0
    field public static final int CDMA_PREEMPTED = 1007; // 0x3ef
    field public static final int CDMA_REORDER = 1003; // 0x3eb
    field public static final int CDMA_RETRY_ORDER = 1005; // 0x3ed
    field public static final int CDMA_SO_REJECT = 1004; // 0x3ec
    field public static final int CHANNEL_NOT_AVAIL = 44; // 0x2c
    field public static final int CHANNEL_UNACCEPTABLE = 6; // 0x6
    field public static final int CONDITIONAL_IE_ERROR = 100; // 0x64
    field public static final int DESTINATION_OUT_OF_ORDER = 27; // 0x1b
    field public static final int ERROR_UNSPECIFIED = 65535; // 0xffff
    field public static final int FACILITY_REJECTED = 29; // 0x1d
    field public static final int FDN_BLOCKED = 241; // 0xf1
    field public static final int IMEI_NOT_ACCEPTED = 243; // 0xf3
    field public static final int IMSI_UNKNOWN_IN_VLR = 242; // 0xf2
    field public static final int INCOMING_CALLS_BARRED_WITHIN_CUG = 55; // 0x37
    field public static final int INCOMPATIBLE_DESTINATION = 88; // 0x58
    field public static final int INFORMATION_ELEMENT_NON_EXISTENT = 99; // 0x63
    field public static final int INTERWORKING_UNSPECIFIED = 127; // 0x7f
    field public static final int INVALID_MANDATORY_INFORMATION = 96; // 0x60
    field public static final int INVALID_NUMBER_FORMAT = 28; // 0x1c
    field public static final int INVALID_TRANSACTION_IDENTIFIER = 81; // 0x51
    field public static final int MESSAGE_NOT_COMPATIBLE_WITH_PROTOCOL_STATE = 101; // 0x65
    field public static final int MESSAGE_TYPE_NON_IMPLEMENTED = 97; // 0x61
    field public static final int MESSAGE_TYPE_NOT_COMPATIBLE_WITH_PROTOCOL_STATE = 98; // 0x62
    field public static final int NETWORK_DETACH = 261; // 0x105
    field public static final int NETWORK_OUT_OF_ORDER = 38; // 0x26
    field public static final int NETWORK_REJECT = 252; // 0xfc
    field public static final int NETWORK_RESP_TIMEOUT = 251; // 0xfb
    field public static final int NORMAL = 16; // 0x10
    field public static final int NORMAL_UNSPECIFIED = 31; // 0x1f
    field public static final int NOT_VALID = -1; // 0xffffffff
    field public static final int NO_ANSWER_FROM_USER = 19; // 0x13
    field public static final int NO_CIRCUIT_AVAIL = 34; // 0x22
    field public static final int NO_DISCONNECT_CAUSE_AVAILABLE = 0; // 0x0
    field public static final int NO_ROUTE_TO_DESTINATION = 3; // 0x3
    field public static final int NO_USER_RESPONDING = 18; // 0x12
    field public static final int NO_VALID_SIM = 249; // 0xf9
    field public static final int NUMBER_CHANGED = 22; // 0x16
    field public static final int OEM_CAUSE_1 = 61441; // 0xf001
    field public static final int OEM_CAUSE_10 = 61450; // 0xf00a
    field public static final int OEM_CAUSE_11 = 61451; // 0xf00b
    field public static final int OEM_CAUSE_12 = 61452; // 0xf00c
    field public static final int OEM_CAUSE_13 = 61453; // 0xf00d
    field public static final int OEM_CAUSE_14 = 61454; // 0xf00e
    field public static final int OEM_CAUSE_15 = 61455; // 0xf00f
    field public static final int OEM_CAUSE_2 = 61442; // 0xf002
    field public static final int OEM_CAUSE_3 = 61443; // 0xf003
    field public static final int OEM_CAUSE_4 = 61444; // 0xf004
    field public static final int OEM_CAUSE_5 = 61445; // 0xf005
    field public static final int OEM_CAUSE_6 = 61446; // 0xf006
    field public static final int OEM_CAUSE_7 = 61447; // 0xf007
    field public static final int OEM_CAUSE_8 = 61448; // 0xf008
    field public static final int OEM_CAUSE_9 = 61449; // 0xf009
    field public static final int ONLY_DIGITAL_INFORMATION_BEARER_AVAILABLE = 70; // 0x46
    field public static final int OPERATOR_DETERMINED_BARRING = 8; // 0x8
    field public static final int OUT_OF_SRV = 248; // 0xf8
    field public static final int PREEMPTION = 25; // 0x19
    field public static final int PROTOCOL_ERROR_UNSPECIFIED = 111; // 0x6f
    field public static final int QOS_NOT_AVAIL = 49; // 0x31
    field public static final int RADIO_ACCESS_FAILURE = 253; // 0xfd
    field public static final int RADIO_INTERNAL_ERROR = 250; // 0xfa
    field public static final int RADIO_LINK_FAILURE = 254; // 0xfe
    field public static final int RADIO_LINK_LOST = 255; // 0xff
    field public static final int RADIO_OFF = 247; // 0xf7
    field public static final int RADIO_RELEASE_ABNORMAL = 259; // 0x103
    field public static final int RADIO_RELEASE_NORMAL = 258; // 0x102
    field public static final int RADIO_SETUP_FAILURE = 257; // 0x101
    field public static final int RADIO_UPLINK_FAILURE = 256; // 0x100
    field public static final int RECOVERY_ON_TIMER_EXPIRED = 102; // 0x66
    field public static final int REQUESTED_FACILITY_NOT_IMPLEMENTED = 69; // 0x45
    field public static final int REQUESTED_FACILITY_NOT_SUBSCRIBED = 50; // 0x32
    field public static final int RESOURCES_UNAVAILABLE_OR_UNSPECIFIED = 47; // 0x2f
    field public static final int SEMANTICALLY_INCORRECT_MESSAGE = 95; // 0x5f
    field public static final int SERVICE_OPTION_NOT_AVAILABLE = 63; // 0x3f
    field public static final int SERVICE_OR_OPTION_NOT_IMPLEMENTED = 79; // 0x4f
    field public static final int STATUS_ENQUIRY = 30; // 0x1e
    field public static final int SWITCHING_CONGESTION = 42; // 0x2a
    field public static final int TEMPORARY_FAILURE = 41; // 0x29
    field public static final int UNOBTAINABLE_NUMBER = 1; // 0x1
    field public static final int USER_NOT_MEMBER_OF_CUG = 87; // 0x57
  }

  public class ServiceState implements android.os.Parcelable {
    method public android.telephony.NetworkRegistrationState getNetworkRegistrationState(int, int);
    method public java.util.List<android.telephony.NetworkRegistrationState> getNetworkRegistrationStates();
    method public deprecated java.util.List<android.telephony.NetworkRegistrationState> getNetworkRegistrationStates(int);
    method public deprecated android.telephony.NetworkRegistrationState getNetworkRegistrationStates(int, int);
    method public java.util.List<android.telephony.NetworkRegistrationState> getNetworkRegistrationStatesForDomain(int);
    method public java.util.List<android.telephony.NetworkRegistrationState> getNetworkRegistrationStatesForTransportType(int);
    field public static final int ROAMING_TYPE_DOMESTIC = 2; // 0x2
    field public static final int ROAMING_TYPE_INTERNATIONAL = 3; // 0x3
    field public static final int ROAMING_TYPE_NOT_ROAMING = 0; // 0x0
    field public static final int ROAMING_TYPE_UNKNOWN = 1; // 0x1
  }

  public final class SmsManager {
    method public void sendMultipartTextMessageWithoutPersisting(java.lang.String, java.lang.String, java.util.List<java.lang.String>, java.util.List<android.app.PendingIntent>, java.util.List<android.app.PendingIntent>);
    field public static final int RESULT_CANCELLED = 23; // 0x17
    field public static final int RESULT_ENCODING_ERROR = 18; // 0x12
    field public static final int RESULT_ERROR_FDN_CHECK_FAILURE = 6; // 0x6
    field public static final int RESULT_ERROR_NONE = 0; // 0x0
    field public static final int RESULT_INTERNAL_ERROR = 21; // 0x15
    field public static final int RESULT_INVALID_ARGUMENTS = 11; // 0xb
    field public static final int RESULT_INVALID_SMSC_ADDRESS = 19; // 0x13
    field public static final int RESULT_INVALID_SMS_FORMAT = 14; // 0xe
    field public static final int RESULT_INVALID_STATE = 12; // 0xc
    field public static final int RESULT_MODEM_ERROR = 16; // 0x10
    field public static final int RESULT_NETWORK_ERROR = 17; // 0x11
    field public static final int RESULT_NETWORK_REJECT = 10; // 0xa
    field public static final int RESULT_NO_MEMORY = 13; // 0xd
    field public static final int RESULT_NO_RESOURCES = 22; // 0x16
    field public static final int RESULT_OPERATION_NOT_ALLOWED = 20; // 0x14
    field public static final int RESULT_RADIO_NOT_AVAILABLE = 9; // 0x9
    field public static final int RESULT_REQUEST_NOT_SUPPORTED = 24; // 0x18
    field public static final int RESULT_SYSTEM_ERROR = 15; // 0xf
  }

  public class SubscriptionInfo implements android.os.Parcelable {
    method public java.util.List<android.telephony.UiccAccessRule> getAccessRules();
    method public int getCardId();
    method public int getProfileClass();
  }

  public class SubscriptionManager {
    method public java.util.List<android.telephony.SubscriptionInfo> getAvailableSubscriptionInfoList();
    method public void requestEmbeddedSubscriptionInfoListRefresh();
    method public void setDefaultDataSubId(int);
    method public void setDefaultSmsSubId(int);
    method public void requestEmbeddedSubscriptionInfoListRefresh(int);
    field public static final android.net.Uri ADVANCED_CALLING_ENABLED_CONTENT_URI;
    field public static final int PROFILE_CLASS_DEFAULT = -1; // 0xffffffff
    field public static final int PROFILE_CLASS_OPERATIONAL = 2; // 0x2
    field public static final int PROFILE_CLASS_PROVISIONING = 1; // 0x1
    field public static final int PROFILE_CLASS_TESTING = 0; // 0x0
    field public static final int PROFILE_CLASS_UNSET = -1; // 0xffffffff
    field public static final android.net.Uri VT_ENABLED_CONTENT_URI;
    field public static final android.net.Uri WFC_ENABLED_CONTENT_URI;
    field public static final android.net.Uri WFC_MODE_CONTENT_URI;
    field public static final android.net.Uri WFC_ROAMING_ENABLED_CONTENT_URI;
    field public static final android.net.Uri WFC_ROAMING_MODE_CONTENT_URI;
  }

  public static class SubscriptionPlan.Builder {
    method public static deprecated android.telephony.SubscriptionPlan.Builder createRecurringDaily(java.time.ZonedDateTime);
    method public static deprecated android.telephony.SubscriptionPlan.Builder createRecurringMonthly(java.time.ZonedDateTime);
    method public static deprecated android.telephony.SubscriptionPlan.Builder createRecurringWeekly(java.time.ZonedDateTime);
  }

  public final class TelephonyHistogram implements android.os.Parcelable {
    ctor public TelephonyHistogram(int, int, int);
    ctor public TelephonyHistogram(android.telephony.TelephonyHistogram);
    ctor public TelephonyHistogram(android.os.Parcel);
    method public void addTimeTaken(int);
    method public int describeContents();
    method public int getAverageTime();
    method public int getBucketCount();
    method public int[] getBucketCounters();
    method public int[] getBucketEndPoints();
    method public int getCategory();
    method public int getId();
    method public int getMaxTime();
    method public int getMinTime();
    method public int getSampleCount();
    method public void writeToParcel(android.os.Parcel, int);
    field public static final android.os.Parcelable.Creator<android.telephony.TelephonyHistogram> CREATOR;
    field public static final int TELEPHONY_CATEGORY_RIL = 1; // 0x1
  }

  public class TelephonyManager {
    method public deprecated void call(java.lang.String, java.lang.String);
    method public int checkCarrierPrivilegesForPackage(java.lang.String);
    method public int checkCarrierPrivilegesForPackageAnyPhone(java.lang.String);
    method public void dial(java.lang.String);
    method public boolean disableDataConnectivity();
    method public boolean enableDataConnectivity();
    method public void enableVideoCalling(boolean);
    method public java.lang.String getAidForAppType(int);
    method public java.util.List<android.service.carrier.CarrierIdentifier> getAllowedCarriers(int);
    method public int getCardIdForDefaultEuicc();
    method public java.util.List<java.lang.String> getCarrierPackageNamesForIntent(android.content.Intent);
    method public java.util.List<java.lang.String> getCarrierPackageNamesForIntentAndPhone(android.content.Intent, int);
    method public java.lang.String getCdmaMdn();
    method public java.lang.String getCdmaMdn(int);
    method public java.lang.String getCdmaMin();
    method public java.lang.String getCdmaMin(int);
    method public java.lang.String getCdmaPrlVersion();
    method public int getCurrentPhoneType();
    method public int getCurrentPhoneType(int);
    method public int getDataActivationState();
    method public deprecated boolean getDataEnabled();
    method public deprecated boolean getDataEnabled(int);
    method public boolean getEmergencyCallbackMode();
    method public java.lang.String getIsimDomain();
<<<<<<< HEAD
=======
    method public java.lang.String getIsimIst();
    method public int getPreferredNetworkType(int);
>>>>>>> 17c69f54
    method public int getRadioPowerState();
    method public int getSimApplicationState();
    method public int getSimCardState();
    method public int getSupportedRadioAccessFamily();
    method public java.util.List<android.telephony.TelephonyHistogram> getTelephonyHistograms();
    method public android.telephony.UiccCardInfo[] getUiccCardsInfo();
    method public android.telephony.UiccSlotInfo[] getUiccSlotsInfo();
    method public android.os.Bundle getVisualVoicemailSettings();
    method public int getVoiceActivationState();
    method public boolean handlePinMmi(java.lang.String);
    method public boolean handlePinMmiForSubscriber(int, java.lang.String);
    method public boolean isCurrentPotentialEmergencyNumber(java.lang.String);
    method public boolean isDataConnectivityPossible();
    method public deprecated boolean isIdle();
    method public deprecated boolean isOffhook();
    method public deprecated boolean isRadioOn();
    method public deprecated boolean isRinging();
    method public boolean isVideoCallingEnabled();
    method public deprecated boolean isVisualVoicemailEnabled(android.telecom.PhoneAccountHandle);
    method public boolean needsOtaServiceProvisioning();
    method public boolean rebootRadio();
    method public void requestCellInfoUpdate(android.os.WorkSource, java.util.concurrent.Executor, android.telephony.TelephonyManager.CellInfoCallback);
    method public void requestNumberVerification(android.telephony.PhoneNumberRange, long, java.util.concurrent.Executor, android.telephony.NumberVerificationCallback);
    method public boolean resetRadioConfig();
    method public int setAllowedCarriers(int, java.util.List<android.service.carrier.CarrierIdentifier>);
    method public void setCarrierDataEnabled(boolean);
    method public void setDataActivationState(int);
    method public deprecated void setDataEnabled(int, boolean);
    method public void setDataRoamingEnabled(boolean);
    method public boolean setRadio(boolean);
    method public boolean setRadioPower(boolean);
    method public void setSimPowerState(int);
    method public void setSimPowerStateForSlot(int, int);
    method public deprecated void setVisualVoicemailEnabled(android.telecom.PhoneAccountHandle, boolean);
    method public void setVoiceActivationState(int);
    method public boolean supplyPin(java.lang.String);
    method public int[] supplyPinReportResult(java.lang.String);
    method public boolean supplyPuk(java.lang.String, java.lang.String);
    method public int[] supplyPukReportResult(java.lang.String, java.lang.String);
    method public boolean switchSlots(int[]);
    method public void toggleRadioOnOff();
    method public void updateServiceLocation();
    field public static final java.lang.String ACTION_SIM_APPLICATION_STATE_CHANGED = "android.telephony.action.SIM_APPLICATION_STATE_CHANGED";
    field public static final java.lang.String ACTION_SIM_CARD_STATE_CHANGED = "android.telephony.action.SIM_CARD_STATE_CHANGED";
    field public static final java.lang.String ACTION_SIM_SLOT_STATUS_CHANGED = "android.telephony.action.SIM_SLOT_STATUS_CHANGED";
    field public static final int CARRIER_PRIVILEGE_STATUS_ERROR_LOADING_RULES = -2; // 0xfffffffe
    field public static final int CARRIER_PRIVILEGE_STATUS_HAS_ACCESS = 1; // 0x1
    field public static final int CARRIER_PRIVILEGE_STATUS_NO_ACCESS = 0; // 0x0
    field public static final int CARRIER_PRIVILEGE_STATUS_RULES_NOT_LOADED = -1; // 0xffffffff
    field public static final java.lang.String EXTRA_SIM_STATE = "android.telephony.extra.SIM_STATE";
    field public static final java.lang.String EXTRA_VISUAL_VOICEMAIL_ENABLED_BY_USER_BOOL = "android.telephony.extra.VISUAL_VOICEMAIL_ENABLED_BY_USER_BOOL";
    field public static final java.lang.String EXTRA_VOICEMAIL_SCRAMBLED_PIN_STRING = "android.telephony.extra.VOICEMAIL_SCRAMBLED_PIN_STRING";
    field public static final int INVALID_CARD_ID = -1; // 0xffffffff
    field public static final long MAX_NUMBER_VERIFICATION_TIMEOUT_MILLIS = 60000L; // 0xea60L
    field public static final int NETWORK_TYPE_BITMASK_1xRTT = 128; // 0x80
    field public static final int NETWORK_TYPE_BITMASK_CDMA = 16; // 0x10
    field public static final int NETWORK_TYPE_BITMASK_EDGE = 4; // 0x4
    field public static final int NETWORK_TYPE_BITMASK_EHRPD = 16384; // 0x4000
    field public static final int NETWORK_TYPE_BITMASK_EVDO_0 = 32; // 0x20
    field public static final int NETWORK_TYPE_BITMASK_EVDO_A = 64; // 0x40
    field public static final int NETWORK_TYPE_BITMASK_EVDO_B = 4096; // 0x1000
    field public static final int NETWORK_TYPE_BITMASK_GPRS = 2; // 0x2
    field public static final int NETWORK_TYPE_BITMASK_GSM = 65536; // 0x10000
    field public static final int NETWORK_TYPE_BITMASK_HSDPA = 256; // 0x100
    field public static final int NETWORK_TYPE_BITMASK_HSPA = 1024; // 0x400
    field public static final int NETWORK_TYPE_BITMASK_HSPAP = 32768; // 0x8000
    field public static final int NETWORK_TYPE_BITMASK_HSUPA = 512; // 0x200
    field public static final int NETWORK_TYPE_BITMASK_LTE = 8192; // 0x2000
    field public static final int NETWORK_TYPE_BITMASK_LTE_CA = 524288; // 0x80000
    field public static final int NETWORK_TYPE_BITMASK_NR = 1048576; // 0x100000
    field public static final int NETWORK_TYPE_BITMASK_TD_SCDMA = 131072; // 0x20000
    field public static final int NETWORK_TYPE_BITMASK_UMTS = 8; // 0x8
    field public static final int NETWORK_TYPE_BITMASK_UNKNOWN = 1; // 0x1
    field public static final int RADIO_POWER_OFF = 0; // 0x0
    field public static final int RADIO_POWER_ON = 1; // 0x1
    field public static final int RADIO_POWER_UNAVAILABLE = 2; // 0x2
    field public static final int SIM_ACTIVATION_STATE_ACTIVATED = 2; // 0x2
    field public static final int SIM_ACTIVATION_STATE_ACTIVATING = 1; // 0x1
    field public static final int SIM_ACTIVATION_STATE_DEACTIVATED = 3; // 0x3
    field public static final int SIM_ACTIVATION_STATE_RESTRICTED = 4; // 0x4
    field public static final int SIM_ACTIVATION_STATE_UNKNOWN = 0; // 0x0
    field public static final int SIM_STATE_LOADED = 10; // 0xa
    field public static final int SIM_STATE_PRESENT = 11; // 0xb
    field public static final int SRVCC_STATE_HANDOVER_CANCELED = 3; // 0x3
    field public static final int SRVCC_STATE_HANDOVER_COMPLETED = 1; // 0x1
    field public static final int SRVCC_STATE_HANDOVER_FAILED = 2; // 0x2
    field public static final int SRVCC_STATE_HANDOVER_NONE = -1; // 0xffffffff
    field public static final int SRVCC_STATE_HANDOVER_STARTED = 0; // 0x0
  }

  public final class UiccAccessRule implements android.os.Parcelable {
    ctor public UiccAccessRule(byte[], java.lang.String, long);
    method public int describeContents();
    method public int getCarrierPrivilegeStatus(android.content.pm.PackageInfo);
    method public int getCarrierPrivilegeStatus(android.content.pm.Signature, java.lang.String);
    method public java.lang.String getCertificateHexString();
    method public java.lang.String getPackageName();
    method public void writeToParcel(android.os.Parcel, int);
    field public static final android.os.Parcelable.Creator<android.telephony.UiccAccessRule> CREATOR;
  }

  public class UiccCardInfo implements android.os.Parcelable {
    ctor public UiccCardInfo(boolean, int, java.lang.String, java.lang.String, int);
    method public int describeContents();
    method public int getCardId();
    method public java.lang.String getEid();
    method public java.lang.String getIccId();
    method public int getSlotIndex();
    method public boolean isEuicc();
    method public void writeToParcel(android.os.Parcel, int);
    field public static final android.os.Parcelable.Creator<android.telephony.UiccCardInfo> CREATOR;
  }

  public class UiccSlotInfo implements android.os.Parcelable {
    ctor public UiccSlotInfo(boolean, boolean, java.lang.String, int, int, boolean);
    method public int describeContents();
    method public java.lang.String getCardId();
    method public int getCardStateInfo();
    method public boolean getIsActive();
    method public boolean getIsEuicc();
    method public boolean getIsExtendedApduSupported();
    method public int getLogicalSlotIdx();
    method public void writeToParcel(android.os.Parcel, int);
    field public static final int CARD_STATE_INFO_ABSENT = 1; // 0x1
    field public static final int CARD_STATE_INFO_ERROR = 3; // 0x3
    field public static final int CARD_STATE_INFO_PRESENT = 2; // 0x2
    field public static final int CARD_STATE_INFO_RESTRICTED = 4; // 0x4
    field public static final android.os.Parcelable.Creator<android.telephony.UiccSlotInfo> CREATOR;
  }

  public abstract class VisualVoicemailService extends android.app.Service {
    method public static final void sendVisualVoicemailSms(android.content.Context, android.telecom.PhoneAccountHandle, java.lang.String, short, java.lang.String, android.app.PendingIntent);
    method public static final void setSmsFilterSettings(android.content.Context, android.telecom.PhoneAccountHandle, android.telephony.VisualVoicemailSmsFilterSettings);
  }

}

package android.telephony.data {

  public final class DataCallResponse implements android.os.Parcelable {
    ctor public DataCallResponse(int, int, int, int, java.lang.String, java.lang.String, java.util.List<android.net.LinkAddress>, java.util.List<java.net.InetAddress>, java.util.List<java.net.InetAddress>, java.util.List<java.lang.String>, int);
    ctor public DataCallResponse(android.os.Parcel);
    method public int describeContents();
    method public int getActive();
    method public java.util.List<android.net.LinkAddress> getAddresses();
    method public int getCallId();
    method public java.util.List<java.net.InetAddress> getDnses();
    method public java.util.List<java.net.InetAddress> getGateways();
    method public java.lang.String getIfname();
    method public int getMtu();
    method public java.util.List<java.lang.String> getPcscfs();
    method public int getStatus();
    method public int getSuggestedRetryTime();
    method public java.lang.String getType();
    method public void writeToParcel(android.os.Parcel, int);
    field public static final android.os.Parcelable.Creator<android.telephony.data.DataCallResponse> CREATOR;
  }

  public final class DataProfile implements android.os.Parcelable {
    method public java.lang.String getApn();
    method public int getAuthType();
    method public int getBearerBitmap();
    method public int getMaxConns();
    method public int getMaxConnsTime();
    method public int getMtu();
    method public java.lang.String getPassword();
    method public int getProfileId();
    method public java.lang.String getProtocol();
    method public java.lang.String getRoamingProtocol();
    method public int getSupportedApnTypesBitmap();
    method public int getType();
    method public java.lang.String getUserName();
    method public int getWaitTime();
    method public boolean isEnabled();
    method public boolean isPersistent();
    method public boolean isPreferred();
    field public static final int TYPE_3GPP = 1; // 0x1
    field public static final int TYPE_3GPP2 = 2; // 0x2
    field public static final int TYPE_COMMON = 0; // 0x0
  }

  public abstract class DataService extends android.app.Service {
    ctor public DataService();
    method public abstract android.telephony.data.DataService.DataServiceProvider createDataServiceProvider(int);
    field public static final java.lang.String DATA_SERVICE_INTERFACE = "android.telephony.data.DataService";
    field public static final int REQUEST_REASON_HANDOVER = 3; // 0x3
    field public static final int REQUEST_REASON_NORMAL = 1; // 0x1
    field public static final int REQUEST_REASON_SHUTDOWN = 2; // 0x2
  }

  public abstract class DataService.DataServiceProvider implements java.lang.AutoCloseable {
    ctor public DataService.DataServiceProvider(int);
    method public abstract void close();
    method public void deactivateDataCall(int, int, android.telephony.data.DataServiceCallback);
    method public void getDataCallList(android.telephony.data.DataServiceCallback);
    method public final int getSlotId();
    method public final void notifyDataCallListChanged(java.util.List<android.telephony.data.DataCallResponse>);
    method public void setDataProfile(java.util.List<android.telephony.data.DataProfile>, boolean, android.telephony.data.DataServiceCallback);
    method public void setInitialAttachApn(android.telephony.data.DataProfile, boolean, android.telephony.data.DataServiceCallback);
    method public void setupDataCall(int, android.telephony.data.DataProfile, boolean, boolean, int, android.net.LinkProperties, android.telephony.data.DataServiceCallback);
  }

  public class DataServiceCallback {
    method public void onDataCallListChanged(java.util.List<android.telephony.data.DataCallResponse>);
    method public void onDeactivateDataCallComplete(int);
    method public void onGetDataCallListComplete(int, java.util.List<android.telephony.data.DataCallResponse>);
    method public void onSetDataProfileComplete(int);
    method public void onSetInitialAttachApnComplete(int);
    method public void onSetupDataCallComplete(int, android.telephony.data.DataCallResponse);
    field public static final int RESULT_ERROR_BUSY = 3; // 0x3
    field public static final int RESULT_ERROR_ILLEGAL_STATE = 4; // 0x4
    field public static final int RESULT_ERROR_INVALID_ARG = 2; // 0x2
    field public static final int RESULT_ERROR_UNSUPPORTED = 1; // 0x1
    field public static final int RESULT_SUCCESS = 0; // 0x0
  }

  public abstract class QualifiedNetworksService extends android.app.Service {
    ctor public QualifiedNetworksService();
    method public abstract android.telephony.data.QualifiedNetworksService.NetworkAvailabilityUpdater createNetworkAvailabilityUpdater(int);
    field public static final java.lang.String QUALIFIED_NETWORKS_SERVICE_INTERFACE = "android.telephony.data.QualifiedNetworksService";
  }

  public abstract class QualifiedNetworksService.NetworkAvailabilityUpdater implements java.lang.AutoCloseable {
    ctor public QualifiedNetworksService.NetworkAvailabilityUpdater(int);
    method public abstract void close();
    method public final int getSlotIndex();
    method public final void updateQualifiedNetworkTypes(int, int[]);
  }

}

package android.telephony.euicc {

  public final class DownloadableSubscription implements android.os.Parcelable {
    method public java.util.List<android.telephony.UiccAccessRule> getAccessRules();
    method public java.lang.String getCarrierName();
  }

  public static final class DownloadableSubscription.Builder {
    ctor public DownloadableSubscription.Builder();
    ctor public DownloadableSubscription.Builder(android.telephony.euicc.DownloadableSubscription);
    method public android.telephony.euicc.DownloadableSubscription build();
    method public android.telephony.euicc.DownloadableSubscription.Builder setAccessRules(java.util.List<android.telephony.UiccAccessRule>);
    method public android.telephony.euicc.DownloadableSubscription.Builder setCarrierName(java.lang.String);
    method public android.telephony.euicc.DownloadableSubscription.Builder setConfirmationCode(java.lang.String);
    method public android.telephony.euicc.DownloadableSubscription.Builder setEncodedActivationCode(java.lang.String);
  }

  public class EuiccCardManager {
    method public void authenticateServer(java.lang.String, java.lang.String, byte[], byte[], byte[], byte[], java.util.concurrent.Executor, android.telephony.euicc.EuiccCardManager.ResultCallback<byte[]>);
    method public void cancelSession(java.lang.String, byte[], int, java.util.concurrent.Executor, android.telephony.euicc.EuiccCardManager.ResultCallback<byte[]>);
    method public void deleteProfile(java.lang.String, java.lang.String, java.util.concurrent.Executor, android.telephony.euicc.EuiccCardManager.ResultCallback<java.lang.Void>);
    method public void disableProfile(java.lang.String, java.lang.String, boolean, java.util.concurrent.Executor, android.telephony.euicc.EuiccCardManager.ResultCallback<java.lang.Void>);
    method public void listNotifications(java.lang.String, int, java.util.concurrent.Executor, android.telephony.euicc.EuiccCardManager.ResultCallback<android.telephony.euicc.EuiccNotification[]>);
    method public void loadBoundProfilePackage(java.lang.String, byte[], java.util.concurrent.Executor, android.telephony.euicc.EuiccCardManager.ResultCallback<byte[]>);
    method public void prepareDownload(java.lang.String, byte[], byte[], byte[], byte[], java.util.concurrent.Executor, android.telephony.euicc.EuiccCardManager.ResultCallback<byte[]>);
    method public void removeNotificationFromList(java.lang.String, int, java.util.concurrent.Executor, android.telephony.euicc.EuiccCardManager.ResultCallback<java.lang.Void>);
    method public void requestAllProfiles(java.lang.String, java.util.concurrent.Executor, android.telephony.euicc.EuiccCardManager.ResultCallback<android.service.euicc.EuiccProfileInfo[]>);
    method public void requestDefaultSmdpAddress(java.lang.String, java.util.concurrent.Executor, android.telephony.euicc.EuiccCardManager.ResultCallback<java.lang.String>);
    method public void requestEuiccChallenge(java.lang.String, java.util.concurrent.Executor, android.telephony.euicc.EuiccCardManager.ResultCallback<byte[]>);
    method public void requestEuiccInfo1(java.lang.String, java.util.concurrent.Executor, android.telephony.euicc.EuiccCardManager.ResultCallback<byte[]>);
    method public void requestEuiccInfo2(java.lang.String, java.util.concurrent.Executor, android.telephony.euicc.EuiccCardManager.ResultCallback<byte[]>);
    method public void requestProfile(java.lang.String, java.lang.String, java.util.concurrent.Executor, android.telephony.euicc.EuiccCardManager.ResultCallback<android.service.euicc.EuiccProfileInfo>);
    method public void requestRulesAuthTable(java.lang.String, java.util.concurrent.Executor, android.telephony.euicc.EuiccCardManager.ResultCallback<android.telephony.euicc.EuiccRulesAuthTable>);
    method public void requestSmdsAddress(java.lang.String, java.util.concurrent.Executor, android.telephony.euicc.EuiccCardManager.ResultCallback<java.lang.String>);
    method public void resetMemory(java.lang.String, int, java.util.concurrent.Executor, android.telephony.euicc.EuiccCardManager.ResultCallback<java.lang.Void>);
    method public void retrieveNotification(java.lang.String, int, java.util.concurrent.Executor, android.telephony.euicc.EuiccCardManager.ResultCallback<android.telephony.euicc.EuiccNotification>);
    method public void retrieveNotificationList(java.lang.String, int, java.util.concurrent.Executor, android.telephony.euicc.EuiccCardManager.ResultCallback<android.telephony.euicc.EuiccNotification[]>);
    method public void setDefaultSmdpAddress(java.lang.String, java.lang.String, java.util.concurrent.Executor, android.telephony.euicc.EuiccCardManager.ResultCallback<java.lang.Void>);
    method public void setNickname(java.lang.String, java.lang.String, java.lang.String, java.util.concurrent.Executor, android.telephony.euicc.EuiccCardManager.ResultCallback<java.lang.Void>);
    method public void switchToProfile(java.lang.String, java.lang.String, boolean, java.util.concurrent.Executor, android.telephony.euicc.EuiccCardManager.ResultCallback<android.service.euicc.EuiccProfileInfo>);
    field public static final int CANCEL_REASON_END_USER_REJECTED = 0; // 0x0
    field public static final int CANCEL_REASON_POSTPONED = 1; // 0x1
    field public static final int CANCEL_REASON_PPR_NOT_ALLOWED = 3; // 0x3
    field public static final int CANCEL_REASON_TIMEOUT = 2; // 0x2
    field public static final int RESET_OPTION_DELETE_FIELD_LOADED_TEST_PROFILES = 2; // 0x2
    field public static final int RESET_OPTION_DELETE_OPERATIONAL_PROFILES = 1; // 0x1
    field public static final int RESET_OPTION_RESET_DEFAULT_SMDP_ADDRESS = 4; // 0x4
    field public static final int RESULT_CALLER_NOT_ALLOWED = -3; // 0xfffffffd
    field public static final int RESULT_EUICC_NOT_FOUND = -2; // 0xfffffffe
    field public static final int RESULT_OK = 0; // 0x0
    field public static final int RESULT_UNKNOWN_ERROR = -1; // 0xffffffff
  }

  public static abstract class EuiccCardManager.CancelReason implements java.lang.annotation.Annotation {
  }

  public static abstract class EuiccCardManager.ResetOption implements java.lang.annotation.Annotation {
  }

  public static abstract interface EuiccCardManager.ResultCallback<T> {
    method public abstract void onComplete(int, T);
  }

  public class EuiccManager {
    method public void continueOperation(android.content.Intent, android.os.Bundle);
    method public void eraseSubscriptions(android.app.PendingIntent);
    method public void getDefaultDownloadableSubscriptionList(android.app.PendingIntent);
    method public void getDownloadableSubscriptionMetadata(android.telephony.euicc.DownloadableSubscription, android.app.PendingIntent);
    method public int getOtaStatus();
    field public static final java.lang.String ACTION_OTA_STATUS_CHANGED = "android.telephony.euicc.action.OTA_STATUS_CHANGED";
    field public static final java.lang.String ACTION_PROVISION_EMBEDDED_SUBSCRIPTION = "android.telephony.euicc.action.PROVISION_EMBEDDED_SUBSCRIPTION";
    field public static final int EUICC_OTA_FAILED = 2; // 0x2
    field public static final int EUICC_OTA_IN_PROGRESS = 1; // 0x1
    field public static final int EUICC_OTA_NOT_NEEDED = 4; // 0x4
    field public static final int EUICC_OTA_STATUS_UNAVAILABLE = 5; // 0x5
    field public static final int EUICC_OTA_SUCCEEDED = 3; // 0x3
    field public static final java.lang.String EXTRA_EMBEDDED_SUBSCRIPTION_DOWNLOADABLE_SUBSCRIPTIONS = "android.telephony.euicc.extra.EMBEDDED_SUBSCRIPTION_DOWNLOADABLE_SUBSCRIPTIONS";
  }

  public static abstract class EuiccManager.OtaStatus implements java.lang.annotation.Annotation {
  }

  public final class EuiccNotification implements android.os.Parcelable {
    ctor public EuiccNotification(int, java.lang.String, int, byte[]);
    method public int describeContents();
    method public byte[] getData();
    method public int getEvent();
    method public int getSeq();
    method public java.lang.String getTargetAddr();
    method public void writeToParcel(android.os.Parcel, int);
    field public static final int ALL_EVENTS = 15; // 0xf
    field public static final android.os.Parcelable.Creator<android.telephony.euicc.EuiccNotification> CREATOR;
    field public static final int EVENT_DELETE = 8; // 0x8
    field public static final int EVENT_DISABLE = 4; // 0x4
    field public static final int EVENT_ENABLE = 2; // 0x2
    field public static final int EVENT_INSTALL = 1; // 0x1
  }

  public static abstract class EuiccNotification.Event implements java.lang.annotation.Annotation {
  }

  public final class EuiccRulesAuthTable implements android.os.Parcelable {
    method public int describeContents();
    method public int findIndex(int, android.service.carrier.CarrierIdentifier);
    method public boolean hasPolicyRuleFlag(int, int);
    method public void writeToParcel(android.os.Parcel, int);
    field public static final android.os.Parcelable.Creator<android.telephony.euicc.EuiccRulesAuthTable> CREATOR;
    field public static final int POLICY_RULE_FLAG_CONSENT_REQUIRED = 1; // 0x1
  }

  public static final class EuiccRulesAuthTable.Builder {
    ctor public EuiccRulesAuthTable.Builder(int);
    method public android.telephony.euicc.EuiccRulesAuthTable.Builder add(int, java.util.List<android.service.carrier.CarrierIdentifier>, int);
    method public android.telephony.euicc.EuiccRulesAuthTable build();
  }

  public static abstract class EuiccRulesAuthTable.PolicyRuleFlag implements java.lang.annotation.Annotation {
  }

}

package android.telephony.ims {

  public final class ImsCallForwardInfo implements android.os.Parcelable {
    ctor public ImsCallForwardInfo(int, int, int, int, java.lang.String, int);
    method public int describeContents();
    method public int getCondition();
    method public java.lang.String getNumber();
    method public int getServiceClass();
    method public int getStatus();
    method public int getTimeSeconds();
    method public int getToA();
    method public void writeToParcel(android.os.Parcel, int);
    field public static final int CDIV_CF_REASON_ALL = 4; // 0x4
    field public static final int CDIV_CF_REASON_ALL_CONDITIONAL = 5; // 0x5
    field public static final int CDIV_CF_REASON_BUSY = 1; // 0x1
    field public static final int CDIV_CF_REASON_NOT_LOGGED_IN = 6; // 0x6
    field public static final int CDIV_CF_REASON_NOT_REACHABLE = 3; // 0x3
    field public static final int CDIV_CF_REASON_NO_REPLY = 2; // 0x2
    field public static final int CDIV_CF_REASON_UNCONDITIONAL = 0; // 0x0
    field public static final android.os.Parcelable.Creator<android.telephony.ims.ImsCallForwardInfo> CREATOR;
    field public static final int STATUS_ACTIVE = 1; // 0x1
    field public static final int STATUS_NOT_ACTIVE = 0; // 0x0
    field public static final int TYPE_OF_ADDRESS_INTERNATIONAL = 145; // 0x91
    field public static final int TYPE_OF_ADDRESS_UNKNOWN = 129; // 0x81
  }

  public final class ImsCallProfile implements android.os.Parcelable {
    ctor public ImsCallProfile();
    ctor public ImsCallProfile(int, int);
    ctor public ImsCallProfile(int, int, android.os.Bundle, android.telephony.ims.ImsStreamMediaProfile);
    method public int describeContents();
    method public java.lang.String getCallExtra(java.lang.String);
    method public java.lang.String getCallExtra(java.lang.String, java.lang.String);
    method public boolean getCallExtraBoolean(java.lang.String);
    method public boolean getCallExtraBoolean(java.lang.String, boolean);
    method public int getCallExtraInt(java.lang.String);
    method public int getCallExtraInt(java.lang.String, int);
    method public android.os.Bundle getCallExtras();
    method public int getCallType();
    method public static int getCallTypeFromVideoState(int);
    method public int getEmergencyServiceCategories();
    method public android.telephony.ims.ImsStreamMediaProfile getMediaProfile();
    method public int getRestrictCause();
    method public int getServiceType();
    method public static int getVideoStateFromCallType(int);
    method public static int getVideoStateFromImsCallProfile(android.telephony.ims.ImsCallProfile);
    method public boolean isVideoCall();
    method public boolean isVideoPaused();
    method public static int presentationToOir(int);
    method public void setCallExtra(java.lang.String, java.lang.String);
    method public void setCallExtraBoolean(java.lang.String, boolean);
    method public void setCallExtraInt(java.lang.String, int);
    method public void setCallRestrictCause(int);
    method public void setEmergencyServiceCategories(int);
    method public void updateCallExtras(android.telephony.ims.ImsCallProfile);
    method public void updateCallType(android.telephony.ims.ImsCallProfile);
    method public void updateMediaProfile(android.telephony.ims.ImsCallProfile);
    method public void writeToParcel(android.os.Parcel, int);
    field public static final int CALL_RESTRICT_CAUSE_DISABLED = 2; // 0x2
    field public static final int CALL_RESTRICT_CAUSE_HD = 3; // 0x3
    field public static final int CALL_RESTRICT_CAUSE_NONE = 0; // 0x0
    field public static final int CALL_RESTRICT_CAUSE_RAT = 1; // 0x1
    field public static final int CALL_TYPE_VIDEO_N_VOICE = 3; // 0x3
    field public static final int CALL_TYPE_VOICE = 2; // 0x2
    field public static final int CALL_TYPE_VOICE_N_VIDEO = 1; // 0x1
    field public static final int CALL_TYPE_VS = 8; // 0x8
    field public static final int CALL_TYPE_VS_RX = 10; // 0xa
    field public static final int CALL_TYPE_VS_TX = 9; // 0x9
    field public static final int CALL_TYPE_VT = 4; // 0x4
    field public static final int CALL_TYPE_VT_NODIR = 7; // 0x7
    field public static final int CALL_TYPE_VT_RX = 6; // 0x6
    field public static final int CALL_TYPE_VT_TX = 5; // 0x5
    field public static final android.os.Parcelable.Creator<android.telephony.ims.ImsCallProfile> CREATOR;
    field public static final int DIALSTRING_NORMAL = 0; // 0x0
    field public static final int DIALSTRING_SS_CONF = 1; // 0x1
    field public static final int DIALSTRING_USSD = 2; // 0x2
    field public static final java.lang.String EXTRA_ADDITIONAL_CALL_INFO = "AdditionalCallInfo";
    field public static final java.lang.String EXTRA_ADDITIONAL_SIP_INVITE_FIELDS = "android.telephony.ims.extra.ADDITIONAL_SIP_INVITE_FIELDS";
    field public static final java.lang.String EXTRA_CALL_RAT_TYPE = "CallRadioTech";
    field public static final java.lang.String EXTRA_CHILD_NUMBER = "ChildNum";
    field public static final java.lang.String EXTRA_CNA = "cna";
    field public static final java.lang.String EXTRA_CNAP = "cnap";
    field public static final java.lang.String EXTRA_CODEC = "Codec";
    field public static final java.lang.String EXTRA_DIALSTRING = "dialstring";
    field public static final java.lang.String EXTRA_DISPLAY_TEXT = "DisplayText";
    field public static final java.lang.String EXTRA_EMERGENCY_CALL = "e_call";
    field public static final java.lang.String EXTRA_IS_CALL_PULL = "CallPull";
    field public static final java.lang.String EXTRA_OI = "oi";
    field public static final java.lang.String EXTRA_OIR = "oir";
    field public static final java.lang.String EXTRA_REMOTE_URI = "remote_uri";
    field public static final java.lang.String EXTRA_USSD = "ussd";
    field public static final int OIR_DEFAULT = 0; // 0x0
    field public static final int OIR_PRESENTATION_NOT_RESTRICTED = 2; // 0x2
    field public static final int OIR_PRESENTATION_PAYPHONE = 4; // 0x4
    field public static final int OIR_PRESENTATION_RESTRICTED = 1; // 0x1
    field public static final int OIR_PRESENTATION_UNKNOWN = 3; // 0x3
    field public static final int SERVICE_TYPE_EMERGENCY = 2; // 0x2
    field public static final int SERVICE_TYPE_NONE = 0; // 0x0
    field public static final int SERVICE_TYPE_NORMAL = 1; // 0x1
  }

  public class ImsCallSessionListener {
    method public void callSessionConferenceExtendFailed(android.telephony.ims.ImsReasonInfo);
    method public void callSessionConferenceExtendReceived(android.telephony.ims.stub.ImsCallSessionImplBase, android.telephony.ims.ImsCallProfile);
    method public void callSessionConferenceExtended(android.telephony.ims.stub.ImsCallSessionImplBase, android.telephony.ims.ImsCallProfile);
    method public void callSessionConferenceStateUpdated(android.telephony.ims.ImsConferenceState);
    method public void callSessionHandover(int, int, android.telephony.ims.ImsReasonInfo);
    method public void callSessionHandoverFailed(int, int, android.telephony.ims.ImsReasonInfo);
    method public void callSessionHeld(android.telephony.ims.ImsCallProfile);
    method public void callSessionHoldFailed(android.telephony.ims.ImsReasonInfo);
    method public void callSessionHoldReceived(android.telephony.ims.ImsCallProfile);
    method public void callSessionInitiated(android.telephony.ims.ImsCallProfile);
    method public void callSessionInitiatedFailed(android.telephony.ims.ImsReasonInfo);
    method public void callSessionInviteParticipantsRequestDelivered();
    method public void callSessionInviteParticipantsRequestFailed(android.telephony.ims.ImsReasonInfo);
    method public void callSessionMayHandover(int, int);
    method public void callSessionRttAudioIndicatorChanged(android.telephony.ims.ImsStreamMediaProfile);
    method public void callSessionMergeComplete(android.telephony.ims.stub.ImsCallSessionImplBase);
    method public void callSessionMergeFailed(android.telephony.ims.ImsReasonInfo);
    method public void callSessionMergeStarted(android.telephony.ims.stub.ImsCallSessionImplBase, android.telephony.ims.ImsCallProfile);
    method public void callSessionMultipartyStateChanged(boolean);
    method public void callSessionProgressing(android.telephony.ims.ImsStreamMediaProfile);
    method public void callSessionRemoveParticipantsRequestDelivered();
    method public void callSessionRemoveParticipantsRequestFailed(android.telephony.ims.ImsReasonInfo);
    method public void callSessionResumeFailed(android.telephony.ims.ImsReasonInfo);
    method public void callSessionResumeReceived(android.telephony.ims.ImsCallProfile);
    method public void callSessionResumed(android.telephony.ims.ImsCallProfile);
    method public void callSessionRttMessageReceived(java.lang.String);
    method public void callSessionRttModifyRequestReceived(android.telephony.ims.ImsCallProfile);
    method public void callSessionRttModifyResponseReceived(int);
    method public void callSessionSuppServiceReceived(android.telephony.ims.ImsSuppServiceNotification);
    method public void callSessionTerminated(android.telephony.ims.ImsReasonInfo);
    method public void callSessionTtyModeReceived(int);
    method public void callSessionUpdateFailed(android.telephony.ims.ImsReasonInfo);
    method public void callSessionUpdateReceived(android.telephony.ims.ImsCallProfile);
    method public void callSessionUpdated(android.telephony.ims.ImsCallProfile);
    method public void callSessionUssdMessageReceived(int, java.lang.String);
  }

  public final class ImsConferenceState implements android.os.Parcelable {
    method public int describeContents();
    method public static int getConnectionStateForStatus(java.lang.String);
    method public void writeToParcel(android.os.Parcel, int);
    field public static final android.os.Parcelable.Creator<android.telephony.ims.ImsConferenceState> CREATOR;
    field public static final java.lang.String DISPLAY_TEXT = "display-text";
    field public static final java.lang.String ENDPOINT = "endpoint";
    field public static final java.lang.String SIP_STATUS_CODE = "sipstatuscode";
    field public static final java.lang.String STATUS = "status";
    field public static final java.lang.String STATUS_ALERTING = "alerting";
    field public static final java.lang.String STATUS_CONNECTED = "connected";
    field public static final java.lang.String STATUS_CONNECT_FAIL = "connect-fail";
    field public static final java.lang.String STATUS_DIALING_IN = "dialing-in";
    field public static final java.lang.String STATUS_DIALING_OUT = "dialing-out";
    field public static final java.lang.String STATUS_DISCONNECTED = "disconnected";
    field public static final java.lang.String STATUS_DISCONNECTING = "disconnecting";
    field public static final java.lang.String STATUS_MUTED_VIA_FOCUS = "muted-via-focus";
    field public static final java.lang.String STATUS_ON_HOLD = "on-hold";
    field public static final java.lang.String STATUS_PENDING = "pending";
    field public static final java.lang.String STATUS_SEND_ONLY = "sendonly";
    field public static final java.lang.String STATUS_SEND_RECV = "sendrecv";
    field public static final java.lang.String USER = "user";
    field public final java.util.HashMap<java.lang.String, android.os.Bundle> mParticipants;
  }

  public final class ImsExternalCallState implements android.os.Parcelable {
    ctor public ImsExternalCallState(java.lang.String, android.net.Uri, android.net.Uri, boolean, int, int, boolean);
    method public int describeContents();
    method public android.net.Uri getAddress();
    method public int getCallId();
    method public int getCallState();
    method public int getCallType();
    method public android.net.Uri getLocalAddress();
    method public boolean isCallHeld();
    method public boolean isCallPullable();
    method public void writeToParcel(android.os.Parcel, int);
    field public static final int CALL_STATE_CONFIRMED = 1; // 0x1
    field public static final int CALL_STATE_TERMINATED = 2; // 0x2
    field public static final android.os.Parcelable.Creator<android.telephony.ims.ImsExternalCallState> CREATOR;
  }

  public class ImsMmTelManager {
    method public static android.telephony.ims.ImsMmTelManager createForSubscriptionId(android.content.Context, int);
    method public int getVoWiFiModeSetting();
    method public int getVoWiFiRoamingModeSetting();
    method public boolean isAdvancedCallingSettingEnabled();
    method public boolean isAvailable(int, int);
    method public boolean isCapable(int, int);
    method public boolean isVoWiFiRoamingSettingEnabled();
    method public boolean isVoWiFiSettingEnabled();
    method public boolean isVtSettingEnabled();
    method public void registerImsRegistrationCallback(java.util.concurrent.Executor, android.telephony.ims.ImsMmTelManager.RegistrationCallback);
    method public void registerMmTelCapabilityCallback(java.util.concurrent.Executor, android.telephony.ims.ImsMmTelManager.CapabilityCallback);
    method public void setAdvancedCallingSetting(boolean);
    method public void setRttCapabilitySetting(boolean);
    method public void setVoWiFiModeSetting(int);
    method public void setVoWiFiNonPersistent(boolean, int);
    method public void setVoWiFiRoamingModeSetting(int);
    method public void setVoWiFiRoamingSetting(boolean);
    method public void setVoWiFiSetting(boolean);
    method public void setVtSetting(boolean);
    method public void unregisterImsRegistrationCallback(android.telephony.ims.ImsMmTelManager.RegistrationCallback);
    method public void unregisterMmTelCapabilityCallback(android.telephony.ims.ImsMmTelManager.CapabilityCallback);
    field public static final int WIFI_MODE_CELLULAR_PREFERRED = 1; // 0x1
    field public static final int WIFI_MODE_WIFI_ONLY = 0; // 0x0
    field public static final int WIFI_MODE_WIFI_PREFERRED = 2; // 0x2
  }

  public static class ImsMmTelManager.CapabilityCallback {
    ctor public ImsMmTelManager.CapabilityCallback();
    method public void onCapabilitiesStatusChanged(android.telephony.ims.feature.MmTelFeature.MmTelCapabilities);
  }

  public static class ImsMmTelManager.RegistrationCallback {
    ctor public ImsMmTelManager.RegistrationCallback();
    method public void onDeregistered(android.telephony.ims.ImsReasonInfo);
    method public void onRegistered(int);
    method public void onRegistering(int);
    method public void onTechnologyChangeFailed(int, android.telephony.ims.ImsReasonInfo);
  }

  public final class ImsReasonInfo implements android.os.Parcelable {
    ctor public ImsReasonInfo(int, int, java.lang.String);
    method public int describeContents();
    method public int getCode();
    method public int getExtraCode();
    method public java.lang.String getExtraMessage();
    method public void writeToParcel(android.os.Parcel, int);
    field public static final int CODE_ACCESS_CLASS_BLOCKED = 1512; // 0x5e8
    field public static final int CODE_ANSWERED_ELSEWHERE = 1014; // 0x3f6
    field public static final int CODE_BLACKLISTED_CALL_ID = 506; // 0x1fa
    field public static final int CODE_CALL_BARRED = 240; // 0xf0
    field public static final int CODE_CALL_DROP_IWLAN_TO_LTE_UNAVAILABLE = 1100; // 0x44c
    field public static final int CODE_CALL_END_CAUSE_CALL_PULL = 1016; // 0x3f8
    field public static final int CODE_CALL_PULL_OUT_OF_SYNC = 1015; // 0x3f7
    field public static final int CODE_DATA_DISABLED = 1406; // 0x57e
    field public static final int CODE_DATA_LIMIT_REACHED = 1405; // 0x57d
    field public static final int CODE_DIAL_MODIFIED_TO_DIAL = 246; // 0xf6
    field public static final int CODE_DIAL_MODIFIED_TO_DIAL_VIDEO = 247; // 0xf7
    field public static final int CODE_DIAL_MODIFIED_TO_SS = 245; // 0xf5
    field public static final int CODE_DIAL_MODIFIED_TO_USSD = 244; // 0xf4
    field public static final int CODE_DIAL_VIDEO_MODIFIED_TO_DIAL = 248; // 0xf8
    field public static final int CODE_DIAL_VIDEO_MODIFIED_TO_DIAL_VIDEO = 249; // 0xf9
    field public static final int CODE_DIAL_VIDEO_MODIFIED_TO_SS = 250; // 0xfa
    field public static final int CODE_DIAL_VIDEO_MODIFIED_TO_USSD = 251; // 0xfb
    field public static final int CODE_ECBM_NOT_SUPPORTED = 901; // 0x385
    field public static final int CODE_EMERGENCY_PERM_FAILURE = 364; // 0x16c
    field public static final int CODE_EMERGENCY_TEMP_FAILURE = 363; // 0x16b
    field public static final int CODE_EPDG_TUNNEL_ESTABLISH_FAILURE = 1400; // 0x578
    field public static final int CODE_EPDG_TUNNEL_LOST_CONNECTION = 1402; // 0x57a
    field public static final int CODE_EPDG_TUNNEL_REKEY_FAILURE = 1401; // 0x579
    field public static final int CODE_FDN_BLOCKED = 241; // 0xf1
    field public static final int CODE_IKEV2_AUTH_FAILURE = 1408; // 0x580
    field public static final int CODE_IMEI_NOT_ACCEPTED = 243; // 0xf3
    field public static final int CODE_IWLAN_DPD_FAILURE = 1300; // 0x514
    field public static final int CODE_LOCAL_CALL_BUSY = 142; // 0x8e
    field public static final int CODE_LOCAL_CALL_CS_RETRY_REQUIRED = 146; // 0x92
    field public static final int CODE_LOCAL_CALL_DECLINE = 143; // 0x8f
    field public static final int CODE_LOCAL_CALL_EXCEEDED = 141; // 0x8d
    field public static final int CODE_LOCAL_CALL_RESOURCE_RESERVATION_FAILED = 145; // 0x91
    field public static final int CODE_LOCAL_CALL_TERMINATED = 148; // 0x94
    field public static final int CODE_LOCAL_CALL_VCC_ON_PROGRESSING = 144; // 0x90
    field public static final int CODE_LOCAL_CALL_VOLTE_RETRY_REQUIRED = 147; // 0x93
    field public static final int CODE_LOCAL_ENDED_BY_CONFERENCE_MERGE = 108; // 0x6c
    field public static final int CODE_LOCAL_HO_NOT_FEASIBLE = 149; // 0x95
    field public static final int CODE_LOCAL_ILLEGAL_ARGUMENT = 101; // 0x65
    field public static final int CODE_LOCAL_ILLEGAL_STATE = 102; // 0x66
    field public static final int CODE_LOCAL_IMS_SERVICE_DOWN = 106; // 0x6a
    field public static final int CODE_LOCAL_INTERNAL_ERROR = 103; // 0x67
    field public static final int CODE_LOCAL_LOW_BATTERY = 112; // 0x70
    field public static final int CODE_LOCAL_NETWORK_IP_CHANGED = 124; // 0x7c
    field public static final int CODE_LOCAL_NETWORK_NO_LTE_COVERAGE = 122; // 0x7a
    field public static final int CODE_LOCAL_NETWORK_NO_SERVICE = 121; // 0x79
    field public static final int CODE_LOCAL_NETWORK_ROAMING = 123; // 0x7b
    field public static final int CODE_LOCAL_NOT_REGISTERED = 132; // 0x84
    field public static final int CODE_LOCAL_NO_PENDING_CALL = 107; // 0x6b
    field public static final int CODE_LOCAL_POWER_OFF = 111; // 0x6f
    field public static final int CODE_LOCAL_SERVICE_UNAVAILABLE = 131; // 0x83
    field public static final int CODE_LOW_BATTERY = 505; // 0x1f9
    field public static final int CODE_MAXIMUM_NUMBER_OF_CALLS_REACHED = 1403; // 0x57b
    field public static final int CODE_MEDIA_INIT_FAILED = 401; // 0x191
    field public static final int CODE_MEDIA_NOT_ACCEPTABLE = 403; // 0x193
    field public static final int CODE_MEDIA_NO_DATA = 402; // 0x192
    field public static final int CODE_MEDIA_UNSPECIFIED = 404; // 0x194
    field public static final int CODE_MULTIENDPOINT_NOT_SUPPORTED = 902; // 0x386
    field public static final int CODE_NETWORK_DETACH = 1513; // 0x5e9
    field public static final int CODE_NETWORK_REJECT = 1504; // 0x5e0
    field public static final int CODE_NETWORK_RESP_TIMEOUT = 1503; // 0x5df
    field public static final int CODE_NO_CSFB_IN_CS_ROAM = 1516; // 0x5ec
    field public static final int CODE_NO_VALID_SIM = 1501; // 0x5dd
    field public static final int CODE_OEM_CAUSE_1 = 61441; // 0xf001
    field public static final int CODE_OEM_CAUSE_10 = 61450; // 0xf00a
    field public static final int CODE_OEM_CAUSE_11 = 61451; // 0xf00b
    field public static final int CODE_OEM_CAUSE_12 = 61452; // 0xf00c
    field public static final int CODE_OEM_CAUSE_13 = 61453; // 0xf00d
    field public static final int CODE_OEM_CAUSE_14 = 61454; // 0xf00e
    field public static final int CODE_OEM_CAUSE_15 = 61455; // 0xf00f
    field public static final int CODE_OEM_CAUSE_2 = 61442; // 0xf002
    field public static final int CODE_OEM_CAUSE_3 = 61443; // 0xf003
    field public static final int CODE_OEM_CAUSE_4 = 61444; // 0xf004
    field public static final int CODE_OEM_CAUSE_5 = 61445; // 0xf005
    field public static final int CODE_OEM_CAUSE_6 = 61446; // 0xf006
    field public static final int CODE_OEM_CAUSE_7 = 61447; // 0xf007
    field public static final int CODE_OEM_CAUSE_8 = 61448; // 0xf008
    field public static final int CODE_OEM_CAUSE_9 = 61449; // 0xf009
    field public static final int CODE_RADIO_ACCESS_FAILURE = 1505; // 0x5e1
    field public static final int CODE_RADIO_INTERNAL_ERROR = 1502; // 0x5de
    field public static final int CODE_RADIO_LINK_FAILURE = 1506; // 0x5e2
    field public static final int CODE_RADIO_LINK_LOST = 1507; // 0x5e3
    field public static final int CODE_RADIO_OFF = 1500; // 0x5dc
    field public static final int CODE_RADIO_RELEASE_ABNORMAL = 1511; // 0x5e7
    field public static final int CODE_RADIO_RELEASE_NORMAL = 1510; // 0x5e6
    field public static final int CODE_RADIO_SETUP_FAILURE = 1509; // 0x5e5
    field public static final int CODE_RADIO_UPLINK_FAILURE = 1508; // 0x5e4
    field public static final int CODE_REGISTRATION_ERROR = 1000; // 0x3e8
    field public static final int CODE_REJECTED_ELSEWHERE = 1017; // 0x3f9
    field public static final int CODE_REJECT_1X_COLLISION = 1603; // 0x643
    field public static final int CODE_REJECT_CALL_ON_OTHER_SUB = 1602; // 0x642
    field public static final int CODE_REJECT_CALL_TYPE_NOT_ALLOWED = 1605; // 0x645
    field public static final int CODE_REJECT_CONFERENCE_TTY_NOT_ALLOWED = 1617; // 0x651
    field public static final int CODE_REJECT_INTERNAL_ERROR = 1612; // 0x64c
    field public static final int CODE_REJECT_MAX_CALL_LIMIT_REACHED = 1608; // 0x648
    field public static final int CODE_REJECT_ONGOING_CALL_SETUP = 1607; // 0x647
    field public static final int CODE_REJECT_ONGOING_CALL_TRANSFER = 1611; // 0x64b
    field public static final int CODE_REJECT_ONGOING_CALL_UPGRADE = 1616; // 0x650
    field public static final int CODE_REJECT_ONGOING_CALL_WAITING_DISABLED = 1601; // 0x641
    field public static final int CODE_REJECT_ONGOING_CONFERENCE_CALL = 1618; // 0x652
    field public static final int CODE_REJECT_ONGOING_CS_CALL = 1621; // 0x655
    field public static final int CODE_REJECT_ONGOING_E911_CALL = 1606; // 0x646
    field public static final int CODE_REJECT_ONGOING_ENCRYPTED_CALL = 1620; // 0x654
    field public static final int CODE_REJECT_ONGOING_HANDOVER = 1614; // 0x64e
    field public static final int CODE_REJECT_QOS_FAILURE = 1613; // 0x64d
    field public static final int CODE_REJECT_SERVICE_NOT_REGISTERED = 1604; // 0x644
    field public static final int CODE_REJECT_UNKNOWN = 1600; // 0x640
    field public static final int CODE_REJECT_UNSUPPORTED_SDP_HEADERS = 1610; // 0x64a
    field public static final int CODE_REJECT_UNSUPPORTED_SIP_HEADERS = 1609; // 0x649
    field public static final int CODE_REJECT_VT_AVPF_NOT_ALLOWED = 1619; // 0x653
    field public static final int CODE_REJECT_VT_TTY_NOT_ALLOWED = 1615; // 0x64f
    field public static final int CODE_REMOTE_CALL_DECLINE = 1404; // 0x57c
    field public static final int CODE_SESSION_MODIFICATION_FAILED = 1517; // 0x5ed
    field public static final int CODE_SIP_ALTERNATE_EMERGENCY_CALL = 1514; // 0x5ea
    field public static final int CODE_SIP_AMBIGUOUS = 376; // 0x178
    field public static final int CODE_SIP_BAD_ADDRESS = 337; // 0x151
    field public static final int CODE_SIP_BAD_REQUEST = 331; // 0x14b
    field public static final int CODE_SIP_BUSY = 338; // 0x152
    field public static final int CODE_SIP_CALL_OR_TRANS_DOES_NOT_EXIST = 372; // 0x174
    field public static final int CODE_SIP_CLIENT_ERROR = 342; // 0x156
    field public static final int CODE_SIP_EXTENSION_REQUIRED = 370; // 0x172
    field public static final int CODE_SIP_FORBIDDEN = 332; // 0x14c
    field public static final int CODE_SIP_GLOBAL_ERROR = 362; // 0x16a
    field public static final int CODE_SIP_INTERVAL_TOO_BRIEF = 371; // 0x173
    field public static final int CODE_SIP_LOOP_DETECTED = 373; // 0x175
    field public static final int CODE_SIP_METHOD_NOT_ALLOWED = 366; // 0x16e
    field public static final int CODE_SIP_NOT_ACCEPTABLE = 340; // 0x154
    field public static final int CODE_SIP_NOT_FOUND = 333; // 0x14d
    field public static final int CODE_SIP_NOT_REACHABLE = 341; // 0x155
    field public static final int CODE_SIP_NOT_SUPPORTED = 334; // 0x14e
    field public static final int CODE_SIP_PROXY_AUTHENTICATION_REQUIRED = 367; // 0x16f
    field public static final int CODE_SIP_REDIRECTED = 321; // 0x141
    field public static final int CODE_SIP_REQUEST_CANCELLED = 339; // 0x153
    field public static final int CODE_SIP_REQUEST_ENTITY_TOO_LARGE = 368; // 0x170
    field public static final int CODE_SIP_REQUEST_PENDING = 377; // 0x179
    field public static final int CODE_SIP_REQUEST_TIMEOUT = 335; // 0x14f
    field public static final int CODE_SIP_REQUEST_URI_TOO_LARGE = 369; // 0x171
    field public static final int CODE_SIP_SERVER_ERROR = 354; // 0x162
    field public static final int CODE_SIP_SERVER_INTERNAL_ERROR = 351; // 0x15f
    field public static final int CODE_SIP_SERVER_TIMEOUT = 353; // 0x161
    field public static final int CODE_SIP_SERVICE_UNAVAILABLE = 352; // 0x160
    field public static final int CODE_SIP_TEMPRARILY_UNAVAILABLE = 336; // 0x150
    field public static final int CODE_SIP_TOO_MANY_HOPS = 374; // 0x176
    field public static final int CODE_SIP_TRANSACTION_DOES_NOT_EXIST = 343; // 0x157
    field public static final int CODE_SIP_UNDECIPHERABLE = 378; // 0x17a
    field public static final int CODE_SIP_USER_MARKED_UNWANTED = 365; // 0x16d
    field public static final int CODE_SIP_USER_REJECTED = 361; // 0x169
    field public static final int CODE_SUPP_SVC_CANCELLED = 1202; // 0x4b2
    field public static final int CODE_SUPP_SVC_FAILED = 1201; // 0x4b1
    field public static final int CODE_SUPP_SVC_REINVITE_COLLISION = 1203; // 0x4b3
    field public static final int CODE_TIMEOUT_1XX_WAITING = 201; // 0xc9
    field public static final int CODE_TIMEOUT_NO_ANSWER = 202; // 0xca
    field public static final int CODE_TIMEOUT_NO_ANSWER_CALL_UPDATE = 203; // 0xcb
    field public static final int CODE_UNSPECIFIED = 0; // 0x0
    field public static final int CODE_USER_CANCELLED_SESSION_MODIFICATION = 512; // 0x200
    field public static final int CODE_USER_DECLINE = 504; // 0x1f8
    field public static final int CODE_USER_IGNORE = 503; // 0x1f7
    field public static final int CODE_USER_NOANSWER = 502; // 0x1f6
    field public static final int CODE_USER_REJECTED_SESSION_MODIFICATION = 511; // 0x1ff
    field public static final int CODE_USER_TERMINATED = 501; // 0x1f5
    field public static final int CODE_USER_TERMINATED_BY_REMOTE = 510; // 0x1fe
    field public static final int CODE_UT_CB_PASSWORD_MISMATCH = 821; // 0x335
    field public static final int CODE_UT_NETWORK_ERROR = 804; // 0x324
    field public static final int CODE_UT_NOT_SUPPORTED = 801; // 0x321
    field public static final int CODE_UT_OPERATION_NOT_ALLOWED = 803; // 0x323
    field public static final int CODE_UT_SERVICE_UNAVAILABLE = 802; // 0x322
    field public static final int CODE_UT_SS_MODIFIED_TO_DIAL = 822; // 0x336
    field public static final int CODE_UT_SS_MODIFIED_TO_DIAL_VIDEO = 825; // 0x339
    field public static final int CODE_UT_SS_MODIFIED_TO_SS = 824; // 0x338
    field public static final int CODE_UT_SS_MODIFIED_TO_USSD = 823; // 0x337
    field public static final int CODE_WIFI_LOST = 1407; // 0x57f
    field public static final android.os.Parcelable.Creator<android.telephony.ims.ImsReasonInfo> CREATOR;
    field public static final int EXTRA_CODE_CALL_RETRY_BY_SETTINGS = 3; // 0x3
    field public static final int EXTRA_CODE_CALL_RETRY_NORMAL = 1; // 0x1
    field public static final int EXTRA_CODE_CALL_RETRY_SILENT_REDIAL = 2; // 0x2
    field public static final java.lang.String EXTRA_MSG_SERVICE_NOT_AUTHORIZED = "Forbidden. Not Authorized for Service";
  }

  public class ImsService extends android.app.Service {
    ctor public ImsService();
    method public android.telephony.ims.feature.MmTelFeature createMmTelFeature(int);
    method public android.telephony.ims.feature.RcsFeature createRcsFeature(int);
    method public void disableIms(int);
    method public void enableIms(int);
    method public android.telephony.ims.stub.ImsConfigImplBase getConfig(int);
    method public android.telephony.ims.stub.ImsRegistrationImplBase getRegistration(int);
    method public final void onUpdateSupportedImsFeatures(android.telephony.ims.stub.ImsFeatureConfiguration) throws android.os.RemoteException;
    method public android.telephony.ims.stub.ImsFeatureConfiguration querySupportedImsFeatures();
    method public void readyForFeatureCreation();
  }

  public final class ImsSsData implements android.os.Parcelable {
    ctor public ImsSsData(int, int, int, int, int);
    method public int describeContents();
    method public android.telephony.ims.ImsCallForwardInfo[] getCallForwardInfo();
    method public int getRequestType();
    method public int getResult();
    method public int getServiceClass();
    method public int getServiceType();
    method public android.telephony.ims.ImsSsInfo[] getSuppServiceInfo();
    method public int getTeleserviceType();
    method public boolean isTypeBarring();
    method public boolean isTypeCf();
    method public boolean isTypeClip();
    method public boolean isTypeClir();
    method public boolean isTypeColp();
    method public boolean isTypeColr();
    method public boolean isTypeCw();
    method public boolean isTypeIcb();
    method public boolean isTypeInterrogation();
    method public boolean isTypeUnConditional();
    method public void writeToParcel(android.os.Parcel, int);
    field public static final android.os.Parcelable.Creator<android.telephony.ims.ImsSsData> CREATOR;
    field public static final int RESULT_SUCCESS = 0; // 0x0
    field public static final int SERVICE_CLASS_DATA = 2; // 0x2
    field public static final int SERVICE_CLASS_DATA_CIRCUIT_ASYNC = 32; // 0x20
    field public static final int SERVICE_CLASS_DATA_CIRCUIT_SYNC = 16; // 0x10
    field public static final int SERVICE_CLASS_DATA_PACKET_ACCESS = 64; // 0x40
    field public static final int SERVICE_CLASS_DATA_PAD = 128; // 0x80
    field public static final int SERVICE_CLASS_FAX = 4; // 0x4
    field public static final int SERVICE_CLASS_NONE = 0; // 0x0
    field public static final int SERVICE_CLASS_SMS = 8; // 0x8
    field public static final int SERVICE_CLASS_VOICE = 1; // 0x1
    field public static final int SS_ACTIVATION = 0; // 0x0
    field public static final int SS_ALL_BARRING = 18; // 0x12
    field public static final int SS_ALL_DATA_TELESERVICES = 3; // 0x3
    field public static final int SS_ALL_TELESERVICES_EXCEPT_SMS = 5; // 0x5
    field public static final int SS_ALL_TELESEVICES = 1; // 0x1
    field public static final int SS_ALL_TELE_AND_BEARER_SERVICES = 0; // 0x0
    field public static final int SS_BAIC = 16; // 0x10
    field public static final int SS_BAIC_ROAMING = 17; // 0x11
    field public static final int SS_BAOC = 13; // 0xd
    field public static final int SS_BAOIC = 14; // 0xe
    field public static final int SS_BAOIC_EXC_HOME = 15; // 0xf
    field public static final int SS_CFU = 0; // 0x0
    field public static final int SS_CFUT = 6; // 0x6
    field public static final int SS_CF_ALL = 4; // 0x4
    field public static final int SS_CF_ALL_CONDITIONAL = 5; // 0x5
    field public static final int SS_CF_BUSY = 1; // 0x1
    field public static final int SS_CF_NOT_REACHABLE = 3; // 0x3
    field public static final int SS_CF_NO_REPLY = 2; // 0x2
    field public static final int SS_CLIP = 7; // 0x7
    field public static final int SS_CLIR = 8; // 0x8
    field public static final int SS_CNAP = 11; // 0xb
    field public static final int SS_COLP = 9; // 0x9
    field public static final int SS_COLR = 10; // 0xa
    field public static final int SS_DEACTIVATION = 1; // 0x1
    field public static final int SS_ERASURE = 4; // 0x4
    field public static final int SS_INCOMING_BARRING = 20; // 0x14
    field public static final int SS_INCOMING_BARRING_ANONYMOUS = 22; // 0x16
    field public static final int SS_INCOMING_BARRING_DN = 21; // 0x15
    field public static final int SS_INTERROGATION = 2; // 0x2
    field public static final int SS_OUTGOING_BARRING = 19; // 0x13
    field public static final int SS_REGISTRATION = 3; // 0x3
    field public static final int SS_SMS_SERVICES = 4; // 0x4
    field public static final int SS_TELEPHONY = 2; // 0x2
    field public static final int SS_WAIT = 12; // 0xc
  }

  public static class ImsSsData.Builder {
    ctor public ImsSsData.Builder(int, int, int, int, int);
    method public android.telephony.ims.ImsSsData build();
    method public android.telephony.ims.ImsSsData.Builder setCallForwardingInfo(android.telephony.ims.ImsCallForwardInfo[]);
    method public android.telephony.ims.ImsSsData.Builder setSuppServiceInfo(android.telephony.ims.ImsSsInfo[]);
  }

  public final class ImsSsInfo implements android.os.Parcelable {
    ctor public deprecated ImsSsInfo(int, java.lang.String);
    method public int describeContents();
    method public int getClirInterrogationStatus();
    method public int getClirOutgoingState();
    method public deprecated java.lang.String getIcbNum();
    method public java.lang.String getIncomingCommunicationBarringNumber();
    method public int getProvisionStatus();
    method public int getStatus();
    method public void writeToParcel(android.os.Parcel, int);
    field public static final int CLIR_OUTGOING_DEFAULT = 0; // 0x0
    field public static final int CLIR_OUTGOING_INVOCATION = 1; // 0x1
    field public static final int CLIR_OUTGOING_SUPPRESSION = 2; // 0x2
    field public static final int CLIR_STATUS_NOT_PROVISIONED = 0; // 0x0
    field public static final int CLIR_STATUS_PROVISIONED_PERMANENT = 1; // 0x1
    field public static final int CLIR_STATUS_TEMPORARILY_ALLOWED = 4; // 0x4
    field public static final int CLIR_STATUS_TEMPORARILY_RESTRICTED = 3; // 0x3
    field public static final int CLIR_STATUS_UNKNOWN = 2; // 0x2
    field public static final android.os.Parcelable.Creator<android.telephony.ims.ImsSsInfo> CREATOR;
    field public static final int DISABLED = 0; // 0x0
    field public static final int ENABLED = 1; // 0x1
    field public static final int NOT_REGISTERED = -1; // 0xffffffff
    field public static final int SERVICE_NOT_PROVISIONED = 0; // 0x0
    field public static final int SERVICE_PROVISIONED = 1; // 0x1
    field public static final int SERVICE_PROVISIONING_UNKNOWN = -1; // 0xffffffff
  }

  public static class ImsSsInfo.Builder {
    ctor public ImsSsInfo.Builder(int);
    method public android.telephony.ims.ImsSsInfo build();
    method public android.telephony.ims.ImsSsInfo.Builder setClirInterrogationStatus(int);
    method public android.telephony.ims.ImsSsInfo.Builder setClirOutgoingState(int);
    method public android.telephony.ims.ImsSsInfo.Builder setIncomingCommunicationBarringNumber(java.lang.String);
    method public android.telephony.ims.ImsSsInfo.Builder setProvisionStatus(int);
  }

  public final class ImsStreamMediaProfile implements android.os.Parcelable {
    ctor public ImsStreamMediaProfile(int, int, int, int, int);
    method public void copyFrom(android.telephony.ims.ImsStreamMediaProfile);
    method public int describeContents();
    method public int getAudioDirection();
    method public int getAudioQuality();
    method public boolean getRttAudioSpeech();
    method public int getRttMode();
    method public int getVideoDirection();
    method public int getVideoQuality();
    method public boolean isRttCall();
    method public void setRttAudioSpeech(boolean);
    method public void setRttMode(int);
    method public void writeToParcel(android.os.Parcel, int);
    field public static final int AUDIO_QUALITY_AMR = 1; // 0x1
    field public static final int AUDIO_QUALITY_AMR_WB = 2; // 0x2
    field public static final int AUDIO_QUALITY_EVRC = 4; // 0x4
    field public static final int AUDIO_QUALITY_EVRC_B = 5; // 0x5
    field public static final int AUDIO_QUALITY_EVRC_NW = 7; // 0x7
    field public static final int AUDIO_QUALITY_EVRC_WB = 6; // 0x6
    field public static final int AUDIO_QUALITY_EVS_FB = 20; // 0x14
    field public static final int AUDIO_QUALITY_EVS_NB = 17; // 0x11
    field public static final int AUDIO_QUALITY_EVS_SWB = 19; // 0x13
    field public static final int AUDIO_QUALITY_EVS_WB = 18; // 0x12
    field public static final int AUDIO_QUALITY_G711A = 13; // 0xd
    field public static final int AUDIO_QUALITY_G711AB = 15; // 0xf
    field public static final int AUDIO_QUALITY_G711U = 11; // 0xb
    field public static final int AUDIO_QUALITY_G722 = 14; // 0xe
    field public static final int AUDIO_QUALITY_G723 = 12; // 0xc
    field public static final int AUDIO_QUALITY_G729 = 16; // 0x10
    field public static final int AUDIO_QUALITY_GSM_EFR = 8; // 0x8
    field public static final int AUDIO_QUALITY_GSM_FR = 9; // 0x9
    field public static final int AUDIO_QUALITY_GSM_HR = 10; // 0xa
    field public static final int AUDIO_QUALITY_NONE = 0; // 0x0
    field public static final int AUDIO_QUALITY_QCELP13K = 3; // 0x3
    field public static final android.os.Parcelable.Creator<android.telephony.ims.ImsStreamMediaProfile> CREATOR;
    field public static final int DIRECTION_INACTIVE = 0; // 0x0
    field public static final int DIRECTION_INVALID = -1; // 0xffffffff
    field public static final int DIRECTION_RECEIVE = 1; // 0x1
    field public static final int DIRECTION_SEND = 2; // 0x2
    field public static final int DIRECTION_SEND_RECEIVE = 3; // 0x3
    field public static final int RTT_MODE_DISABLED = 0; // 0x0
    field public static final int RTT_MODE_FULL = 1; // 0x1
    field public static final int VIDEO_QUALITY_NONE = 0; // 0x0
    field public static final int VIDEO_QUALITY_QCIF = 1; // 0x1
    field public static final int VIDEO_QUALITY_QVGA_LANDSCAPE = 2; // 0x2
    field public static final int VIDEO_QUALITY_QVGA_PORTRAIT = 4; // 0x4
    field public static final int VIDEO_QUALITY_VGA_LANDSCAPE = 8; // 0x8
    field public static final int VIDEO_QUALITY_VGA_PORTRAIT = 16; // 0x10
  }

  public final class ImsSuppServiceNotification implements android.os.Parcelable {
    ctor public ImsSuppServiceNotification(int, int, int, int, java.lang.String, java.lang.String[]);
    method public int describeContents();
    method public void writeToParcel(android.os.Parcel, int);
    field public static final android.os.Parcelable.Creator<android.telephony.ims.ImsSuppServiceNotification> CREATOR;
    field public final int code;
    field public final java.lang.String[] history;
    field public final int index;
    field public final int notificationType;
    field public final java.lang.String number;
    field public final int type;
  }

  public class ImsUtListener {
    method public void onSupplementaryServiceIndication(android.telephony.ims.ImsSsData);
    method public void onUtConfigurationCallBarringQueried(int, android.telephony.ims.ImsSsInfo[]);
    method public void onUtConfigurationCallForwardQueried(int, android.telephony.ims.ImsCallForwardInfo[]);
    method public void onUtConfigurationCallWaitingQueried(int, android.telephony.ims.ImsSsInfo[]);
    method public void onUtConfigurationQueried(int, android.os.Bundle);
    method public void onUtConfigurationQueryFailed(int, android.telephony.ims.ImsReasonInfo);
    method public void onUtConfigurationUpdateFailed(int, android.telephony.ims.ImsReasonInfo);
    method public void onUtConfigurationUpdated(int);
  }

  public abstract class ImsVideoCallProvider {
    ctor public ImsVideoCallProvider();
    method public void changeCallDataUsage(long);
    method public void changeCameraCapabilities(android.telecom.VideoProfile.CameraCapabilities);
    method public void changePeerDimensions(int, int);
    method public void changeVideoQuality(int);
    method public void handleCallSessionEvent(int);
    method public abstract void onRequestCallDataUsage();
    method public abstract void onRequestCameraCapabilities();
    method public abstract void onSendSessionModifyRequest(android.telecom.VideoProfile, android.telecom.VideoProfile);
    method public abstract void onSendSessionModifyResponse(android.telecom.VideoProfile);
    method public abstract void onSetCamera(java.lang.String);
    method public void onSetCamera(java.lang.String, int);
    method public abstract void onSetDeviceOrientation(int);
    method public abstract void onSetDisplaySurface(android.view.Surface);
    method public abstract void onSetPauseImage(android.net.Uri);
    method public abstract void onSetPreviewSurface(android.view.Surface);
    method public abstract void onSetZoom(float);
    method public void receiveSessionModifyRequest(android.telecom.VideoProfile);
    method public void receiveSessionModifyResponse(int, android.telecom.VideoProfile, android.telecom.VideoProfile);
  }

  public class ProvisioningManager {
    method public static android.telephony.ims.ProvisioningManager createForSubscriptionId(android.content.Context, int);
    method public int getProvisioningIntValue(int);
    method public java.lang.String getProvisioningStringValue(int);
    method public void registerProvisioningChangedCallback(java.util.concurrent.Executor, android.telephony.ims.ProvisioningManager.Callback);
    method public int setProvisioningIntValue(int, int);
    method public int setProvisioningStringValue(int, java.lang.String);
    method public void unregisterProvisioningChangedCallback(android.telephony.ims.ProvisioningManager.Callback);
  }

  public static class ProvisioningManager.Callback {
    ctor public ProvisioningManager.Callback();
    method public void onProvisioningIntChanged(int, int);
    method public void onProvisioningStringChanged(int, java.lang.String);
  }

}

package android.telephony.ims.feature {

  public final class CapabilityChangeRequest implements android.os.Parcelable {
    method public void addCapabilitiesToDisableForTech(int, int);
    method public void addCapabilitiesToEnableForTech(int, int);
    method public int describeContents();
    method public java.util.List<android.telephony.ims.feature.CapabilityChangeRequest.CapabilityPair> getCapabilitiesToDisable();
    method public java.util.List<android.telephony.ims.feature.CapabilityChangeRequest.CapabilityPair> getCapabilitiesToEnable();
    method public void writeToParcel(android.os.Parcel, int);
    field public static final android.os.Parcelable.Creator<android.telephony.ims.feature.CapabilityChangeRequest> CREATOR;
  }

  public static class CapabilityChangeRequest.CapabilityPair {
    ctor public CapabilityChangeRequest.CapabilityPair(int, int);
    method public int getCapability();
    method public int getRadioTech();
  }

  public abstract class ImsFeature {
    ctor public ImsFeature();
    method public abstract void changeEnabledCapabilities(android.telephony.ims.feature.CapabilityChangeRequest, android.telephony.ims.feature.ImsFeature.CapabilityCallbackProxy);
    method public abstract void onFeatureReady();
    method public abstract void onFeatureRemoved();
    method public final void setFeatureState(int);
    field public static final int CAPABILITY_ERROR_GENERIC = -1; // 0xffffffff
    field public static final int CAPABILITY_SUCCESS = 0; // 0x0
    field public static final int FEATURE_EMERGENCY_MMTEL = 0; // 0x0
    field public static final int FEATURE_MMTEL = 1; // 0x1
    field public static final int FEATURE_RCS = 2; // 0x2
    field public static final int STATE_INITIALIZING = 1; // 0x1
    field public static final int STATE_READY = 2; // 0x2
    field public static final int STATE_UNAVAILABLE = 0; // 0x0
  }

  public static class ImsFeature.Capabilities {
    field protected int mCapabilities;
  }

  protected static class ImsFeature.CapabilityCallbackProxy {
    method public void onChangeCapabilityConfigurationError(int, int, int);
  }

  public class MmTelFeature extends android.telephony.ims.feature.ImsFeature {
    ctor public MmTelFeature();
    method public void changeEnabledCapabilities(android.telephony.ims.feature.CapabilityChangeRequest, android.telephony.ims.feature.ImsFeature.CapabilityCallbackProxy);
    method public android.telephony.ims.ImsCallProfile createCallProfile(int, int);
    method public android.telephony.ims.stub.ImsCallSessionImplBase createCallSession(android.telephony.ims.ImsCallProfile);
    method public android.telephony.ims.stub.ImsEcbmImplBase getEcbm();
    method public android.telephony.ims.stub.ImsMultiEndpointImplBase getMultiEndpoint();
    method public android.telephony.ims.stub.ImsSmsImplBase getSmsImplementation();
    method public android.telephony.ims.stub.ImsUtImplBase getUt();
    method public final void notifyCapabilitiesStatusChanged(android.telephony.ims.feature.MmTelFeature.MmTelCapabilities);
    method public final void notifyIncomingCall(android.telephony.ims.stub.ImsCallSessionImplBase, android.os.Bundle);
    method public final void notifyRejectedCall(android.telephony.ims.ImsCallProfile, android.telephony.ims.ImsReasonInfo);
    method public final void notifyVoiceMessageCountUpdate(int);
    method public void onFeatureReady();
    method public void onFeatureRemoved();
    method public boolean queryCapabilityConfiguration(int, int);
    method public final android.telephony.ims.feature.MmTelFeature.MmTelCapabilities queryCapabilityStatus();
    method public void setUiTtyMode(int, android.os.Message);
    method public int shouldProcessCall(java.lang.String[]);
    field public static final int PROCESS_CALL_CSFB = 1; // 0x1
    field public static final int PROCESS_CALL_IMS = 0; // 0x0
  }

  public static class MmTelFeature.MmTelCapabilities extends android.telephony.ims.feature.ImsFeature.Capabilities {
    ctor public MmTelFeature.MmTelCapabilities();
    ctor public deprecated MmTelFeature.MmTelCapabilities(android.telephony.ims.feature.ImsFeature.Capabilities);
    ctor public MmTelFeature.MmTelCapabilities(int);
    method public final void addCapabilities(int);
    method public final boolean isCapable(int);
    method public final void removeCapabilities(int);
    field public static final int CAPABILITY_TYPE_SMS = 8; // 0x8
    field public static final int CAPABILITY_TYPE_UT = 4; // 0x4
    field public static final int CAPABILITY_TYPE_VIDEO = 2; // 0x2
    field public static final int CAPABILITY_TYPE_VOICE = 1; // 0x1
  }

  public static abstract class MmTelFeature.MmTelCapabilities.MmTelCapability implements java.lang.annotation.Annotation {
  }

  public static abstract class MmTelFeature.ProcessCallResult implements java.lang.annotation.Annotation {
  }

  public class RcsFeature extends android.telephony.ims.feature.ImsFeature {
    ctor public RcsFeature();
    method public void changeEnabledCapabilities(android.telephony.ims.feature.CapabilityChangeRequest, android.telephony.ims.feature.ImsFeature.CapabilityCallbackProxy);
    method public void onFeatureReady();
    method public void onFeatureRemoved();
  }

}

package android.telephony.ims.stub {

  public class ImsCallSessionImplBase implements java.lang.AutoCloseable {
    ctor public ImsCallSessionImplBase();
    method public void accept(int, android.telephony.ims.ImsStreamMediaProfile);
    method public void close();
    method public void deflect(java.lang.String);
    method public void extendToConference(java.lang.String[]);
    method public java.lang.String getCallId();
    method public android.telephony.ims.ImsCallProfile getCallProfile();
    method public android.telephony.ims.ImsVideoCallProvider getImsVideoCallProvider();
    method public android.telephony.ims.ImsCallProfile getLocalCallProfile();
    method public java.lang.String getProperty(java.lang.String);
    method public android.telephony.ims.ImsCallProfile getRemoteCallProfile();
    method public int getState();
    method public void hold(android.telephony.ims.ImsStreamMediaProfile);
    method public void inviteParticipants(java.lang.String[]);
    method public boolean isInCall();
    method public boolean isMultiparty();
    method public void merge();
    method public void reject(int);
    method public void removeParticipants(java.lang.String[]);
    method public void resume(android.telephony.ims.ImsStreamMediaProfile);
    method public void sendDtmf(char, android.os.Message);
    method public void sendRttMessage(java.lang.String);
    method public void sendRttModifyRequest(android.telephony.ims.ImsCallProfile);
    method public void sendRttModifyResponse(boolean);
    method public void sendUssd(java.lang.String);
    method public void setListener(android.telephony.ims.ImsCallSessionListener);
    method public void setMute(boolean);
    method public void start(java.lang.String, android.telephony.ims.ImsCallProfile);
    method public void startConference(java.lang.String[], android.telephony.ims.ImsCallProfile);
    method public void startDtmf(char);
    method public void stopDtmf();
    method public void terminate(int);
    method public void update(int, android.telephony.ims.ImsStreamMediaProfile);
    field public static final int USSD_MODE_NOTIFY = 0; // 0x0
    field public static final int USSD_MODE_REQUEST = 1; // 0x1
  }

  public static class ImsCallSessionImplBase.State {
    method public static java.lang.String toString(int);
    field public static final int ESTABLISHED = 4; // 0x4
    field public static final int ESTABLISHING = 3; // 0x3
    field public static final int IDLE = 0; // 0x0
    field public static final int INITIATED = 1; // 0x1
    field public static final int INVALID = -1; // 0xffffffff
    field public static final int NEGOTIATING = 2; // 0x2
    field public static final int REESTABLISHING = 6; // 0x6
    field public static final int RENEGOTIATING = 5; // 0x5
    field public static final int TERMINATED = 8; // 0x8
    field public static final int TERMINATING = 7; // 0x7
  }

  public class ImsConfigImplBase {
    ctor public ImsConfigImplBase();
    method public int getConfigInt(int);
    method public java.lang.String getConfigString(int);
    method public final void notifyProvisionedValueChanged(int, int);
    method public final void notifyProvisionedValueChanged(int, java.lang.String);
    method public int setConfig(int, int);
    method public int setConfig(int, java.lang.String);
    field public static final int CONFIG_RESULT_FAILED = 1; // 0x1
    field public static final int CONFIG_RESULT_SUCCESS = 0; // 0x0
    field public static final int CONFIG_RESULT_UNKNOWN = -1; // 0xffffffff
  }

  public class ImsEcbmImplBase {
    ctor public ImsEcbmImplBase();
    method public final void enteredEcbm();
    method public void exitEmergencyCallbackMode();
    method public final void exitedEcbm();
  }

  public final class ImsFeatureConfiguration implements android.os.Parcelable {
    method public int describeContents();
    method public java.util.Set<android.telephony.ims.stub.ImsFeatureConfiguration.FeatureSlotPair> getServiceFeatures();
    method public void writeToParcel(android.os.Parcel, int);
    field public static final android.os.Parcelable.Creator<android.telephony.ims.stub.ImsFeatureConfiguration> CREATOR;
  }

  public static class ImsFeatureConfiguration.Builder {
    ctor public ImsFeatureConfiguration.Builder();
    method public android.telephony.ims.stub.ImsFeatureConfiguration.Builder addFeature(int, int);
    method public android.telephony.ims.stub.ImsFeatureConfiguration build();
  }

  public static final class ImsFeatureConfiguration.FeatureSlotPair {
    ctor public ImsFeatureConfiguration.FeatureSlotPair(int, int);
    field public final int featureType;
    field public final int slotId;
  }

  public class ImsMultiEndpointImplBase {
    ctor public ImsMultiEndpointImplBase();
    method public final void onImsExternalCallStateUpdate(java.util.List<android.telephony.ims.ImsExternalCallState>);
    method public void requestImsExternalCallStateInfo();
  }

  public class ImsRegistrationImplBase {
    ctor public ImsRegistrationImplBase();
    method public final void onDeregistered(android.telephony.ims.ImsReasonInfo);
    method public final void onRegistered(int);
    method public final void onRegistering(int);
    method public final void onSubscriberAssociatedUriChanged(android.net.Uri[]);
    method public final void onTechnologyChangeFailed(int, android.telephony.ims.ImsReasonInfo);
    field public static final int REGISTRATION_TECH_IWLAN = 1; // 0x1
    field public static final int REGISTRATION_TECH_LTE = 0; // 0x0
    field public static final int REGISTRATION_TECH_NONE = -1; // 0xffffffff
  }

  public class ImsSmsImplBase {
    ctor public ImsSmsImplBase();
    method public void acknowledgeSms(int, int, int);
    method public void acknowledgeSmsReport(int, int, int);
    method public java.lang.String getSmsFormat();
    method public void onReady();
    method public final void onSendSmsResult(int, int, int, int) throws java.lang.RuntimeException;
    method public final void onSmsReceived(int, java.lang.String, byte[]) throws java.lang.RuntimeException;
    method public final void onSmsStatusReportReceived(int, int, java.lang.String, byte[]) throws java.lang.RuntimeException;
    method public void sendSms(int, int, java.lang.String, java.lang.String, boolean, byte[]);
    field public static final int DELIVER_STATUS_ERROR_GENERIC = 2; // 0x2
    field public static final int DELIVER_STATUS_ERROR_NO_MEMORY = 3; // 0x3
    field public static final int DELIVER_STATUS_ERROR_REQUEST_NOT_SUPPORTED = 4; // 0x4
    field public static final int DELIVER_STATUS_OK = 1; // 0x1
    field public static final int SEND_STATUS_ERROR = 2; // 0x2
    field public static final int SEND_STATUS_ERROR_FALLBACK = 4; // 0x4
    field public static final int SEND_STATUS_ERROR_RETRY = 3; // 0x3
    field public static final int SEND_STATUS_OK = 1; // 0x1
    field public static final int STATUS_REPORT_STATUS_ERROR = 2; // 0x2
    field public static final int STATUS_REPORT_STATUS_OK = 1; // 0x1
  }

  public class ImsUtImplBase {
    ctor public ImsUtImplBase();
    method public void close();
    method public int queryCallBarring(int);
    method public int queryCallBarringForServiceClass(int, int);
    method public int queryCallForward(int, java.lang.String);
    method public int queryCallWaiting();
    method public int queryClip();
    method public int queryClir();
    method public int queryColp();
    method public int queryColr();
    method public void setListener(android.telephony.ims.ImsUtListener);
    method public int transact(android.os.Bundle);
    method public int updateCallBarring(int, int, java.lang.String[]);
    method public int updateCallBarringForServiceClass(int, int, java.lang.String[], int);
    method public int updateCallForward(int, int, java.lang.String, int, int);
    method public int updateCallWaiting(boolean, int);
    method public int updateClip(boolean);
    method public int updateClir(int);
    method public int updateColp(boolean);
    method public int updateColr(int);
  }

}

package android.telephony.mbms {

  public static class DownloadRequest.Builder {
    method public android.telephony.mbms.DownloadRequest.Builder setServiceId(java.lang.String);
  }

  public final class FileInfo implements android.os.Parcelable {
    ctor public FileInfo(android.net.Uri, java.lang.String);
  }

  public final class FileServiceInfo extends android.telephony.mbms.ServiceInfo implements android.os.Parcelable {
    ctor public FileServiceInfo(java.util.Map<java.util.Locale, java.lang.String>, java.lang.String, java.util.List<java.util.Locale>, java.lang.String, java.util.Date, java.util.Date, java.util.List<android.telephony.mbms.FileInfo>);
  }

  public class MbmsDownloadReceiver extends android.content.BroadcastReceiver {
    field public static final int RESULT_APP_NOTIFICATION_ERROR = 6; // 0x6
    field public static final int RESULT_BAD_TEMP_FILE_ROOT = 3; // 0x3
    field public static final int RESULT_DOWNLOAD_FINALIZATION_ERROR = 4; // 0x4
    field public static final int RESULT_INVALID_ACTION = 1; // 0x1
    field public static final int RESULT_MALFORMED_INTENT = 2; // 0x2
    field public static final int RESULT_OK = 0; // 0x0
    field public static final int RESULT_TEMP_FILE_GENERATION_ERROR = 5; // 0x5
  }

  public final class StreamingServiceInfo extends android.telephony.mbms.ServiceInfo implements android.os.Parcelable {
    ctor public StreamingServiceInfo(java.util.Map<java.util.Locale, java.lang.String>, java.lang.String, java.util.List<java.util.Locale>, java.lang.String, java.util.Date, java.util.Date);
  }

  public final class UriPathPair implements android.os.Parcelable {
    method public int describeContents();
    method public android.net.Uri getContentUri();
    method public android.net.Uri getFilePathUri();
    method public void writeToParcel(android.os.Parcel, int);
    field public static final android.os.Parcelable.Creator<android.telephony.mbms.UriPathPair> CREATOR;
  }

}

package android.telephony.mbms.vendor {

  public class MbmsDownloadServiceBase extends android.os.Binder {
    ctor public MbmsDownloadServiceBase();
    method public int addProgressListener(android.telephony.mbms.DownloadRequest, android.telephony.mbms.DownloadProgressListener) throws android.os.RemoteException;
    method public int addStatusListener(android.telephony.mbms.DownloadRequest, android.telephony.mbms.DownloadStatusListener) throws android.os.RemoteException;
    method public int cancelDownload(android.telephony.mbms.DownloadRequest) throws android.os.RemoteException;
    method public void dispose(int) throws android.os.RemoteException;
    method public int download(android.telephony.mbms.DownloadRequest) throws android.os.RemoteException;
    method public int initialize(int, android.telephony.mbms.MbmsDownloadSessionCallback) throws android.os.RemoteException;
    method public java.util.List<android.telephony.mbms.DownloadRequest> listPendingDownloads(int) throws android.os.RemoteException;
    method public void onAppCallbackDied(int, int);
    method public int removeProgressListener(android.telephony.mbms.DownloadRequest, android.telephony.mbms.DownloadProgressListener) throws android.os.RemoteException;
    method public int removeStatusListener(android.telephony.mbms.DownloadRequest, android.telephony.mbms.DownloadStatusListener) throws android.os.RemoteException;
    method public int requestDownloadState(android.telephony.mbms.DownloadRequest, android.telephony.mbms.FileInfo) throws android.os.RemoteException;
    method public int requestUpdateFileServices(int, java.util.List<java.lang.String>) throws android.os.RemoteException;
    method public int resetDownloadKnowledge(android.telephony.mbms.DownloadRequest) throws android.os.RemoteException;
    method public int setTempFileRootDirectory(int, java.lang.String) throws android.os.RemoteException;
  }

  public class MbmsGroupCallServiceBase extends android.app.Service {
    ctor public MbmsGroupCallServiceBase();
    method public void dispose(int) throws android.os.RemoteException;
    method public int initialize(android.telephony.mbms.MbmsGroupCallSessionCallback, int) throws android.os.RemoteException;
    method public void onAppCallbackDied(int, int);
    method public android.os.IBinder onBind(android.content.Intent);
    method public int startGroupCall(int, long, java.util.List<java.lang.Integer>, java.util.List<java.lang.Integer>, android.telephony.mbms.GroupCallCallback);
    method public void stopGroupCall(int, long);
    method public void updateGroupCall(int, long, java.util.List<java.lang.Integer>, java.util.List<java.lang.Integer>);
  }

  public class MbmsStreamingServiceBase extends android.os.Binder {
    ctor public MbmsStreamingServiceBase();
    method public void dispose(int) throws android.os.RemoteException;
    method public android.net.Uri getPlaybackUri(int, java.lang.String) throws android.os.RemoteException;
    method public int initialize(android.telephony.mbms.MbmsStreamingSessionCallback, int) throws android.os.RemoteException;
    method public void onAppCallbackDied(int, int);
    method public int requestUpdateStreamingServices(int, java.util.List<java.lang.String>) throws android.os.RemoteException;
    method public int startStreaming(int, java.lang.String, android.telephony.mbms.StreamingServiceCallback) throws android.os.RemoteException;
    method public void stopStreaming(int, java.lang.String) throws android.os.RemoteException;
  }

  public class VendorUtils {
    ctor public VendorUtils();
    method public static android.content.ComponentName getAppReceiverFromPackageName(android.content.Context, java.lang.String);
    field public static final java.lang.String ACTION_CLEANUP = "android.telephony.mbms.action.CLEANUP";
    field public static final java.lang.String ACTION_DOWNLOAD_RESULT_INTERNAL = "android.telephony.mbms.action.DOWNLOAD_RESULT_INTERNAL";
    field public static final java.lang.String ACTION_FILE_DESCRIPTOR_REQUEST = "android.telephony.mbms.action.FILE_DESCRIPTOR_REQUEST";
    field public static final java.lang.String EXTRA_FD_COUNT = "android.telephony.mbms.extra.FD_COUNT";
    field public static final java.lang.String EXTRA_FINAL_URI = "android.telephony.mbms.extra.FINAL_URI";
    field public static final java.lang.String EXTRA_FREE_URI_LIST = "android.telephony.mbms.extra.FREE_URI_LIST";
    field public static final java.lang.String EXTRA_PAUSED_LIST = "android.telephony.mbms.extra.PAUSED_LIST";
    field public static final java.lang.String EXTRA_PAUSED_URI_LIST = "android.telephony.mbms.extra.PAUSED_URI_LIST";
    field public static final java.lang.String EXTRA_SERVICE_ID = "android.telephony.mbms.extra.SERVICE_ID";
    field public static final java.lang.String EXTRA_TEMP_FILES_IN_USE = "android.telephony.mbms.extra.TEMP_FILES_IN_USE";
    field public static final java.lang.String EXTRA_TEMP_FILE_ROOT = "android.telephony.mbms.extra.TEMP_FILE_ROOT";
    field public static final java.lang.String EXTRA_TEMP_LIST = "android.telephony.mbms.extra.TEMP_LIST";
  }

}

package android.util {

  public class EventLog {
    method public static void readEventsOnWrapping(int[], long, java.util.Collection<android.util.EventLog.Event>) throws java.io.IOException;
  }

  public static final class EventLog.Event {
    method public int getUid();
  }

}

package android.view {

  public abstract interface WindowManager implements android.view.ViewManager {
    method public abstract android.graphics.Region getCurrentImeTouchRegion();
  }

  public static class WindowManager.LayoutParams extends android.view.ViewGroup.LayoutParams implements android.os.Parcelable {
    method public final long getUserActivityTimeout();
    method public final void setUserActivityTimeout(long);
  }

}

package android.webkit {

  public abstract class CookieManager {
    method protected abstract boolean allowFileSchemeCookiesImpl();
    method public abstract java.lang.String getCookie(java.lang.String, boolean);
    method public synchronized java.lang.String getCookie(android.net.WebAddress);
    method public abstract boolean hasCookies(boolean);
    method protected abstract void setAcceptFileSchemeCookiesImpl(boolean);
  }

  public class FindActionModeCallback implements android.view.ActionMode.Callback android.text.TextWatcher android.view.View.OnClickListener android.webkit.WebView.FindListener {
    ctor public FindActionModeCallback(android.content.Context);
    method public void afterTextChanged(android.text.Editable);
    method public void beforeTextChanged(java.lang.CharSequence, int, int, int);
    method public void findAll();
    method public void finish();
    method public int getActionModeGlobalBottom();
    method public boolean onActionItemClicked(android.view.ActionMode, android.view.MenuItem);
    method public void onClick(android.view.View);
    method public boolean onCreateActionMode(android.view.ActionMode, android.view.Menu);
    method public void onDestroyActionMode(android.view.ActionMode);
    method public void onFindResultReceived(int, int, boolean);
    method public boolean onPrepareActionMode(android.view.ActionMode, android.view.Menu);
    method public void onTextChanged(java.lang.CharSequence, int, int, int);
    method public void setText(java.lang.String);
    method public void setWebView(android.webkit.WebView);
    method public void showSoftInput();
    method public void updateMatchCount(int, int, boolean);
  }

  public static class FindActionModeCallback.NoAction implements android.view.ActionMode.Callback {
    ctor public FindActionModeCallback.NoAction();
    method public boolean onActionItemClicked(android.view.ActionMode, android.view.MenuItem);
    method public boolean onCreateActionMode(android.view.ActionMode, android.view.Menu);
    method public void onDestroyActionMode(android.view.ActionMode);
    method public boolean onPrepareActionMode(android.view.ActionMode, android.view.Menu);
  }

  public class GeolocationPermissions {
    ctor public GeolocationPermissions();
  }

  public class HttpAuthHandler extends android.os.Handler {
    ctor public HttpAuthHandler();
  }

  public class JsDialogHelper {
    ctor public JsDialogHelper(android.webkit.JsPromptResult, int, java.lang.String, java.lang.String, java.lang.String);
    ctor public JsDialogHelper(android.webkit.JsPromptResult, android.os.Message);
    method public boolean invokeCallback(android.webkit.WebChromeClient, android.webkit.WebView);
    method public void showDialog(android.content.Context);
    field public static final int ALERT = 1; // 0x1
    field public static final int CONFIRM = 2; // 0x2
    field public static final int PROMPT = 3; // 0x3
    field public static final int UNLOAD = 4; // 0x4
  }

  public class JsPromptResult extends android.webkit.JsResult {
    ctor public JsPromptResult(android.webkit.JsResult.ResultReceiver);
    method public java.lang.String getStringResult();
  }

  public class JsResult {
    ctor public JsResult(android.webkit.JsResult.ResultReceiver);
    method public final boolean getResult();
  }

  public static abstract interface JsResult.ResultReceiver {
    method public abstract void onJsResultComplete(android.webkit.JsResult);
  }

  public class SslErrorHandler extends android.os.Handler {
    ctor public SslErrorHandler();
  }

  public abstract class TokenBindingService {
    ctor public TokenBindingService();
    method public abstract void deleteAllKeys(android.webkit.ValueCallback<java.lang.Boolean>);
    method public abstract void deleteKey(android.net.Uri, android.webkit.ValueCallback<java.lang.Boolean>);
    method public abstract void enableTokenBinding();
    method public static android.webkit.TokenBindingService getInstance();
    method public abstract void getKey(android.net.Uri, java.lang.String[], android.webkit.ValueCallback<android.webkit.TokenBindingService.TokenBindingKey>);
    field public static final java.lang.String KEY_ALGORITHM_ECDSAP256 = "ECDSAP256";
    field public static final java.lang.String KEY_ALGORITHM_RSA2048_PKCS_1_5 = "RSA2048_PKCS_1.5";
    field public static final java.lang.String KEY_ALGORITHM_RSA2048_PSS = "RSA2048PSS";
  }

  public static abstract class TokenBindingService.TokenBindingKey {
    ctor public TokenBindingService.TokenBindingKey();
    method public abstract java.lang.String getAlgorithm();
    method public abstract java.security.KeyPair getKeyPair();
  }

  public class WebChromeClient {
    method public deprecated void openFileChooser(android.webkit.ValueCallback<android.net.Uri>, java.lang.String, java.lang.String);
  }

  public abstract class WebHistoryItem implements java.lang.Cloneable {
    method public abstract deprecated int getId();
  }

  public abstract deprecated class WebIconDatabase {
    method public abstract void bulkRequestIconForPageUrl(android.content.ContentResolver, java.lang.String, android.webkit.WebIconDatabase.IconListener);
  }

  public abstract class WebMessagePort {
    ctor public WebMessagePort();
  }

  public abstract class WebResourceError {
    ctor public WebResourceError();
  }

  public class WebResourceResponse {
    ctor public WebResourceResponse(boolean, java.lang.String, java.lang.String, int, java.lang.String, java.util.Map<java.lang.String, java.lang.String>, java.io.InputStream);
  }

  public abstract class WebSettings {
    method public abstract boolean getAcceptThirdPartyCookies();
    method public abstract deprecated boolean getNavDump();
    method public abstract deprecated boolean getPluginsEnabled();
    method public abstract deprecated boolean getUseWebViewBackgroundForOverscrollBackground();
    method public abstract deprecated int getUserAgent();
    method public abstract boolean getVideoOverlayForEmbeddedEncryptedVideoEnabled();
    method public abstract void setAcceptThirdPartyCookies(boolean);
    method public abstract deprecated void setNavDump(boolean);
    method public abstract deprecated void setPluginsEnabled(boolean);
    method public abstract deprecated void setUseWebViewBackgroundForOverscrollBackground(boolean);
    method public abstract deprecated void setUserAgent(int);
    method public abstract void setVideoOverlayForEmbeddedEncryptedVideoEnabled(boolean);
  }

  public class WebStorage {
    ctor public WebStorage();
  }

  public static class WebStorage.Origin {
    ctor protected WebStorage.Origin(java.lang.String, long, long);
  }

  public class WebView extends android.widget.AbsoluteLayout implements android.view.ViewGroup.OnHierarchyChangeListener android.view.ViewTreeObserver.OnGlobalFocusChangeListener {
    method public android.webkit.WebViewProvider getWebViewProvider();
  }

  public static class WebView.HitTestResult {
    ctor public WebView.HitTestResult();
    method public void setExtra(java.lang.String);
    method public void setType(int);
  }

  public class WebView.PrivateAccess {
    ctor public WebView.PrivateAccess();
    method public void awakenScrollBars(int);
    method public void awakenScrollBars(int, boolean);
    method public float getHorizontalScrollFactor();
    method public int getHorizontalScrollbarHeight();
    method public float getVerticalScrollFactor();
    method public void onScrollChanged(int, int, int, int);
    method public void overScrollBy(int, int, int, int, int, int, int, int, boolean);
    method public void setMeasuredDimension(int, int);
    method public void setScrollXRaw(int);
    method public void setScrollYRaw(int);
    method public void super_computeScroll();
    method public boolean super_dispatchKeyEvent(android.view.KeyEvent);
    method public int super_getScrollBarStyle();
    method public void super_onDrawVerticalScrollBar(android.graphics.Canvas, android.graphics.drawable.Drawable, int, int, int, int);
    method public boolean super_onGenericMotionEvent(android.view.MotionEvent);
    method public boolean super_onHoverEvent(android.view.MotionEvent);
    method public boolean super_performAccessibilityAction(int, android.os.Bundle);
    method public boolean super_performLongClick();
    method public boolean super_requestFocus(int, android.graphics.Rect);
    method public void super_scrollTo(int, int);
    method public boolean super_setFrame(int, int, int, int);
    method public void super_setLayoutParams(android.view.ViewGroup.LayoutParams);
    method public void super_startActivityForResult(android.content.Intent, int);
  }

  public final class WebViewDelegate {
    method public void addWebViewAssetPath(android.content.Context);
    method public void callDrawGlFunction(android.graphics.Canvas, long);
    method public void callDrawGlFunction(android.graphics.Canvas, long, java.lang.Runnable);
    method public boolean canInvokeDrawGlFunctor(android.view.View);
    method public void detachDrawGlFunctor(android.view.View, long);
    method public android.app.Application getApplication();
    method public java.lang.String getDataDirectorySuffix();
    method public java.lang.String getErrorString(android.content.Context, int);
    method public int getPackageId(android.content.res.Resources, java.lang.String);
    method public void invokeDrawGlFunctor(android.view.View, long, boolean);
    method public boolean isMultiProcessEnabled();
    method public boolean isTraceTagEnabled();
    method public void setOnTraceEnabledChangeListener(android.webkit.WebViewDelegate.OnTraceEnabledChangeListener);
  }

  public static abstract interface WebViewDelegate.OnTraceEnabledChangeListener {
    method public abstract void onTraceEnabledChange(boolean);
  }

  public final class WebViewFactory {
    ctor public WebViewFactory();
    method public static android.content.pm.PackageInfo getLoadedPackageInfo();
    method public static int loadWebViewNativeLibraryFromPackage(java.lang.String, java.lang.ClassLoader);
    method public static void prepareWebViewInZygote();
    field public static final java.lang.String CHROMIUM_WEBVIEW_VMSIZE_SIZE_PROPERTY = "persist.sys.webview.vmsize";
    field public static final int LIBLOAD_ADDRESS_SPACE_NOT_RESERVED = 2; // 0x2
    field public static final int LIBLOAD_FAILED_JNI_CALL = 7; // 0x7
    field public static final int LIBLOAD_FAILED_LISTING_WEBVIEW_PACKAGES = 4; // 0x4
    field public static final int LIBLOAD_FAILED_TO_FIND_NAMESPACE = 10; // 0xa
    field public static final int LIBLOAD_FAILED_TO_LOAD_LIBRARY = 6; // 0x6
    field public static final int LIBLOAD_FAILED_TO_OPEN_RELRO_FILE = 5; // 0x5
    field public static final int LIBLOAD_FAILED_WAITING_FOR_RELRO = 3; // 0x3
    field public static final int LIBLOAD_FAILED_WAITING_FOR_WEBVIEW_REASON_UNKNOWN = 8; // 0x8
    field public static final int LIBLOAD_SUCCESS = 0; // 0x0
    field public static final int LIBLOAD_WRONG_PACKAGE_NAME = 1; // 0x1
  }

  public abstract interface WebViewFactoryProvider {
    method public abstract android.webkit.WebViewProvider createWebView(android.webkit.WebView, android.webkit.WebView.PrivateAccess);
    method public abstract android.webkit.CookieManager getCookieManager();
    method public abstract android.webkit.GeolocationPermissions getGeolocationPermissions();
    method public abstract android.webkit.ServiceWorkerController getServiceWorkerController();
    method public abstract android.webkit.WebViewFactoryProvider.Statics getStatics();
    method public abstract android.webkit.TokenBindingService getTokenBindingService();
    method public abstract android.webkit.TracingController getTracingController();
    method public abstract android.webkit.WebIconDatabase getWebIconDatabase();
    method public abstract android.webkit.WebStorage getWebStorage();
    method public abstract java.lang.ClassLoader getWebViewClassLoader();
    method public abstract android.webkit.WebViewDatabase getWebViewDatabase(android.content.Context);
  }

  public static abstract interface WebViewFactoryProvider.Statics {
    method public abstract void clearClientCertPreferences(java.lang.Runnable);
    method public abstract void enableSlowWholeDocumentDraw();
    method public abstract java.lang.String findAddress(java.lang.String);
    method public abstract void freeMemoryForTests();
    method public abstract java.lang.String getDefaultUserAgent(android.content.Context);
    method public abstract android.net.Uri getSafeBrowsingPrivacyPolicyUrl();
    method public abstract void initSafeBrowsing(android.content.Context, android.webkit.ValueCallback<java.lang.Boolean>);
    method public abstract android.net.Uri[] parseFileChooserResult(int, android.content.Intent);
    method public abstract void setSafeBrowsingWhitelist(java.util.List<java.lang.String>, android.webkit.ValueCallback<java.lang.Boolean>);
    method public abstract void setWebContentsDebuggingEnabled(boolean);
  }

  public abstract interface WebViewProvider {
    method public abstract void addJavascriptInterface(java.lang.Object, java.lang.String);
    method public abstract boolean canGoBack();
    method public abstract boolean canGoBackOrForward(int);
    method public abstract boolean canGoForward();
    method public abstract boolean canZoomIn();
    method public abstract boolean canZoomOut();
    method public abstract android.graphics.Picture capturePicture();
    method public abstract void clearCache(boolean);
    method public abstract void clearFormData();
    method public abstract void clearHistory();
    method public abstract void clearMatches();
    method public abstract void clearSslPreferences();
    method public abstract void clearView();
    method public abstract android.webkit.WebBackForwardList copyBackForwardList();
    method public abstract android.print.PrintDocumentAdapter createPrintDocumentAdapter(java.lang.String);
    method public abstract android.webkit.WebMessagePort[] createWebMessageChannel();
    method public abstract void destroy();
    method public abstract void documentHasImages(android.os.Message);
    method public abstract void dumpViewHierarchyWithProperties(java.io.BufferedWriter, int);
    method public abstract void evaluateJavaScript(java.lang.String, android.webkit.ValueCallback<java.lang.String>);
    method public abstract int findAll(java.lang.String);
    method public abstract void findAllAsync(java.lang.String);
    method public abstract android.view.View findHierarchyView(java.lang.String, int);
    method public abstract void findNext(boolean);
    method public abstract void flingScroll(int, int);
    method public abstract void freeMemory();
    method public abstract android.net.http.SslCertificate getCertificate();
    method public abstract int getContentHeight();
    method public abstract int getContentWidth();
    method public abstract android.graphics.Bitmap getFavicon();
    method public abstract android.webkit.WebView.HitTestResult getHitTestResult();
    method public abstract java.lang.String[] getHttpAuthUsernamePassword(java.lang.String, java.lang.String);
    method public abstract java.lang.String getOriginalUrl();
    method public abstract int getProgress();
    method public abstract boolean getRendererPriorityWaivedWhenNotVisible();
    method public abstract int getRendererRequestedPriority();
    method public abstract float getScale();
    method public abstract android.webkit.WebViewProvider.ScrollDelegate getScrollDelegate();
    method public abstract android.webkit.WebSettings getSettings();
    method public default android.view.textclassifier.TextClassifier getTextClassifier();
    method public abstract java.lang.String getTitle();
    method public abstract java.lang.String getTouchIconUrl();
    method public abstract java.lang.String getUrl();
    method public abstract android.webkit.WebViewProvider.ViewDelegate getViewDelegate();
    method public abstract int getVisibleTitleHeight();
    method public abstract android.webkit.WebChromeClient getWebChromeClient();
    method public abstract android.webkit.WebViewClient getWebViewClient();
    method public abstract android.view.View getZoomControls();
    method public abstract void goBack();
    method public abstract void goBackOrForward(int);
    method public abstract void goForward();
    method public abstract void init(java.util.Map<java.lang.String, java.lang.Object>, boolean);
    method public abstract void insertVisualStateCallback(long, android.webkit.WebView.VisualStateCallback);
    method public abstract void invokeZoomPicker();
    method public abstract boolean isPaused();
    method public abstract boolean isPrivateBrowsingEnabled();
    method public abstract void loadData(java.lang.String, java.lang.String, java.lang.String);
    method public abstract void loadDataWithBaseURL(java.lang.String, java.lang.String, java.lang.String, java.lang.String, java.lang.String);
    method public abstract void loadUrl(java.lang.String, java.util.Map<java.lang.String, java.lang.String>);
    method public abstract void loadUrl(java.lang.String);
    method public abstract void notifyFindDialogDismissed();
    method public abstract void onPause();
    method public abstract void onResume();
    method public abstract boolean overlayHorizontalScrollbar();
    method public abstract boolean overlayVerticalScrollbar();
    method public abstract boolean pageDown(boolean);
    method public abstract boolean pageUp(boolean);
    method public abstract void pauseTimers();
    method public abstract void postMessageToMainFrame(android.webkit.WebMessage, android.net.Uri);
    method public abstract void postUrl(java.lang.String, byte[]);
    method public abstract void reload();
    method public abstract void removeJavascriptInterface(java.lang.String);
    method public abstract void requestFocusNodeHref(android.os.Message);
    method public abstract void requestImageRef(android.os.Message);
    method public abstract boolean restorePicture(android.os.Bundle, java.io.File);
    method public abstract android.webkit.WebBackForwardList restoreState(android.os.Bundle);
    method public abstract void resumeTimers();
    method public abstract void savePassword(java.lang.String, java.lang.String, java.lang.String);
    method public abstract boolean savePicture(android.os.Bundle, java.io.File);
    method public abstract android.webkit.WebBackForwardList saveState(android.os.Bundle);
    method public abstract void saveWebArchive(java.lang.String);
    method public abstract void saveWebArchive(java.lang.String, boolean, android.webkit.ValueCallback<java.lang.String>);
    method public abstract void setCertificate(android.net.http.SslCertificate);
    method public abstract void setDownloadListener(android.webkit.DownloadListener);
    method public abstract void setFindListener(android.webkit.WebView.FindListener);
    method public abstract void setHorizontalScrollbarOverlay(boolean);
    method public abstract void setHttpAuthUsernamePassword(java.lang.String, java.lang.String, java.lang.String, java.lang.String);
    method public abstract void setInitialScale(int);
    method public abstract void setMapTrackballToArrowKeys(boolean);
    method public abstract void setNetworkAvailable(boolean);
    method public abstract void setPictureListener(android.webkit.WebView.PictureListener);
    method public abstract void setRendererPriorityPolicy(int, boolean);
    method public default void setTextClassifier(android.view.textclassifier.TextClassifier);
    method public abstract void setVerticalScrollbarOverlay(boolean);
    method public abstract void setWebChromeClient(android.webkit.WebChromeClient);
    method public abstract void setWebViewClient(android.webkit.WebViewClient);
    method public abstract boolean showFindDialog(java.lang.String, boolean);
    method public abstract void stopLoading();
    method public abstract boolean zoomBy(float);
    method public abstract boolean zoomIn();
    method public abstract boolean zoomOut();
  }

  public static abstract interface WebViewProvider.ScrollDelegate {
    method public abstract int computeHorizontalScrollOffset();
    method public abstract int computeHorizontalScrollRange();
    method public abstract void computeScroll();
    method public abstract int computeVerticalScrollExtent();
    method public abstract int computeVerticalScrollOffset();
    method public abstract int computeVerticalScrollRange();
  }

  public static abstract interface WebViewProvider.ViewDelegate {
    method public default void autofill(android.util.SparseArray<android.view.autofill.AutofillValue>);
    method public abstract boolean dispatchKeyEvent(android.view.KeyEvent);
    method public abstract android.view.View findFocus(android.view.View);
    method public abstract android.view.accessibility.AccessibilityNodeProvider getAccessibilityNodeProvider();
    method public abstract android.os.Handler getHandler(android.os.Handler);
    method public default boolean isVisibleToUserForAutofill(int);
    method public abstract void onActivityResult(int, int, android.content.Intent);
    method public abstract void onAttachedToWindow();
    method public default boolean onCheckIsTextEditor();
    method public abstract void onConfigurationChanged(android.content.res.Configuration);
    method public abstract android.view.inputmethod.InputConnection onCreateInputConnection(android.view.inputmethod.EditorInfo);
    method public abstract void onDetachedFromWindow();
    method public abstract boolean onDragEvent(android.view.DragEvent);
    method public abstract void onDraw(android.graphics.Canvas);
    method public abstract void onDrawVerticalScrollBar(android.graphics.Canvas, android.graphics.drawable.Drawable, int, int, int, int);
    method public abstract void onFinishTemporaryDetach();
    method public abstract void onFocusChanged(boolean, int, android.graphics.Rect);
    method public abstract boolean onGenericMotionEvent(android.view.MotionEvent);
    method public abstract boolean onHoverEvent(android.view.MotionEvent);
    method public abstract void onInitializeAccessibilityEvent(android.view.accessibility.AccessibilityEvent);
    method public abstract void onInitializeAccessibilityNodeInfo(android.view.accessibility.AccessibilityNodeInfo);
    method public abstract boolean onKeyDown(int, android.view.KeyEvent);
    method public abstract boolean onKeyMultiple(int, int, android.view.KeyEvent);
    method public abstract boolean onKeyUp(int, android.view.KeyEvent);
    method public abstract void onMeasure(int, int);
    method public default void onMovedToDisplay(int, android.content.res.Configuration);
    method public abstract void onOverScrolled(int, int, boolean, boolean);
    method public default void onProvideAutofillVirtualStructure(android.view.ViewStructure, int);
    method public abstract void onProvideVirtualStructure(android.view.ViewStructure);
    method public abstract void onScrollChanged(int, int, int, int);
    method public abstract void onSizeChanged(int, int, int, int);
    method public abstract void onStartTemporaryDetach();
    method public abstract boolean onTouchEvent(android.view.MotionEvent);
    method public abstract boolean onTrackballEvent(android.view.MotionEvent);
    method public abstract void onVisibilityChanged(android.view.View, int);
    method public abstract void onWindowFocusChanged(boolean);
    method public abstract void onWindowVisibilityChanged(int);
    method public abstract boolean performAccessibilityAction(int, android.os.Bundle);
    method public abstract boolean performLongClick();
    method public abstract void preDispatchDraw(android.graphics.Canvas);
    method public abstract boolean requestChildRectangleOnScreen(android.view.View, android.graphics.Rect, boolean);
    method public abstract boolean requestFocus(int, android.graphics.Rect);
    method public abstract void setBackgroundColor(int);
    method public abstract boolean setFrame(int, int, int, int);
    method public abstract void setLayerType(int, android.graphics.Paint);
    method public abstract void setLayoutParams(android.view.ViewGroup.LayoutParams);
    method public abstract void setOverScrollMode(int);
    method public abstract void setScrollBarStyle(int);
    method public abstract boolean shouldDelayChildPressedState();
  }

  public final class WebViewProviderInfo implements android.os.Parcelable {
    ctor public WebViewProviderInfo(java.lang.String, java.lang.String, boolean, boolean, java.lang.String[]);
    method public int describeContents();
    method public void writeToParcel(android.os.Parcel, int);
    field public static final android.os.Parcelable.Creator<android.webkit.WebViewProviderInfo> CREATOR;
    field public final boolean availableByDefault;
    field public final java.lang.String description;
    field public final boolean isFallback;
    field public final java.lang.String packageName;
    field public final android.content.pm.Signature[] signatures;
  }

  public final class WebViewUpdateService {
    method public static android.webkit.WebViewProviderInfo[] getAllWebViewPackages();
    method public static java.lang.String getCurrentWebViewPackageName();
    method public static android.webkit.WebViewProviderInfo[] getValidWebViewPackages();
  }

}
<|MERGE_RESOLUTION|>--- conflicted
+++ resolved
@@ -5623,11 +5623,7 @@
     method public deprecated boolean getDataEnabled(int);
     method public boolean getEmergencyCallbackMode();
     method public java.lang.String getIsimDomain();
-<<<<<<< HEAD
-=======
     method public java.lang.String getIsimIst();
-    method public int getPreferredNetworkType(int);
->>>>>>> 17c69f54
     method public int getRadioPowerState();
     method public int getSimApplicationState();
     method public int getSimCardState();
