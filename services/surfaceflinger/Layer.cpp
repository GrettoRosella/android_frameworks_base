/*
 * Copyright (C) 2007 The Android Open Source Project
 *
 * Licensed under the Apache License, Version 2.0 (the "License");
 * you may not use this file except in compliance with the License.
 * You may obtain a copy of the License at
 *
 *      http://www.apache.org/licenses/LICENSE-2.0
 *
 * Unless required by applicable law or agreed to in writing, software
 * distributed under the License is distributed on an "AS IS" BASIS,
 * WITHOUT WARRANTIES OR CONDITIONS OF ANY KIND, either express or implied.
 * See the License for the specific language governing permissions and
 * limitations under the License.
 */

#include <stdlib.h>
#include <stdint.h>
#include <sys/types.h>

#include <cutils/properties.h>
#include <cutils/native_handle.h>

#include <utils/Errors.h>
#include <utils/Log.h>
#include <utils/StopWatch.h>

#include <ui/GraphicBuffer.h>
#include <ui/PixelFormat.h>

#include <surfaceflinger/Surface.h>

#include "clz.h"
#include "GLExtensions.h"
#include "Layer.h"
#include "SurfaceFlinger.h"
#include "DisplayHardware/DisplayHardware.h"
#include "DisplayHardware/HWComposer.h"


#define DEBUG_RESIZE    0


namespace android {

template <typename T> inline T min(T a, T b) {
    return a<b ? a : b;
}

// ---------------------------------------------------------------------------

Layer::Layer(SurfaceFlinger* flinger,
        DisplayID display, const sp<Client>& client)
    :   LayerBaseClient(flinger, display, client),
        mGLExtensions(GLExtensions::getInstance()),
        mNeedsBlending(true),
        mNeedsDithering(false),
        mSecure(false),
        mProtectedByApp(false),
        mTextureManager(),
        mBufferManager(mTextureManager),
        mWidth(0), mHeight(0), mNeedsScaling(false), mFixedSize(false)
{
}

Layer::~Layer()
{
    // FIXME: must be called from the main UI thread
    EGLDisplay dpy(mFlinger->graphicPlane(0).getEGLDisplay());
    mBufferManager.destroy(dpy);

    // we can use getUserClientUnsafe here because we know we're
    // single-threaded at that point.
    sp<UserClient> ourClient(mUserClientRef.getUserClientUnsafe());
    if (ourClient != 0) {
        ourClient->detachLayer(this);
    }
}

void Layer::destroy() const {
    mFlinger->destroyLayer(this);
}

status_t Layer::setToken(const sp<UserClient>& userClient,
        SharedClient* sharedClient, int32_t token)
{
    sp<SharedBufferServer> lcblk = new SharedBufferServer(
            sharedClient, token, mBufferManager.getDefaultBufferCount(),
            getIdentity());


    sp<UserClient> ourClient(mUserClientRef.getClient());

    /*
     *  Here it is guaranteed that userClient != ourClient
     *  (see UserClient::getTokenForSurface()).
     *
     *  We release the token used by this surface in ourClient below.
     *  This should be safe to do so now, since this layer won't be attached
     *  to this client, it should be okay to reuse that id.
     *
     *  If this causes problems, an other solution would be to keep a list
     *  of all the {UserClient, token} ever used and release them when the
     *  Layer is destroyed.
     *
     */

    if (ourClient != 0) {
        ourClient->detachLayer(this);
    }

    status_t err = mUserClientRef.setToken(userClient, lcblk, token);
    LOGE_IF(err != NO_ERROR,
            "ClientRef::setToken(%p, %p, %u) failed",
            userClient.get(), lcblk.get(), token);

    if (err == NO_ERROR) {
        // we need to free the buffers associated with this surface
    }

    return err;
}

int32_t Layer::getToken() const
{
    return mUserClientRef.getToken();
}

sp<UserClient> Layer::getClient() const
{
    return mUserClientRef.getClient();
}

// called with SurfaceFlinger::mStateLock as soon as the layer is entered
// in the purgatory list
void Layer::onRemoved()
{
    ClientRef::Access sharedClient(mUserClientRef);
    SharedBufferServer* lcblk(sharedClient.get());
    if (lcblk) {
        // wake up the condition
        lcblk->setStatus(NO_INIT);
    }
}

sp<LayerBaseClient::Surface> Layer::createSurface() const
{
    sp<Surface> sur(new SurfaceLayer(mFlinger, const_cast<Layer *>(this)));
    return sur;
}

<<<<<<< HEAD
status_t Layer::ditch()
{
    // NOTE: Called from the main UI thread

    // the layer is not on screen anymore. free as much resources as possible
    mFreezeLock.clear();

    Mutex::Autolock _l(mLock);
    mWidth = mHeight = 0;
    return NO_ERROR;
}

=======
>>>>>>> b9783b49
status_t Layer::setBuffers( uint32_t w, uint32_t h,
                            PixelFormat format, uint32_t flags)
{
    // this surfaces pixel format
    PixelFormatInfo info;
    status_t err = getPixelFormatInfo(format, &info);
    if (err) return err;

    // the display's pixel format
    const DisplayHardware& hw(graphicPlane(0).displayHardware());
    uint32_t const maxSurfaceDims = min(
            hw.getMaxTextureSize(), hw.getMaxViewportDims());

    // never allow a surface larger than what our underlying GL implementation
    // can handle.
    if ((uint32_t(w)>maxSurfaceDims) || (uint32_t(h)>maxSurfaceDims)) {
        return BAD_VALUE;
    }

    PixelFormatInfo displayInfo;
    getPixelFormatInfo(hw.getFormat(), &displayInfo);
    const uint32_t hwFlags = hw.getFlags();
    
    mFormat = format;
    mWidth  = w;
    mHeight = h;

    mReqFormat = format;
    mReqWidth = w;
    mReqHeight = h;

    mSecure = (flags & ISurfaceComposer::eSecure) ? true : false;
    mProtectedByApp = (flags & ISurfaceComposer::eProtectedByApp) ? true : false;
    mNeedsBlending = (info.h_alpha - info.l_alpha) > 0 &&
            (flags & ISurfaceComposer::eOpaque) == 0;

    // we use the red index
    int displayRedSize = displayInfo.getSize(PixelFormatInfo::INDEX_RED);
    int layerRedsize = info.getSize(PixelFormatInfo::INDEX_RED);
    mNeedsDithering = layerRedsize > displayRedSize;

    return NO_ERROR;
}

void Layer::setGeometry(hwc_layer_t* hwcl)
{
    hwcl->compositionType = HWC_FRAMEBUFFER;
    hwcl->hints = 0;
    hwcl->flags = 0;
    hwcl->transform = 0;
    hwcl->blending = HWC_BLENDING_NONE;

    // we can't do alpha-fade with the hwc HAL
    const State& s(drawingState());
    if (s.alpha < 0xFF) {
        hwcl->flags = HWC_SKIP_LAYER;
        return;
    }

    // we can only handle simple transformation
    if (mOrientation & Transform::ROT_INVALID) {
        hwcl->flags = HWC_SKIP_LAYER;
        return;
    }

    Transform tr(Transform(mOrientation) * Transform(mBufferTransform));
    hwcl->transform = tr.getOrientation();

    if (needsBlending()) {
        hwcl->blending = mPremultipliedAlpha ?
                HWC_BLENDING_PREMULT : HWC_BLENDING_COVERAGE;
    }

    hwcl->displayFrame.left   = mTransformedBounds.left;
    hwcl->displayFrame.top    = mTransformedBounds.top;
    hwcl->displayFrame.right  = mTransformedBounds.right;
    hwcl->displayFrame.bottom = mTransformedBounds.bottom;

    hwcl->visibleRegionScreen.rects =
            reinterpret_cast<hwc_rect_t const *>(
                    visibleRegionScreen.getArray(
                            &hwcl->visibleRegionScreen.numRects));
}

void Layer::setPerFrameData(hwc_layer_t* hwcl) {
    sp<GraphicBuffer> buffer(mBufferManager.getActiveBuffer());
    if (buffer == NULL) {
        // this can happen if the client never drew into this layer yet,
        // or if we ran out of memory. In that case, don't let
        // HWC handle it.
        hwcl->flags |= HWC_SKIP_LAYER;
        hwcl->handle = NULL;
        return;
    }
    hwcl->handle = buffer->handle;

    if (!mBufferCrop.isEmpty()) {
        hwcl->sourceCrop.left   = mBufferCrop.left;
        hwcl->sourceCrop.top    = mBufferCrop.top;
        hwcl->sourceCrop.right  = mBufferCrop.right;
        hwcl->sourceCrop.bottom = mBufferCrop.bottom;
    } else {
        hwcl->sourceCrop.left   = 0;
        hwcl->sourceCrop.top    = 0;
        hwcl->sourceCrop.right  = buffer->width;
        hwcl->sourceCrop.bottom = buffer->height;
    }
}

void Layer::reloadTexture(const Region& dirty)
{
    sp<GraphicBuffer> buffer(mBufferManager.getActiveBuffer());
    if (buffer == NULL) {
        // this situation can happen if we ran out of memory for instance.
        // not much we can do. continue to use whatever texture was bound
        // to this context.
        return;
    }

    if (mGLExtensions.haveDirectTexture()) {
        EGLDisplay dpy(mFlinger->graphicPlane(0).getEGLDisplay());
        if (mBufferManager.initEglImage(dpy, buffer) != NO_ERROR) {
            // not sure what we can do here...
            goto slowpath;
        }
    } else {
slowpath:
        GGLSurface t;
        if (buffer->usage & GRALLOC_USAGE_SW_READ_MASK) {
            status_t res = buffer->lock(&t, GRALLOC_USAGE_SW_READ_OFTEN);
            LOGE_IF(res, "error %d (%s) locking buffer %p",
                    res, strerror(res), buffer.get());
            if (res == NO_ERROR) {
                mBufferManager.loadTexture(dirty, t);
                buffer->unlock();
            }
        } else {
            // we can't do anything
        }
    }
}

void Layer::drawForSreenShot() const
{
    const bool currentFiltering = mNeedsFiltering;
    const_cast<Layer*>(this)->mNeedsFiltering = true;
    LayerBase::drawForSreenShot();
    const_cast<Layer*>(this)->mNeedsFiltering = currentFiltering;
}

void Layer::onDraw(const Region& clip) const
{
    Texture tex(mBufferManager.getActiveTexture());
    if (tex.name == -1LU) {
        // the texture has not been created yet, this Layer has
        // in fact never been drawn into. This happens frequently with
        // SurfaceView because the WindowManager can't know when the client
        // has drawn the first time.

        // If there is nothing under us, we paint the screen in black, otherwise
        // we just skip this update.

        // figure out if there is something below us
        Region under;
        const SurfaceFlinger::LayerVector& drawingLayers(mFlinger->mDrawingState.layersSortedByZ);
        const size_t count = drawingLayers.size();
        for (size_t i=0 ; i<count ; ++i) {
            const sp<LayerBase>& layer(drawingLayers[i]);
            if (layer.get() == static_cast<LayerBase const*>(this))
                break;
            under.orSelf(layer->visibleRegionScreen);
        }
        // if not everything below us is covered, we plug the holes!
        Region holes(clip.subtract(under));
        if (!holes.isEmpty()) {
            clearWithOpenGL(holes, 0, 0, 0, 1);
        }
        return;
    }
    drawWithOpenGL(clip, tex);
}

// As documented in libhardware header, formats in the range
// 0x100 - 0x1FF are specific to the HAL implementation, and
// are known to have no alpha channel
// TODO: move definition for device-specific range into
// hardware.h, instead of using hard-coded values here.
#define HARDWARE_IS_DEVICE_FORMAT(f) ((f) >= 0x100 && (f) <= 0x1FF)

bool Layer::needsBlending(const sp<GraphicBuffer>& buffer) const
{
    // If buffers where set with eOpaque flag, all buffers are known to
    // be opaque without having to check their actual format
    if (mNeedsBlending && buffer != NULL) {
        PixelFormat format = buffer->getPixelFormat();

        if (HARDWARE_IS_DEVICE_FORMAT(format)) {
            return false;
        }

        PixelFormatInfo info;
        status_t err = getPixelFormatInfo(format, &info);
        if (!err && info.h_alpha <= info.l_alpha) {
            return false;
        }
    }

    // Return opacity as determined from flags and format options
    // passed to setBuffers()
    return mNeedsBlending;
}

bool Layer::needsBlending() const
{
    if (mBufferManager.hasActiveBuffer()) {
        return needsBlending(mBufferManager.getActiveBuffer());
    }

    return mNeedsBlending;
}

bool Layer::needsFiltering() const
{
    if (!(mFlags & DisplayHardware::SLOW_CONFIG)) {
        // if our buffer is not the same size than ourselves,
        // we need filtering.
        Mutex::Autolock _l(mLock);
        if (mNeedsScaling)
            return true;
    }
    return LayerBase::needsFiltering();
}

bool Layer::isProtected() const
{
    sp<GraphicBuffer> activeBuffer(mBufferManager.getActiveBuffer());
    return (activeBuffer != 0) &&
            (activeBuffer->getUsage() & GRALLOC_USAGE_PROTECTED);
}

status_t Layer::setBufferCount(int bufferCount)
{
    ClientRef::Access sharedClient(mUserClientRef);
    SharedBufferServer* lcblk(sharedClient.get());
    if (!lcblk) {
        // oops, the client is already gone
        return DEAD_OBJECT;
    }

    // NOTE: lcblk->resize() is protected by an internal lock
    status_t err = lcblk->resize(bufferCount);
    if (err == NO_ERROR) {
        EGLDisplay dpy(mFlinger->graphicPlane(0).getEGLDisplay());
        mBufferManager.resize(bufferCount, mFlinger, dpy);
    }

    return err;
}

sp<GraphicBuffer> Layer::requestBuffer(int index,
        uint32_t reqWidth, uint32_t reqHeight, uint32_t reqFormat,
        uint32_t usage)
{
    sp<GraphicBuffer> buffer;

    if (int32_t(reqWidth | reqHeight | reqFormat) < 0)
        return buffer;

    if ((!reqWidth && reqHeight) || (reqWidth && !reqHeight))
        return buffer;

    // this ensures our client doesn't go away while we're accessing
    // the shared area.
    ClientRef::Access sharedClient(mUserClientRef);
    SharedBufferServer* lcblk(sharedClient.get());
    if (!lcblk) {
        // oops, the client is already gone
        return buffer;
    }

    /*
     * This is called from the client's Surface::dequeue(). This can happen
     * at any time, especially while we're in the middle of using the
     * buffer 'index' as our front buffer.
     */

    status_t err = NO_ERROR;
    uint32_t w, h, f;
    { // scope for the lock
        Mutex::Autolock _l(mLock);

        // zero means default
        const bool fixedSize = reqWidth && reqHeight;
        if (!reqFormat) reqFormat = mFormat;
        if (!reqWidth)  reqWidth = mWidth;
        if (!reqHeight) reqHeight = mHeight;

        w = reqWidth;
        h = reqHeight;
        f = reqFormat;

        if ((reqWidth != mReqWidth) || (reqHeight != mReqHeight) ||
                (reqFormat != mReqFormat)) {
            mReqWidth  = reqWidth;
            mReqHeight = reqHeight;
            mReqFormat = reqFormat;
            mFixedSize = fixedSize;
            mNeedsScaling = mWidth != mReqWidth || mHeight != mReqHeight;

            lcblk->reallocateAllExcept(index);
        }
    }

    // here we have to reallocate a new buffer because the buffer could be
    // used as the front buffer, or by a client in our process
    // (eg: status bar), and we can't release the handle under its feet.
    const uint32_t effectiveUsage = getEffectiveUsage(usage);
    buffer = new GraphicBuffer(w, h, f, effectiveUsage);
    err = buffer->initCheck();

    if (err || buffer->handle == 0) {
        GraphicBuffer::dumpAllocationsToSystemLog();
        LOGE_IF(err || buffer->handle == 0,
                "Layer::requestBuffer(this=%p), index=%d, w=%d, h=%d failed (%s)",
                this, index, w, h, strerror(-err));
    } else {
        LOGD_IF(DEBUG_RESIZE,
                "Layer::requestBuffer(this=%p), index=%d, w=%d, h=%d, handle=%p",
                this, index, w, h, buffer->handle);
    }

    if (err == NO_ERROR && buffer->handle != 0) {
        Mutex::Autolock _l(mLock);
        mBufferManager.attachBuffer(index, buffer);
    }
    return buffer;
}

uint32_t Layer::getEffectiveUsage(uint32_t usage) const
{
    /*
     *  buffers used for software rendering, but h/w composition
     *  are allocated with SW_READ_OFTEN | SW_WRITE_OFTEN | HW_TEXTURE
     *
     *  buffers used for h/w rendering and h/w composition
     *  are allocated with  HW_RENDER | HW_TEXTURE
     *
     *  buffers used with h/w rendering and either NPOT or no egl_image_ext
     *  are allocated with SW_READ_RARELY | HW_RENDER
     *
     */

    if (mSecure) {
        // secure buffer, don't store it into the GPU
        usage = GraphicBuffer::USAGE_SW_READ_OFTEN |
                GraphicBuffer::USAGE_SW_WRITE_OFTEN;
    } else {
        // it's allowed to modify the usage flags here, but generally
        // the requested flags should be honored.
        // request EGLImage for all buffers
        usage |= GraphicBuffer::USAGE_HW_TEXTURE;
    }
    if (mProtectedByApp) {
        // need a hardware-protected path to external video sink
        usage |= GraphicBuffer::USAGE_PROTECTED;
    }
    return usage;
}

uint32_t Layer::doTransaction(uint32_t flags)
{
    const Layer::State& front(drawingState());
    const Layer::State& temp(currentState());

    const bool sizeChanged = (front.requested_w != temp.requested_w) ||
            (front.requested_h != temp.requested_h);

    if (sizeChanged) {
        // the size changed, we need to ask our client to request a new buffer
        LOGD_IF(DEBUG_RESIZE,
                "resize (layer=%p), requested (%dx%d), drawing (%d,%d)",
                this,
                int(temp.requested_w), int(temp.requested_h),
                int(front.requested_w), int(front.requested_h));

        if (!isFixedSize()) {
            // we're being resized and there is a freeze display request,
            // acquire a freeze lock, so that the screen stays put
            // until we've redrawn at the new size; this is to avoid
            // glitches upon orientation changes.
            if (mFlinger->hasFreezeRequest()) {
                // if the surface is hidden, don't try to acquire the
                // freeze lock, since hidden surfaces may never redraw
                if (!(front.flags & ISurfaceComposer::eLayerHidden)) {
                    mFreezeLock = mFlinger->getFreezeLock();
                }
            }

            // this will make sure LayerBase::doTransaction doesn't update
            // the drawing state's size
            Layer::State& editDraw(mDrawingState);
            editDraw.requested_w = temp.requested_w;
            editDraw.requested_h = temp.requested_h;

            // record the new size, form this point on, when the client request
            // a buffer, it'll get the new size.
            setBufferSize(temp.requested_w, temp.requested_h);

            ClientRef::Access sharedClient(mUserClientRef);
            SharedBufferServer* lcblk(sharedClient.get());
            if (lcblk) {
                // all buffers need reallocation
                lcblk->reallocateAll();
            }
        } else {
            // record the new size
            setBufferSize(temp.requested_w, temp.requested_h);
        }
    }

    if (temp.sequence != front.sequence) {
        if (temp.flags & ISurfaceComposer::eLayerHidden || temp.alpha == 0) {
            // this surface is now hidden, so it shouldn't hold a freeze lock
            // (it may never redraw, which is fine if it is hidden)
            mFreezeLock.clear();
        }
    }
        
    return LayerBase::doTransaction(flags);
}

void Layer::setBufferSize(uint32_t w, uint32_t h) {
    Mutex::Autolock _l(mLock);
    mWidth = w;
    mHeight = h;
    mNeedsScaling = mWidth != mReqWidth || mHeight != mReqHeight;
}

bool Layer::isFixedSize() const {
    Mutex::Autolock _l(mLock);
    return mFixedSize;
}

// ----------------------------------------------------------------------------
// pageflip handling...
// ----------------------------------------------------------------------------

void Layer::lockPageFlip(bool& recomputeVisibleRegions)
{
    ClientRef::Access sharedClient(mUserClientRef);
    SharedBufferServer* lcblk(sharedClient.get());
    if (!lcblk) {
        // client died
        recomputeVisibleRegions = true;
        return;
    }

    ssize_t buf = lcblk->retireAndLock();
    if (buf == NOT_ENOUGH_DATA) {
        // NOTE: This is not an error, it simply means there is nothing to
        // retire. The buffer is locked because we will use it
        // for composition later in the loop
        return;
    }

    if (buf < NO_ERROR) {
        LOGE("retireAndLock() buffer index (%d) out of range", int(buf));
        mPostedDirtyRegion.clear();
        return;
    }

    // we retired a buffer, which becomes the new front buffer

    const bool noActiveBuffer = !mBufferManager.hasActiveBuffer();
    const bool activeBlending =
            noActiveBuffer ? true : needsBlending(mBufferManager.getActiveBuffer());

    if (mBufferManager.setActiveBufferIndex(buf) < NO_ERROR) {
        LOGE("retireAndLock() buffer index (%d) out of range", int(buf));
        mPostedDirtyRegion.clear();
        return;
    }

    if (noActiveBuffer) {
        // we didn't have an active buffer, we need to recompute
        // our visible region
        recomputeVisibleRegions = true;
    }

    sp<GraphicBuffer> newFrontBuffer(getBuffer(buf));
    if (newFrontBuffer != NULL) {
        if (!noActiveBuffer && activeBlending != needsBlending(newFrontBuffer)) {
            // new buffer has different opacity than previous active buffer, need
            // to recompute visible regions accordingly
            recomputeVisibleRegions = true;
        }

        // get the dirty region
        // compute the posted region
        const Region dirty(lcblk->getDirtyRegion(buf));
        mPostedDirtyRegion = dirty.intersect( newFrontBuffer->getBounds() );

        // update the layer size and release freeze-lock
        const Layer::State& front(drawingState());
        if (newFrontBuffer->getWidth()  == front.requested_w &&
            newFrontBuffer->getHeight() == front.requested_h)
        {
            if ((front.w != front.requested_w) ||
                (front.h != front.requested_h))
            {
                // Here we pretend the transaction happened by updating the
                // current and drawing states. Drawing state is only accessed
                // in this thread, no need to have it locked
                Layer::State& editDraw(mDrawingState);
                editDraw.w = editDraw.requested_w;
                editDraw.h = editDraw.requested_h;

                // We also need to update the current state so that we don't
                // end-up doing too much work during the next transaction.
                // NOTE: We actually don't need hold the transaction lock here
                // because State::w and State::h are only accessed from
                // this thread
                Layer::State& editTemp(currentState());
                editTemp.w = editDraw.w;
                editTemp.h = editDraw.h;

                // recompute visible region
                recomputeVisibleRegions = true;
            }

            // we now have the correct size, unfreeze the screen
            mFreezeLock.clear();
        }

        // get the crop region
        setBufferCrop( lcblk->getCrop(buf) );

        // get the transformation
        setBufferTransform( lcblk->getTransform(buf) );

    } else {
        // this should not happen unless we ran out of memory while
        // allocating the buffer. we're hoping that things will get back
        // to normal the next time the app tries to draw into this buffer.
        // meanwhile, pretend the screen didn't update.
        mPostedDirtyRegion.clear();
    }

    if (lcblk->getQueuedCount()) {
        // signal an event if we have more buffers waiting
        mFlinger->signalEvent();
    }

    /* a buffer was posted, so we need to call reloadTexture(), which
     * will update our internal data structures (eg: EGLImageKHR or
     * texture names). we need to do this even if mPostedDirtyRegion is
     * empty -- it's orthogonal to the fact that a new buffer was posted,
     * for instance, a degenerate case could be that the user did an empty
     * update but repainted the buffer with appropriate content (after a
     * resize for instance).
     */
    reloadTexture( mPostedDirtyRegion );
}

void Layer::unlockPageFlip(
        const Transform& planeTransform, Region& outDirtyRegion)
{
    Region dirtyRegion(mPostedDirtyRegion);
    if (!dirtyRegion.isEmpty()) {
        mPostedDirtyRegion.clear();
        // The dirty region is given in the layer's coordinate space
        // transform the dirty region by the surface's transformation
        // and the global transformation.
        const Layer::State& s(drawingState());
        const Transform tr(planeTransform * s.transform);
        dirtyRegion = tr.transform(dirtyRegion);

        // At this point, the dirty region is in screen space.
        // Make sure it's constrained by the visible region (which
        // is in screen space as well).
        dirtyRegion.andSelf(visibleRegionScreen);
        outDirtyRegion.orSelf(dirtyRegion);
    }
    if (visibleRegionScreen.isEmpty()) {
        // an invisible layer should not hold a freeze-lock
        // (because it may never be updated and therefore never release it)
        mFreezeLock.clear();
    }
}

void Layer::dump(String8& result, char* buffer, size_t SIZE) const
{
    LayerBaseClient::dump(result, buffer, SIZE);

    ClientRef::Access sharedClient(mUserClientRef);
    SharedBufferServer* lcblk(sharedClient.get());
    uint32_t totalTime = 0;
    if (lcblk) {
        SharedBufferStack::Statistics stats = lcblk->getStats();
        totalTime= stats.totalTime;
        result.append( lcblk->dump("      ") );
    }

    sp<const GraphicBuffer> buf0(getBuffer(0));
    sp<const GraphicBuffer> buf1(getBuffer(1));
    uint32_t w0=0, h0=0, s0=0;
    uint32_t w1=0, h1=0, s1=0;
    if (buf0 != 0) {
        w0 = buf0->getWidth();
        h0 = buf0->getHeight();
        s0 = buf0->getStride();
    }
    if (buf1 != 0) {
        w1 = buf1->getWidth();
        h1 = buf1->getHeight();
        s1 = buf1->getStride();
    }
    snprintf(buffer, SIZE,
            "      "
            "format=%2d, [%3ux%3u:%3u] [%3ux%3u:%3u],"
            " freezeLock=%p, dq-q-time=%u us\n",
            mFormat, w0, h0, s0, w1, h1, s1,
            getFreezeLock().get(), totalTime);

    result.append(buffer);
}

// ---------------------------------------------------------------------------

Layer::ClientRef::ClientRef()
    : mControlBlock(0), mToken(-1) {
}

Layer::ClientRef::~ClientRef() {
}

int32_t Layer::ClientRef::getToken() const {
    Mutex::Autolock _l(mLock);
    return mToken;
}

sp<UserClient> Layer::ClientRef::getClient() const {
    Mutex::Autolock _l(mLock);
    return mUserClient.promote();
}

status_t Layer::ClientRef::setToken(const sp<UserClient>& uc,
        const sp<SharedBufferServer>& sharedClient, int32_t token) {
    Mutex::Autolock _l(mLock);

    { // scope for strong mUserClient reference
        sp<UserClient> userClient(mUserClient.promote());
        if (userClient != 0 && mControlBlock != 0) {
            mControlBlock->setStatus(NO_INIT);
        }
    }

    mUserClient = uc;
    mToken = token;
    mControlBlock = sharedClient;
    return NO_ERROR;
}

sp<UserClient> Layer::ClientRef::getUserClientUnsafe() const {
    return mUserClient.promote();
}

// this class gives us access to SharedBufferServer safely
// it makes sure the UserClient (and its associated shared memory)
// won't go away while we're accessing it.
Layer::ClientRef::Access::Access(const ClientRef& ref)
    : mControlBlock(0)
{
    Mutex::Autolock _l(ref.mLock);
    mUserClientStrongRef = ref.mUserClient.promote();
    if (mUserClientStrongRef != 0)
        mControlBlock = ref.mControlBlock;
}

Layer::ClientRef::Access::~Access()
{
}

// ---------------------------------------------------------------------------

Layer::BufferManager::BufferManager(TextureManager& tm)
    : mNumBuffers(NUM_BUFFERS), mTextureManager(tm),
      mActiveBufferIndex(-1), mFailover(false)
{
}

Layer::BufferManager::~BufferManager()
{
}

status_t Layer::BufferManager::resize(size_t size,
        const sp<SurfaceFlinger>& flinger, EGLDisplay dpy)
{
    Mutex::Autolock _l(mLock);

    if (size < mNumBuffers) {
        // If there is an active texture, move it into slot 0 if needed
        if (mActiveBufferIndex > 0) {
            BufferData activeBufferData = mBufferData[mActiveBufferIndex];
            mBufferData[mActiveBufferIndex] = mBufferData[0];
            mBufferData[0] = activeBufferData;
            mActiveBufferIndex = 0;
        }

        // Free the buffers that are no longer needed.
        for (size_t i = size; i < mNumBuffers; i++) {
            mBufferData[i].buffer = 0;

            // Create a message to destroy the textures on SurfaceFlinger's GL
            // thread.
            class MessageDestroyTexture : public MessageBase {
                Image mTexture;
                EGLDisplay mDpy;
             public:
                MessageDestroyTexture(const Image& texture, EGLDisplay dpy)
                    : mTexture(texture), mDpy(dpy) { }
                virtual bool handler() {
                    status_t err = Layer::BufferManager::destroyTexture(
                            &mTexture, mDpy);
                    LOGE_IF(err<0, "error destroying texture: %d (%s)",
                            mTexture.name, strerror(-err));
                    return true; // XXX: err == 0;  ????
                }
            };

            MessageDestroyTexture *msg = new MessageDestroyTexture(
                    mBufferData[i].texture, dpy);

            // Don't allow this texture to be cleaned up by
            // BufferManager::destroy.
            mBufferData[i].texture.name = -1U;
            mBufferData[i].texture.image = EGL_NO_IMAGE_KHR;

            // Post the message to the SurfaceFlinger object.
            flinger->postMessageAsync(msg);
        }
    }

    mNumBuffers = size;
    return NO_ERROR;
}

// only for debugging
sp<GraphicBuffer> Layer::BufferManager::getBuffer(size_t index) const {
    return mBufferData[index].buffer;
}

status_t Layer::BufferManager::setActiveBufferIndex(size_t index) {
    BufferData const * const buffers = mBufferData;
    Mutex::Autolock _l(mLock);
    mActiveBuffer = buffers[index].buffer;
    mActiveBufferIndex = index;
    return NO_ERROR;
}

size_t Layer::BufferManager::getActiveBufferIndex() const {
    return mActiveBufferIndex;
}

Texture Layer::BufferManager::getActiveTexture() const {
    Texture res;
    if (mFailover || mActiveBufferIndex<0) {
        res = mFailoverTexture;
    } else {
        static_cast<Image&>(res) = mBufferData[mActiveBufferIndex].texture;
    }
    return res;
}

sp<GraphicBuffer> Layer::BufferManager::getActiveBuffer() const {
    return mActiveBuffer;
}

bool Layer::BufferManager::hasActiveBuffer() const {
    return mActiveBufferIndex >= 0;
}

sp<GraphicBuffer> Layer::BufferManager::detachBuffer(size_t index)
{
    BufferData* const buffers = mBufferData;
    sp<GraphicBuffer> buffer;
    Mutex::Autolock _l(mLock);
    buffer = buffers[index].buffer;
    buffers[index].buffer = 0;
    return buffer;
}

status_t Layer::BufferManager::attachBuffer(size_t index,
        const sp<GraphicBuffer>& buffer)
{
    BufferData* const buffers = mBufferData;
    Mutex::Autolock _l(mLock);
    buffers[index].buffer = buffer;
    buffers[index].texture.dirty = true;
    return NO_ERROR;
}

status_t Layer::BufferManager::destroy(EGLDisplay dpy)
{
    BufferData* const buffers = mBufferData;
    size_t num;
    { // scope for the lock
        Mutex::Autolock _l(mLock);
        num = mNumBuffers;
        for (size_t i=0 ; i<num ; i++) {
            buffers[i].buffer = 0;
        }
    }
    for (size_t i=0 ; i<num ; i++) {
        destroyTexture(&buffers[i].texture, dpy);
    }
    destroyTexture(&mFailoverTexture, dpy);
    return NO_ERROR;
}

status_t Layer::BufferManager::initEglImage(EGLDisplay dpy,
        const sp<GraphicBuffer>& buffer)
{
    status_t err = NO_INIT;
    ssize_t index = mActiveBufferIndex;
    if (index >= 0) {
        if (!mFailover) {
            {
               // Without that lock, there is a chance of race condition
               // where while composing a specific index, requestBuf
               // with the same index can be executed and touch the same data
               // that is being used in initEglImage.
               // (e.g. dirty flag in texture)
               Mutex::Autolock _l(mLock);
               Image& texture(mBufferData[index].texture);
               err = mTextureManager.initEglImage(&texture, dpy, buffer);
            }
            // if EGLImage fails, we switch to regular texture mode, and we
            // free all resources associated with using EGLImages.
            if (err == NO_ERROR) {
                mFailover = false;
                destroyTexture(&mFailoverTexture, dpy);
            } else {
                mFailover = true;
                const size_t num = mNumBuffers;
                for (size_t i=0 ; i<num ; i++) {
                    destroyTexture(&mBufferData[i].texture, dpy);
                }
            }
        } else {
            // we failed once, don't try again
            err = BAD_VALUE;
        }
    }
    return err;
}

status_t Layer::BufferManager::loadTexture(
        const Region& dirty, const GGLSurface& t)
{
    return mTextureManager.loadTexture(&mFailoverTexture, dirty, t);
}

status_t Layer::BufferManager::destroyTexture(Image* tex, EGLDisplay dpy)
{
    if (tex->name != -1U) {
        glDeleteTextures(1, &tex->name);
        tex->name = -1U;
    }
    if (tex->image != EGL_NO_IMAGE_KHR) {
        eglDestroyImageKHR(dpy, tex->image);
        tex->image = EGL_NO_IMAGE_KHR;
    }
    return NO_ERROR;
}

// ---------------------------------------------------------------------------

Layer::SurfaceLayer::SurfaceLayer(const sp<SurfaceFlinger>& flinger,
        const sp<Layer>& owner)
    : Surface(flinger, owner->getIdentity(), owner)
{
}

Layer::SurfaceLayer::~SurfaceLayer()
{
}

sp<GraphicBuffer> Layer::SurfaceLayer::requestBuffer(int index,
        uint32_t w, uint32_t h, uint32_t format, uint32_t usage)
{
    sp<GraphicBuffer> buffer;
    sp<Layer> owner(getOwner());
    if (owner != 0) {
        /*
         * requestBuffer() cannot be called from the main thread
         * as it could cause a dead-lock, since it may have to wait
         * on conditions updated my the main thread.
         */
        buffer = owner->requestBuffer(index, w, h, format, usage);
    }
    return buffer;
}

status_t Layer::SurfaceLayer::setBufferCount(int bufferCount)
{
    status_t err = DEAD_OBJECT;
    sp<Layer> owner(getOwner());
    if (owner != 0) {
        /*
         * setBufferCount() cannot be called from the main thread
         * as it could cause a dead-lock, since it may have to wait
         * on conditions updated my the main thread.
         */
        err = owner->setBufferCount(bufferCount);
    }
    return err;
}

// ---------------------------------------------------------------------------


}; // namespace android<|MERGE_RESOLUTION|>--- conflicted
+++ resolved
@@ -149,21 +149,6 @@
     return sur;
 }
 
-<<<<<<< HEAD
-status_t Layer::ditch()
-{
-    // NOTE: Called from the main UI thread
-
-    // the layer is not on screen anymore. free as much resources as possible
-    mFreezeLock.clear();
-
-    Mutex::Autolock _l(mLock);
-    mWidth = mHeight = 0;
-    return NO_ERROR;
-}
-
-=======
->>>>>>> b9783b49
 status_t Layer::setBuffers( uint32_t w, uint32_t h,
                             PixelFormat format, uint32_t flags)
 {
