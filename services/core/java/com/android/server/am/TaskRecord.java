/*
 * Copyright (C) 2006 The Android Open Source Project
 *
 * Licensed under the Apache License, Version 2.0 (the "License");
 * you may not use this file except in compliance with the License.
 * You may obtain a copy of the License at
 *
 *      http://www.apache.org/licenses/LICENSE-2.0
 *
 * Unless required by applicable law or agreed to in writing, software
 * distributed under the License is distributed on an "AS IS" BASIS,
 * WITHOUT WARRANTIES OR CONDITIONS OF ANY KIND, either express or implied.
 * See the License for the specific language governing permissions and
 * limitations under the License.
 */

package com.android.server.am;

import static com.android.server.am.ActivityManagerService.TAG;
import static com.android.server.am.ActivityStackSupervisor.DEBUG_ADD_REMOVE;

import android.app.Activity;
import android.app.ActivityManager;
import android.app.ActivityOptions;
import android.app.IThumbnailRetriever;
import android.content.ComponentName;
import android.content.Intent;
import android.content.pm.ActivityInfo;
import android.graphics.Bitmap;
import android.os.UserHandle;
import android.service.voice.IVoiceInteractionSession;
import android.util.Slog;
import com.android.internal.app.IVoiceInteractor;
import com.android.internal.util.XmlUtils;
import org.xmlpull.v1.XmlPullParser;
import org.xmlpull.v1.XmlPullParserException;
import org.xmlpull.v1.XmlSerializer;

import java.io.IOException;
import java.io.PrintWriter;
import java.util.ArrayList;

final class TaskRecord extends ThumbnailHolder {
    private static final String TAG_TASK = "task";
    private static final String ATTR_TASKID = "task_id";
    private static final String TAG_INTENT = "intent";
    private static final String TAG_AFFINITYINTENT = "affinity_intent";
    private static final String ATTR_REALACTIVITY = "real_activity";
    private static final String ATTR_ORIGACTIVITY = "orig_activity";
    private static final String TAG_ACTIVITY = "activity";
    private static final String ATTR_AFFINITY = "affinity";
    private static final String ATTR_ROOTHASRESET = "root_has_reset";
    private static final String ATTR_ASKEDCOMPATMODE = "asked_compat_mode";
    private static final String ATTR_USERID = "user_id";
    private static final String ATTR_TASKTYPE = "task_type";
    private static final String ATTR_ONTOPOFHOME = "on_top_of_home";
    private static final String ATTR_LASTDESCRIPTION = "last_description";
    private static final String ATTR_LASTTIMEMOVED = "last_time_moved";
    private static final String ATTR_NEVERRELINQUISH = "never_relinquish_identity";

    private static final String TASK_THUMBNAIL_SUFFIX = "_task_thumbnail";

    final int taskId;       // Unique identifier for this task.
    String affinity;        // The affinity name for this task, or null.
    final IVoiceInteractionSession voiceSession;    // Voice interaction session driving task
    final IVoiceInteractor voiceInteractor;         // Associated interactor to provide to app
    Intent intent;          // The original intent that started the task.
    Intent affinityIntent;  // Intent of affinity-moved activity that started this task.
    ComponentName origActivity; // The non-alias activity component of the intent.
    ComponentName realActivity; // The actual activity component that started the task.
    int numActivities;      // Current number of activities in this task.
    long lastActiveTime;    // Last time this task was active, including sleep.
    boolean rootWasReset;   // True if the intent at the root of the task had
                            // the FLAG_ACTIVITY_RESET_TASK_IF_NEEDED flag.
    boolean askedCompatMode;// Have asked the user about compat mode for this task.
    boolean hasBeenVisible; // Set if any activities in the task have been visible to the user.

    String stringName;      // caching of toString() result.
    int userId;             // user for which this task was created
    int creatorUid;         // The app uid that originally created the task

    int numFullscreen;      // Number of fullscreen activities.

    // This represents the last resolved activity values for this task
    // NOTE: This value needs to be persisted with each task
    ActivityManager.TaskDescription lastTaskDescription =
            new ActivityManager.TaskDescription();

    /** List of all activities in the task arranged in history order */
    final ArrayList<ActivityRecord> mActivities;

    /** Current stack */
    ActivityStack stack;

    /** Takes on same set of values as ActivityRecord.mActivityType */
    int taskType;

    /** Takes on same value as first root activity */
    boolean isPersistable = false;
    int maxRecents;

    /** Only used for persistable tasks, otherwise 0. The last time this task was moved. Used for
     * determining the order when restoring. Sign indicates whether last task movement was to front
     * (positive) or back (negative). Absolute value indicates time. */
    long mLastTimeMoved = System.currentTimeMillis();

    /** True if persistable, has changed, and has not yet been persisted */
    boolean needsPersisting = false;

    /** Launch the home activity when leaving this task. Will be false for tasks that are not on
     * Display.DEFAULT_DISPLAY. */
    boolean mOnTopOfHome = false;

<<<<<<< HEAD
    /** If original intent did not allow relinquishing task identity, save that information */
    boolean mNeverRelinquishIdentity = true;

    final ActivityManagerService mService;

    TaskRecord(ActivityManagerService service, int _taskId, ActivityInfo info, Intent _intent,
            IVoiceInteractionSession _voiceSession, IVoiceInteractor _voiceInteractor) {
        mService = service;
=======
    // Used in the unique case where we are clearing the task in order to reuse it. In that case we
    // do not want to delete the stack when the task goes empty.
    boolean mReuseTask = false;

    TaskRecord(int _taskId, ActivityInfo info, Intent _intent) {
>>>>>>> aaadf922
        taskId = _taskId;
        voiceSession = _voiceSession;
        voiceInteractor = _voiceInteractor;
        setIntent(_intent, info);
        mActivities = new ArrayList<ActivityRecord>();
    }

    TaskRecord(ActivityManagerService service, int _taskId, Intent _intent, Intent _affinityIntent,
            String _affinity, ComponentName _realActivity, ComponentName _origActivity,
            boolean _rootWasReset, boolean _askedCompatMode, int _taskType, boolean _onTopOfHome,
            int _userId, String _lastDescription, ArrayList<ActivityRecord> activities,
            long lastTimeMoved, boolean neverRelinquishIdentity) {
        mService = service;
        taskId = _taskId;
        intent = _intent;
        affinityIntent = _affinityIntent;
        affinity = _affinity;
        voiceSession = null;
        voiceInteractor = null;
        realActivity = _realActivity;
        origActivity = _origActivity;
        rootWasReset = _rootWasReset;
        askedCompatMode = _askedCompatMode;
        taskType = _taskType;
        mOnTopOfHome = _onTopOfHome;
        userId = _userId;
        lastDescription = _lastDescription;
        mActivities = activities;
        mLastTimeMoved = lastTimeMoved;
        mNeverRelinquishIdentity = neverRelinquishIdentity;
    }

    void touchActiveTime() {
        lastActiveTime = android.os.SystemClock.elapsedRealtime();
    }

    long getInactiveDuration() {
        return android.os.SystemClock.elapsedRealtime() - lastActiveTime;
    }

    void setIntent(Intent _intent, ActivityInfo info) {
        if (intent == null) {
            mNeverRelinquishIdentity =
                    (info.flags & ActivityInfo.FLAG_RELINQUISH_TASK_IDENTITY) == 0;
        } else if (mNeverRelinquishIdentity) {
            return;
        }

        affinity = info.taskAffinity;
        stringName = null;

        if (info.targetActivity == null) {
            if (_intent != null) {
                // If this Intent has a selector, we want to clear it for the
                // recent task since it is not relevant if the user later wants
                // to re-launch the app.
                if (_intent.getSelector() != null || _intent.getSourceBounds() != null) {
                    _intent = new Intent(_intent);
                    _intent.setSelector(null);
                    _intent.setSourceBounds(null);
                }
            }
            if (ActivityManagerService.DEBUG_TASKS) Slog.v(ActivityManagerService.TAG,
                    "Setting Intent of " + this + " to " + _intent);
            intent = _intent;
            realActivity = _intent != null ? _intent.getComponent() : null;
            origActivity = null;
        } else {
            ComponentName targetComponent = new ComponentName(
                    info.packageName, info.targetActivity);
            if (_intent != null) {
                Intent targetIntent = new Intent(_intent);
                targetIntent.setComponent(targetComponent);
                targetIntent.setSelector(null);
                targetIntent.setSourceBounds(null);
                if (ActivityManagerService.DEBUG_TASKS) Slog.v(ActivityManagerService.TAG,
                        "Setting Intent of " + this + " to target " + targetIntent);
                intent = targetIntent;
                realActivity = targetComponent;
                origActivity = _intent.getComponent();
            } else {
                intent = null;
                realActivity = targetComponent;
                origActivity = new ComponentName(info.packageName, info.name);
            }
        }

        if (intent != null &&
                (intent.getFlags()&Intent.FLAG_ACTIVITY_RESET_TASK_IF_NEEDED) != 0) {
            // Once we are set to an Intent with this flag, we count this
            // task as having a true root activity.
            rootWasReset = true;
        }

        userId = UserHandle.getUserId(info.applicationInfo.uid);
        creatorUid = info.applicationInfo.uid;
        if ((info.flags & ActivityInfo.FLAG_AUTO_REMOVE_FROM_RECENTS) != 0) {
            intent.addFlags(Intent.FLAG_ACTIVITY_AUTO_REMOVE_FROM_RECENTS);
        }
    }

    void disposeThumbnail() {
        super.disposeThumbnail();
        for (int i=mActivities.size()-1; i>=0; i--) {
            ThumbnailHolder thumb = mActivities.get(i).thumbHolder;
            if (thumb != this) {
                thumb.disposeThumbnail();
            }
        }
    }

    /** Returns the intent for the root activity for this task */
    Intent getBaseIntent() {
        return intent != null ? intent : affinityIntent;
    }

    /** Returns the first non-finishing activity from the root. */
    ActivityRecord getRootActivity() {
        for (int i = 0; i < mActivities.size(); i++) {
            final ActivityRecord r = mActivities.get(i);
            if (r.finishing) {
                continue;
            }
            return r;
        }
        return null;
    }

    ActivityRecord getTopActivity() {
        for (int i = mActivities.size() - 1; i >= 0; --i) {
            final ActivityRecord r = mActivities.get(i);
            if (r.finishing) {
                continue;
            }
            return r;
        }
        return null;
    }

    ActivityRecord topRunningActivityLocked(ActivityRecord notTop) {
        for (int activityNdx = mActivities.size() - 1; activityNdx >= 0; --activityNdx) {
            ActivityRecord r = mActivities.get(activityNdx);
            if (!r.finishing && r != notTop && stack.okToShowLocked(r)) {
                return r;
            }
        }
        return null;
    }

    /** Call after activity movement or finish to make sure that frontOfTask is set correctly */
    final void setFrontOfTask() {
        boolean foundFront = false;
        final int numActivities = mActivities.size();
        for (int activityNdx = 0; activityNdx < numActivities; ++activityNdx) {
            final ActivityRecord r = mActivities.get(activityNdx);
            if (foundFront || r.finishing) {
                r.frontOfTask = false;
            } else {
                r.frontOfTask = true;
                // Set frontOfTask false for every following activity.
                foundFront = true;
            }
        }
    }

    /**
     * Reorder the history stack so that the passed activity is brought to the front.
     */
    final void moveActivityToFrontLocked(ActivityRecord newTop) {
        if (DEBUG_ADD_REMOVE) Slog.i(TAG, "Removing and adding activity " + newTop
            + " to stack at top", new RuntimeException("here").fillInStackTrace());

        mActivities.remove(newTop);
        mActivities.add(newTop);
        updateEffectiveIntent();

        setFrontOfTask();
    }

    void addActivityAtBottom(ActivityRecord r) {
        addActivityAtIndex(0, r);
    }

    void addActivityToTop(ActivityRecord r) {
        addActivityAtIndex(mActivities.size(), r);
    }

    void addActivityAtIndex(int index, ActivityRecord r) {
        // Remove r first, and if it wasn't already in the list and it's fullscreen, count it.
        if (!mActivities.remove(r) && r.fullscreen) {
            // Was not previously in list.
            numFullscreen++;
        }
        // Only set this based on the first activity
        if (mActivities.isEmpty()) {
            taskType = r.mActivityType;
            isPersistable = r.isPersistable();
            // Clamp to [1, 100].
            maxRecents = Math.min(Math.max(r.info.maxRecents, 1), 100);
        } else {
            // Otherwise make all added activities match this one.
            r.mActivityType = taskType;
        }
        mActivities.add(index, r);
        updateEffectiveIntent();
        if (r.isPersistable()) {
            mService.notifyTaskPersisterLocked(this, false);
        }
    }

    /** @return true if this was the last activity in the task */
    boolean removeActivity(ActivityRecord r) {
        if (mActivities.remove(r) && r.fullscreen) {
            // Was previously in list.
            numFullscreen--;
        }
<<<<<<< HEAD
        if (r.isPersistable()) {
            mService.notifyTaskPersisterLocked(this, false);
        }
        if (mActivities.isEmpty()) {
            return true;
        }
        updateEffectiveIntent();
        return false;
    }

    boolean autoRemoveFromRecents() {
        // We will automatically remove the task either if it has explicitly asked for
        // this, or it is empty and has never contained an activity that got shown to
        // the user.
        return (intent != null &&
                (intent.getFlags() & Intent.FLAG_ACTIVITY_AUTO_REMOVE_FROM_RECENTS) != 0) ||
                (mActivities.isEmpty() && !hasBeenVisible);
=======
        return mActivities.size() == 0 && !mReuseTask;
>>>>>>> aaadf922
    }

    /**
     * Completely remove all activities associated with an existing
     * task starting at a specified index.
     */
    final void performClearTaskAtIndexLocked(int activityNdx) {
        int numActivities = mActivities.size();
        for ( ; activityNdx < numActivities; ++activityNdx) {
            final ActivityRecord r = mActivities.get(activityNdx);
            if (r.finishing) {
                continue;
            }
            if (stack == null) {
                // Task was restored from persistent storage.
                r.takeFromHistory();
                mActivities.remove(activityNdx);
                --activityNdx;
                --numActivities;
            } else if (stack.finishActivityLocked(r, Activity.RESULT_CANCELED, null, "clear",
                    false)) {
                --activityNdx;
                --numActivities;
            }
        }
    }

    /**
     * Completely remove all activities associated with an existing task.
     */
    final void performClearTaskLocked() {
        mReuseTask = true;
        performClearTaskAtIndexLocked(0);
        mReuseTask = false;
    }

    /**
     * Perform clear operation as requested by
     * {@link Intent#FLAG_ACTIVITY_CLEAR_TOP}: search from the top of the
     * stack to the given task, then look for
     * an instance of that activity in the stack and, if found, finish all
     * activities on top of it and return the instance.
     *
     * @param newR Description of the new activity being started.
     * @return Returns the old activity that should be continued to be used,
     * or null if none was found.
     */
    final ActivityRecord performClearTaskLocked(ActivityRecord newR, int launchFlags) {
        int numActivities = mActivities.size();
        for (int activityNdx = numActivities - 1; activityNdx >= 0; --activityNdx) {
            ActivityRecord r = mActivities.get(activityNdx);
            if (r.finishing) {
                continue;
            }
            if (r.realActivity.equals(newR.realActivity)) {
                // Here it is!  Now finish everything in front...
                final ActivityRecord ret = r;

                for (++activityNdx; activityNdx < numActivities; ++activityNdx) {
                    r = mActivities.get(activityNdx);
                    if (r.finishing) {
                        continue;
                    }
                    ActivityOptions opts = r.takeOptionsLocked();
                    if (opts != null) {
                        ret.updateOptionsLocked(opts);
                    }
                    if (stack.finishActivityLocked(r, Activity.RESULT_CANCELED, null, "clear",
                            false)) {
                        --activityNdx;
                        --numActivities;
                    }
                }

                // Finally, if this is a normal launch mode (that is, not
                // expecting onNewIntent()), then we will finish the current
                // instance of the activity so a new fresh one can be started.
                if (ret.launchMode == ActivityInfo.LAUNCH_MULTIPLE
                        && (launchFlags & Intent.FLAG_ACTIVITY_SINGLE_TOP) == 0) {
                    if (!ret.finishing) {
                        stack.finishActivityLocked(ret, Activity.RESULT_CANCELED, null,
                                "clear", false);
                        return null;
                    }
                }

                return ret;
            }
        }

        return null;
    }

    public ActivityManager.TaskThumbnails getTaskThumbnailsLocked() {
        TaskAccessInfo info = getTaskAccessInfoLocked();
        final ActivityRecord resumedActivity = stack.mResumedActivity;
        if (resumedActivity != null && resumedActivity.thumbHolder == this) {
            info.mainThumbnail = stack.screenshotActivities(resumedActivity);
        }
        if (info.mainThumbnail == null) {
            info.mainThumbnail = lastThumbnail;
        }
        return info;
    }

    public Bitmap getTaskTopThumbnailLocked() {
        if (stack != null) {
            final ActivityRecord resumedActivity = stack.mResumedActivity;
            if (resumedActivity != null && resumedActivity.task == this) {
                // This task is the current resumed task, we just need to take
                // a screenshot of it and return that.
                return stack.screenshotActivities(resumedActivity);
            }
        }
        // Return the information about the task, to figure out the top
        // thumbnail to return.
        TaskAccessInfo info = getTaskAccessInfoLocked();
        if (info.numSubThumbbails <= 0) {
            return info.mainThumbnail != null ? info.mainThumbnail : lastThumbnail;
        }
        return info.subtasks.get(info.numSubThumbbails-1).holder.lastThumbnail;
    }

    public ActivityRecord removeTaskActivitiesLocked(int subTaskIndex,
            boolean taskRequired) {
        TaskAccessInfo info = getTaskAccessInfoLocked();
        if (info.root == null) {
            if (taskRequired) {
                Slog.w(TAG, "removeTaskLocked: unknown taskId " + taskId);
            }
            return null;
        }

        if (subTaskIndex < 0) {
            // Just remove the entire task.
            performClearTaskAtIndexLocked(info.rootIndex);
            return info.root;
        }

        if (subTaskIndex >= info.subtasks.size()) {
            if (taskRequired) {
                Slog.w(TAG, "removeTaskLocked: unknown subTaskIndex " + subTaskIndex);
            }
            return null;
        }

        // Remove all of this task's activities starting at the sub task.
        TaskAccessInfo.SubTask subtask = info.subtasks.get(subTaskIndex);
        performClearTaskAtIndexLocked(subtask.index);
        return subtask.activity;
    }

    boolean isHomeTask() {
        return taskType == ActivityRecord.HOME_ACTIVITY_TYPE;
    }

    boolean isApplicationTask() {
        return taskType == ActivityRecord.APPLICATION_ACTIVITY_TYPE;
    }

    public TaskAccessInfo getTaskAccessInfoLocked() {
        final TaskAccessInfo thumbs = new TaskAccessInfo();
        // How many different sub-thumbnails?
        final int NA = mActivities.size();
        int j = 0;
        ThumbnailHolder holder = null;
        while (j < NA) {
            ActivityRecord ar = mActivities.get(j);
            if (!ar.finishing) {
                thumbs.root = ar;
                thumbs.rootIndex = j;
                holder = ar.thumbHolder;
                if (holder != null) {
                    thumbs.mainThumbnail = holder.lastThumbnail;
                }
                j++;
                break;
            }
            j++;
        }

        if (j >= NA) {
            return thumbs;
        }

        ArrayList<TaskAccessInfo.SubTask> subtasks = new ArrayList<TaskAccessInfo.SubTask>();
        thumbs.subtasks = subtasks;
        while (j < NA) {
            ActivityRecord ar = mActivities.get(j);
            j++;
            if (ar.finishing) {
                continue;
            }
            if (ar.thumbHolder != holder && holder != null) {
                thumbs.numSubThumbbails++;
                holder = ar.thumbHolder;
                TaskAccessInfo.SubTask sub = new TaskAccessInfo.SubTask();
                sub.holder = holder;
                sub.activity = ar;
                sub.index = j-1;
                subtasks.add(sub);
            }
        }
        if (thumbs.numSubThumbbails > 0) {
            thumbs.retriever = new IThumbnailRetriever.Stub() {
                @Override
                public Bitmap getThumbnail(int index) {
                    if (index < 0 || index >= thumbs.subtasks.size()) {
                        return null;
                    }
                    TaskAccessInfo.SubTask sub = thumbs.subtasks.get(index);
                    ActivityRecord resumedActivity = stack.mResumedActivity;
                    if (resumedActivity != null && resumedActivity.thumbHolder == sub.holder) {
                        return stack.screenshotActivities(resumedActivity);
                    }
                    return sub.holder.lastThumbnail;
                }
            };
        }
        return thumbs;
    }

    /**
     * Find the activity in the history stack within the given task.  Returns
     * the index within the history at which it's found, or < 0 if not found.
     */
    final ActivityRecord findActivityInHistoryLocked(ActivityRecord r) {
        final ComponentName realActivity = r.realActivity;
        for (int activityNdx = mActivities.size() - 1; activityNdx >= 0; --activityNdx) {
            ActivityRecord candidate = mActivities.get(activityNdx);
            if (candidate.finishing) {
                continue;
            }
            if (candidate.realActivity.equals(realActivity)) {
                return candidate;
            }
        }
        return null;
    }

    /** Updates the last task description values. */
    void updateTaskDescription() {
        // Traverse upwards looking for any break between main task activities and
        // utility activities.
        int activityNdx;
        final int numActivities = mActivities.size();
        final boolean relinquish = numActivities == 0 ? false :
                (mActivities.get(0).info.flags & ActivityInfo.FLAG_RELINQUISH_TASK_IDENTITY) != 0;
        for (activityNdx = Math.min(numActivities, 1); activityNdx < numActivities;
                ++activityNdx) {
            final ActivityRecord r = mActivities.get(activityNdx);
            if (relinquish && (r.info.flags & ActivityInfo.FLAG_RELINQUISH_TASK_IDENTITY) == 0) {
                // This will be the top activity for determining taskDescription. Pre-inc to
                // overcome initial decrement below.
                ++activityNdx;
                break;
            }
            if (r.intent != null &&
                    (r.intent.getFlags() & Intent.FLAG_ACTIVITY_CLEAR_WHEN_TASK_RESET) != 0) {
                break;
            }
        }
        if (activityNdx > 0) {
            // Traverse downwards starting below break looking for set label, icon.
            // Note that if there are activities in the task but none of them set the
            // recent activity values, then we do not fall back to the last set
            // values in the TaskRecord.
            String label = null;
            Bitmap icon = null;
            int colorPrimary = 0;
            for (--activityNdx; activityNdx >= 0; --activityNdx) {
                final ActivityRecord r = mActivities.get(activityNdx);
                if (r.taskDescription != null) {
                    if (label == null) {
                        label = r.taskDescription.getLabel();
                    }
                    if (icon == null) {
                        icon = r.taskDescription.getIcon();
                    }
                    if (colorPrimary == 0) {
                        colorPrimary = r.taskDescription.getPrimaryColor();

                    }
                }
            }
            lastTaskDescription = new ActivityManager.TaskDescription(label, icon, colorPrimary);
        }
    }

    int findEffectiveRootIndex() {
        int activityNdx;
        final int topActivityNdx = mActivities.size() - 1;
        for (activityNdx = 0; activityNdx < topActivityNdx; ++activityNdx) {
            final ActivityRecord r = mActivities.get(activityNdx);
            if (r.finishing) {
                continue;
            }
            if ((r.info.flags & ActivityInfo.FLAG_RELINQUISH_TASK_IDENTITY) == 0) {
                break;
            }
        }
        return activityNdx;
    }

    void updateEffectiveIntent() {
        final int effectiveRootIndex = findEffectiveRootIndex();
        final ActivityRecord r = mActivities.get(effectiveRootIndex);
        setIntent(r.intent, r.info);
    }

    void saveToXml(XmlSerializer out) throws IOException, XmlPullParserException {
        Slog.i(TAG, "Saving task=" + this);

        out.attribute(null, ATTR_TASKID, String.valueOf(taskId));
        if (realActivity != null) {
            out.attribute(null, ATTR_REALACTIVITY, realActivity.flattenToShortString());
        }
        if (origActivity != null) {
            out.attribute(null, ATTR_ORIGACTIVITY, origActivity.flattenToShortString());
        }
        if (affinity != null) {
            out.attribute(null, ATTR_AFFINITY, affinity);
        }
        out.attribute(null, ATTR_ROOTHASRESET, String.valueOf(rootWasReset));
        out.attribute(null, ATTR_ASKEDCOMPATMODE, String.valueOf(askedCompatMode));
        out.attribute(null, ATTR_USERID, String.valueOf(userId));
        out.attribute(null, ATTR_TASKTYPE, String.valueOf(taskType));
        out.attribute(null, ATTR_ONTOPOFHOME, String.valueOf(mOnTopOfHome));
        out.attribute(null, ATTR_LASTTIMEMOVED, String.valueOf(mLastTimeMoved));
        out.attribute(null, ATTR_NEVERRELINQUISH, String.valueOf(mNeverRelinquishIdentity));
        if (lastDescription != null) {
            out.attribute(null, ATTR_LASTDESCRIPTION, lastDescription.toString());
        }

        if (affinityIntent != null) {
            out.startTag(null, TAG_AFFINITYINTENT);
            affinityIntent.saveToXml(out);
            out.endTag(null, TAG_AFFINITYINTENT);
        }

        out.startTag(null, TAG_INTENT);
        intent.saveToXml(out);
        out.endTag(null, TAG_INTENT);

        final ArrayList<ActivityRecord> activities = mActivities;
        final int numActivities = activities.size();
        for (int activityNdx = 0; activityNdx < numActivities; ++activityNdx) {
            final ActivityRecord r = activities.get(activityNdx);
            if (r.info.persistableMode == ActivityInfo.PERSIST_ROOT_ONLY || !r.isPersistable() ||
                    ((r.intent.getFlags() & Intent.FLAG_ACTIVITY_CLEAR_WHEN_TASK_RESET) != 0) &&
                            activityNdx > 0) {
                // Stop at first non-persistable or first break in task (CLEAR_WHEN_TASK_RESET).
                break;
            }
            out.startTag(null, TAG_ACTIVITY);
            r.saveToXml(out);
            out.endTag(null, TAG_ACTIVITY);
        }

        final Bitmap thumbnail = getTaskTopThumbnailLocked();
        if (thumbnail != null) {
            TaskPersister.saveImage(thumbnail, String.valueOf(taskId) + TASK_THUMBNAIL_SUFFIX);
        }
    }

    static TaskRecord restoreFromXml(XmlPullParser in, ActivityStackSupervisor stackSupervisor)
            throws IOException, XmlPullParserException {
        Intent intent = null;
        Intent affinityIntent = null;
        ArrayList<ActivityRecord> activities = new ArrayList<ActivityRecord>();
        ComponentName realActivity = null;
        ComponentName origActivity = null;
        String affinity = null;
        boolean rootHasReset = false;
        boolean askedCompatMode = false;
        int taskType = ActivityRecord.APPLICATION_ACTIVITY_TYPE;
        boolean onTopOfHome = true;
        int userId = 0;
        String lastDescription = null;
        long lastTimeOnTop = 0;
        boolean neverRelinquishIdentity = true;
        int taskId = -1;
        final int outerDepth = in.getDepth();

        for (int attrNdx = in.getAttributeCount() - 1; attrNdx >= 0; --attrNdx) {
            final String attrName = in.getAttributeName(attrNdx);
            final String attrValue = in.getAttributeValue(attrNdx);
            if (TaskPersister.DEBUG) Slog.d(TaskPersister.TAG, "TaskRecord: attribute name=" +
                    attrName + " value=" + attrValue);
            if (ATTR_TASKID.equals(attrName)) {
                taskId = Integer.valueOf(attrValue);
            } else if (ATTR_REALACTIVITY.equals(attrName)) {
                realActivity = ComponentName.unflattenFromString(attrValue);
            } else if (ATTR_ORIGACTIVITY.equals(attrName)) {
                origActivity = ComponentName.unflattenFromString(attrValue);
            } else if (ATTR_AFFINITY.equals(attrName)) {
                affinity = attrValue;
            } else if (ATTR_ROOTHASRESET.equals(attrName)) {
                rootHasReset = Boolean.valueOf(attrValue);
            } else if (ATTR_ASKEDCOMPATMODE.equals(attrName)) {
                askedCompatMode = Boolean.valueOf(attrValue);
            } else if (ATTR_USERID.equals(attrName)) {
                userId = Integer.valueOf(attrValue);
            } else if (ATTR_TASKTYPE.equals(attrName)) {
                taskType = Integer.valueOf(attrValue);
            } else if (ATTR_ONTOPOFHOME.equals(attrName)) {
                onTopOfHome = Boolean.valueOf(attrValue);
            } else if (ATTR_LASTDESCRIPTION.equals(attrName)) {
                lastDescription = attrValue;
            } else if (ATTR_LASTTIMEMOVED.equals(attrName)) {
                lastTimeOnTop = Long.valueOf(attrValue);
            } else if (ATTR_NEVERRELINQUISH.equals(attrName)) {
                neverRelinquishIdentity = Boolean.valueOf(attrValue);
            } else {
                Slog.w(TAG, "TaskRecord: Unknown attribute=" + attrName);
            }
        }

        int event;
        while (((event = in.next()) != XmlPullParser.END_DOCUMENT) &&
                (event != XmlPullParser.END_TAG || in.getDepth() < outerDepth)) {
            if (event == XmlPullParser.START_TAG) {
                final String name = in.getName();
                if (TaskPersister.DEBUG) Slog.d(TaskPersister.TAG, "TaskRecord: START_TAG name=" +
                        name);
                if (TAG_AFFINITYINTENT.equals(name)) {
                    affinityIntent = Intent.restoreFromXml(in);
                } else if (TAG_INTENT.equals(name)) {
                    intent = Intent.restoreFromXml(in);
                } else if (TAG_ACTIVITY.equals(name)) {
                    ActivityRecord activity =
                            ActivityRecord.restoreFromXml(in, taskId, stackSupervisor);
                    if (TaskPersister.DEBUG) Slog.d(TaskPersister.TAG, "TaskRecord: activity=" +
                            activity);
                    if (activity != null) {
                        activities.add(activity);
                    }
                } else {
                    Slog.e(TAG, "restoreTask: Unexpected name=" + name);
                    XmlUtils.skipCurrentTag(in);
                }
            }
        }

        final TaskRecord task = new TaskRecord(stackSupervisor.mService, taskId, intent,
                affinityIntent, affinity, realActivity, origActivity, rootHasReset,
                askedCompatMode, taskType, onTopOfHome, userId, lastDescription, activities,
                lastTimeOnTop, neverRelinquishIdentity);

        for (int activityNdx = activities.size() - 1; activityNdx >=0; --activityNdx) {
            final ActivityRecord r = activities.get(activityNdx);
            r.thumbHolder = r.task = task;
        }

        task.lastThumbnail = TaskPersister.restoreImage(taskId + TASK_THUMBNAIL_SUFFIX);

        Slog.i(TAG, "Restored task=" + task);
        return task;
    }

    void dump(PrintWriter pw, String prefix) {
        if (rootWasReset || userId != 0 || numFullscreen != 0) {
            pw.print(prefix); pw.print(" rootWasReset="); pw.print(rootWasReset);
                    pw.print(" userId="); pw.print(userId);
                    pw.print(" taskType="); pw.print(taskType);
                    pw.print(" numFullscreen="); pw.print(numFullscreen);
                    pw.print(" mOnTopOfHome="); pw.println(mOnTopOfHome);
        }
        if (affinity != null) {
            pw.print(prefix); pw.print("affinity="); pw.println(affinity);
        }
        if (voiceSession != null || voiceInteractor != null) {
            pw.print(prefix); pw.print("VOICE: session=0x");
            pw.print(Integer.toHexString(System.identityHashCode(voiceSession)));
            pw.print(" interactor=0x");
            pw.println(Integer.toHexString(System.identityHashCode(voiceInteractor)));
        }
        if (intent != null) {
            StringBuilder sb = new StringBuilder(128);
            sb.append(prefix); sb.append("intent={");
            intent.toShortString(sb, false, true, false, true);
            sb.append('}');
            pw.println(sb.toString());
        }
        if (affinityIntent != null) {
            StringBuilder sb = new StringBuilder(128);
            sb.append(prefix); sb.append("affinityIntent={");
            affinityIntent.toShortString(sb, false, true, false, true);
            sb.append('}');
            pw.println(sb.toString());
        }
        if (origActivity != null) {
            pw.print(prefix); pw.print("origActivity=");
            pw.println(origActivity.flattenToShortString());
        }
        if (realActivity != null) {
            pw.print(prefix); pw.print("realActivity=");
            pw.println(realActivity.flattenToShortString());
        }
        pw.print(prefix); pw.print("Activities="); pw.println(mActivities);
        if (!askedCompatMode) {
            pw.print(prefix); pw.print("askedCompatMode="); pw.println(askedCompatMode);
        }
        pw.print(prefix); pw.print("lastThumbnail="); pw.print(lastThumbnail);
                pw.print(" lastDescription="); pw.println(lastDescription);
        pw.print(prefix); pw.print("hasBeenVisible="); pw.print(hasBeenVisible);
                pw.print(" lastActiveTime="); pw.print(lastActiveTime);
                pw.print(" (inactive for ");
                pw.print((getInactiveDuration()/1000)); pw.println("s)");
    }

    @Override
    public String toString() {
        StringBuilder sb = new StringBuilder(128);
        if (stringName != null) {
            sb.append(stringName);
            sb.append(" U=");
            sb.append(userId);
            sb.append(" sz=");
            sb.append(mActivities.size());
            sb.append('}');
            return sb.toString();
        }
        sb.append("TaskRecord{");
        sb.append(Integer.toHexString(System.identityHashCode(this)));
        sb.append(" #");
        sb.append(taskId);
        if (affinity != null) {
            sb.append(" A=");
            sb.append(affinity);
        } else if (intent != null) {
            sb.append(" I=");
            sb.append(intent.getComponent().flattenToShortString());
        } else if (affinityIntent != null) {
            sb.append(" aI=");
            sb.append(affinityIntent.getComponent().flattenToShortString());
        } else {
            sb.append(" ??");
        }
        stringName = sb.toString();
        return toString();
    }
}<|MERGE_RESOLUTION|>--- conflicted
+++ resolved
@@ -111,22 +111,18 @@
      * Display.DEFAULT_DISPLAY. */
     boolean mOnTopOfHome = false;
 
-<<<<<<< HEAD
     /** If original intent did not allow relinquishing task identity, save that information */
     boolean mNeverRelinquishIdentity = true;
+
+    // Used in the unique case where we are clearing the task in order to reuse it. In that case we
+    // do not want to delete the stack when the task goes empty.
+    boolean mReuseTask = false;
 
     final ActivityManagerService mService;
 
     TaskRecord(ActivityManagerService service, int _taskId, ActivityInfo info, Intent _intent,
             IVoiceInteractionSession _voiceSession, IVoiceInteractor _voiceInteractor) {
         mService = service;
-=======
-    // Used in the unique case where we are clearing the task in order to reuse it. In that case we
-    // do not want to delete the stack when the task goes empty.
-    boolean mReuseTask = false;
-
-    TaskRecord(int _taskId, ActivityInfo info, Intent _intent) {
->>>>>>> aaadf922
         taskId = _taskId;
         voiceSession = _voiceSession;
         voiceInteractor = _voiceInteractor;
@@ -343,12 +339,11 @@
             // Was previously in list.
             numFullscreen--;
         }
-<<<<<<< HEAD
         if (r.isPersistable()) {
             mService.notifyTaskPersisterLocked(this, false);
         }
         if (mActivities.isEmpty()) {
-            return true;
+            return !mReuseTask;
         }
         updateEffectiveIntent();
         return false;
@@ -361,9 +356,6 @@
         return (intent != null &&
                 (intent.getFlags() & Intent.FLAG_ACTIVITY_AUTO_REMOVE_FROM_RECENTS) != 0) ||
                 (mActivities.isEmpty() && !hasBeenVisible);
-=======
-        return mActivities.size() == 0 && !mReuseTask;
->>>>>>> aaadf922
     }
 
     /**
