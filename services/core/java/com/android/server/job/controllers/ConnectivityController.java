/*
 * Copyright (C) 2014 The Android Open Source Project
 *
 * Licensed under the Apache License, Version 2.0 (the "License");
 * you may not use this file except in compliance with the License.
 * You may obtain a copy of the License at
 *
 *      http://www.apache.org/licenses/LICENSE-2.0
 *
 * Unless required by applicable law or agreed to in writing, software
 * distributed under the License is distributed on an "AS IS" BASIS,
 * WITHOUT WARRANTIES OR CONDITIONS OF ANY KIND, either express or implied.
 * See the License for the specific language governing permissions and
 * limitations under the License
 */

package com.android.server.job.controllers;


import android.content.BroadcastReceiver;
import android.content.Context;
import android.content.Intent;
import android.content.IntentFilter;
import android.net.ConnectivityManager;
import android.net.NetworkInfo;
import android.os.ServiceManager;
import android.os.UserHandle;
import android.util.Slog;

import com.android.server.ConnectivityService;
import com.android.server.job.JobSchedulerService;
import com.android.server.job.StateChangedListener;

import java.io.PrintWriter;
import java.util.LinkedList;
import java.util.List;

/**
 * Handles changes in connectivity.
 * We are only interested in metered vs. unmetered networks, and we're interested in them on a
 * per-user basis.
 */
public class ConnectivityController extends StateController implements
        ConnectivityManager.OnNetworkActiveListener {
    private static final String TAG = "JobScheduler.Conn";

    private final List<JobStatus> mTrackedJobs = new LinkedList<JobStatus>();
    private final BroadcastReceiver mConnectivityChangedReceiver =
            new ConnectivityChangedReceiver();
    ConnectivityManager mConnectivityManager;
    /** Singleton. */
    private static ConnectivityController mSingleton;
    private static Object sCreationLock = new Object();
    /** Track whether the latest active network is metered. */
    private boolean mNetworkUnmetered;
    /** Track whether the latest active network is connected. */
    private boolean mNetworkConnected;

    public static ConnectivityController get(JobSchedulerService jms) {
        synchronized (sCreationLock) {
            if (mSingleton == null) {
                mSingleton = new ConnectivityController(jms, jms.getContext(), jms.getLock());
            }
            return mSingleton;
        }
    }

    private ConnectivityController(StateChangedListener stateChangedListener, Context context,
            Object lock) {
        super(stateChangedListener, context, lock);
        // Register connectivity changed BR.
        IntentFilter intentFilter = new IntentFilter();
        intentFilter.addAction(ConnectivityManager.CONNECTIVITY_ACTION);
        mContext.registerReceiverAsUser(
                mConnectivityChangedReceiver, UserHandle.ALL, intentFilter, null, null);
        ConnectivityService cs =
                (ConnectivityService)ServiceManager.getService(Context.CONNECTIVITY_SERVICE);
        mConnectivityManager = (ConnectivityManager)
                mContext.getSystemService(Context.CONNECTIVITY_SERVICE);
        if (cs != null) {
            if (cs.getActiveNetworkInfo() != null) {
                mNetworkConnected = cs.getActiveNetworkInfo().isConnected();
            }
            mNetworkUnmetered = mNetworkConnected && !cs.isActiveNetworkMetered();
        }
    }

    @Override
    public void maybeStartTrackingJobLocked(JobStatus jobStatus, JobStatus lastJob) {
        if (jobStatus.hasConnectivityConstraint() || jobStatus.hasUnmeteredConstraint()) {
<<<<<<< HEAD
            synchronized (mLock) {
                // Register network active listener when the queue is about to become non-empty.
                if (mTrackedJobs.isEmpty()) {
                    mConnectivityManager.addDefaultNetworkActiveListener(this);
                }
                jobStatus.connectivityConstraintSatisfied.set(mNetworkConnected);
                jobStatus.unmeteredConstraintSatisfied.set(mNetworkUnmetered);
                mTrackedJobs.add(jobStatus);
            }
=======
            jobStatus.setConnectivityConstraintSatisfied(mNetworkConnected);
            jobStatus.setUnmeteredConstraintSatisfied(mNetworkUnmetered);
            mTrackedJobs.add(jobStatus);
>>>>>>> 2de058fc
        }
    }

    @Override
    public void maybeStopTrackingJobLocked(JobStatus jobStatus, boolean forUpdate) {
        if (jobStatus.hasConnectivityConstraint() || jobStatus.hasUnmeteredConstraint()) {
<<<<<<< HEAD
            synchronized (mLock) {
                mTrackedJobs.remove(jobStatus);
                if (mTrackedJobs.isEmpty()) {
                    mConnectivityManager.removeDefaultNetworkActiveListener(this);
                }
            }
=======
            mTrackedJobs.remove(jobStatus);
>>>>>>> 2de058fc
        }
    }

    /**
     * @param userId Id of the user for whom we are updating the connectivity state.
     */
    private void updateTrackedJobs(int userId) {
        synchronized (mLock) {
            boolean changed = false;
            for (JobStatus js : mTrackedJobs) {
                if (js.getUserId() != userId) {
                    continue;
                }
                changed |= js.setConnectivityConstraintSatisfied(mNetworkConnected);
                changed |= js.setUnmeteredConstraintSatisfied(mNetworkUnmetered);
            }
            if (changed) {
                mStateChangedListener.onControllerStateChanged();
            }
        }
    }

    /**
     * We know the network has just come up. We want to run any jobs that are ready.
     */
    public synchronized void onNetworkActive() {
        synchronized (mLock) {
            for (JobStatus js : mTrackedJobs) {
                if (js.isReady()) {
                    if (DEBUG) {
                        Slog.d(TAG, "Running " + js + " due to network activity.");
                    }
                    mStateChangedListener.onRunJobNow(js);
                }
            }
        }
    }

    class ConnectivityChangedReceiver extends BroadcastReceiver {
        /**
         * We'll receive connectivity changes for each user here, which we process independently.
         * We are only interested in the active network here. We're only interested in the active
         * network, b/c the end result of this will be for apps to try to hit the network.
         * @param context The Context in which the receiver is running.
         * @param intent The Intent being received.
         */
        // TODO: Test whether this will be called twice for each user.
        @Override
        public void onReceive(Context context, Intent intent) {
            if (DEBUG) {
                Slog.d(TAG, "Received connectivity event: " + intent.getAction() + " u"
                        + context.getUserId());
            }
            final String action = intent.getAction();
            if (action.equals(ConnectivityManager.CONNECTIVITY_ACTION)) {
                final int networkType =
                        intent.getIntExtra(ConnectivityManager.EXTRA_NETWORK_TYPE,
                                ConnectivityManager.TYPE_NONE);
                // Connectivity manager for THIS context - important!
                final ConnectivityManager connManager = (ConnectivityManager)
                        context.getSystemService(Context.CONNECTIVITY_SERVICE);
                final NetworkInfo activeNetwork = connManager.getActiveNetworkInfo();
                final int userid = context.getUserId();
                // This broadcast gets sent a lot, only update if the active network has changed.
                if (activeNetwork == null) {
                    mNetworkUnmetered = false;
                    mNetworkConnected = false;
                    updateTrackedJobs(userid);
                } else if (activeNetwork.getType() == networkType) {
                    mNetworkUnmetered = false;
                    mNetworkConnected = !intent.getBooleanExtra(
                            ConnectivityManager.EXTRA_NO_CONNECTIVITY, false);
                    if (mNetworkConnected) {  // No point making the call if we know there's no conn.
                        mNetworkUnmetered = !connManager.isActiveNetworkMetered();
                    }
                    updateTrackedJobs(userid);
                }
            } else {
                if (DEBUG) {
                    Slog.d(TAG, "Unrecognised action in intent: " + action);
                }
            }
        }
    };

    @Override
    public void dumpControllerStateLocked(PrintWriter pw) {
        pw.println("Conn.");
        pw.println("connected: " + mNetworkConnected + " unmetered: " + mNetworkUnmetered);
        for (JobStatus js: mTrackedJobs) {
            pw.println(String.valueOf(js.hashCode()).substring(0, 3) + ".."
                    + ": C=" + js.hasConnectivityConstraint()
                    + ", UM=" + js.hasUnmeteredConstraint());
        }
    }
}<|MERGE_RESOLUTION|>--- conflicted
+++ resolved
@@ -88,37 +88,23 @@
     @Override
     public void maybeStartTrackingJobLocked(JobStatus jobStatus, JobStatus lastJob) {
         if (jobStatus.hasConnectivityConstraint() || jobStatus.hasUnmeteredConstraint()) {
-<<<<<<< HEAD
-            synchronized (mLock) {
-                // Register network active listener when the queue is about to become non-empty.
-                if (mTrackedJobs.isEmpty()) {
-                    mConnectivityManager.addDefaultNetworkActiveListener(this);
-                }
-                jobStatus.connectivityConstraintSatisfied.set(mNetworkConnected);
-                jobStatus.unmeteredConstraintSatisfied.set(mNetworkUnmetered);
-                mTrackedJobs.add(jobStatus);
-            }
-=======
+            // Register network active listener when the queue is about to become non-empty.
+            if (mTrackedJobs.isEmpty()) {
+                mConnectivityManager.addDefaultNetworkActiveListener(this);
+            }
             jobStatus.setConnectivityConstraintSatisfied(mNetworkConnected);
             jobStatus.setUnmeteredConstraintSatisfied(mNetworkUnmetered);
             mTrackedJobs.add(jobStatus);
->>>>>>> 2de058fc
         }
     }
 
     @Override
     public void maybeStopTrackingJobLocked(JobStatus jobStatus, boolean forUpdate) {
         if (jobStatus.hasConnectivityConstraint() || jobStatus.hasUnmeteredConstraint()) {
-<<<<<<< HEAD
-            synchronized (mLock) {
-                mTrackedJobs.remove(jobStatus);
-                if (mTrackedJobs.isEmpty()) {
-                    mConnectivityManager.removeDefaultNetworkActiveListener(this);
-                }
-            }
-=======
             mTrackedJobs.remove(jobStatus);
->>>>>>> 2de058fc
+            if (mTrackedJobs.isEmpty()) {
+                mConnectivityManager.removeDefaultNetworkActiveListener(this);
+            }
         }
     }
 
