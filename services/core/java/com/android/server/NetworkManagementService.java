/*
 * Copyright (C) 2007 The Android Open Source Project
 *
 * Licensed under the Apache License, Version 2.0 (the "License");
 * you may not use this file except in compliance with the License.
 * You may obtain a copy of the License at
 *
 *      http://www.apache.org/licenses/LICENSE-2.0
 *
 * Unless required by applicable law or agreed to in writing, software
 * distributed under the License is distributed on an "AS IS" BASIS,
 * WITHOUT WARRANTIES OR CONDITIONS OF ANY KIND, either express or implied.
 * See the License for the specific language governing permissions and
 * limitations under the License.
 */

package com.android.server;

import static android.Manifest.permission.CONNECTIVITY_INTERNAL;
import static android.Manifest.permission.DUMP;
import static android.Manifest.permission.NETWORK_STACK;
import static android.Manifest.permission.SHUTDOWN;
import static android.net.NetworkPolicyManager.FIREWALL_CHAIN_DOZABLE;
import static android.net.NetworkPolicyManager.FIREWALL_CHAIN_NAME_DOZABLE;
import static android.net.NetworkPolicyManager.FIREWALL_CHAIN_NAME_NONE;
import static android.net.NetworkPolicyManager.FIREWALL_CHAIN_NAME_POWERSAVE;
import static android.net.NetworkPolicyManager.FIREWALL_CHAIN_NAME_STANDBY;
import static android.net.NetworkPolicyManager.FIREWALL_CHAIN_NONE;
import static android.net.NetworkPolicyManager.FIREWALL_CHAIN_POWERSAVE;
import static android.net.NetworkPolicyManager.FIREWALL_CHAIN_STANDBY;
import static android.net.NetworkPolicyManager.FIREWALL_RULE_ALLOW;
import static android.net.NetworkPolicyManager.FIREWALL_RULE_DEFAULT;
import static android.net.NetworkPolicyManager.FIREWALL_RULE_DENY;
import static android.net.NetworkPolicyManager.FIREWALL_TYPE_BLACKLIST;
import static android.net.NetworkPolicyManager.FIREWALL_TYPE_WHITELIST;
import static android.net.NetworkStats.SET_DEFAULT;
import static android.net.NetworkStats.TAG_ALL;
import static android.net.NetworkStats.TAG_NONE;
import static android.net.NetworkStats.UID_ALL;
import static android.net.TrafficStats.UID_TETHERING;
import static com.android.server.NetworkManagementService.NetdResponseCode.ClatdStatusResult;
import static com.android.server.NetworkManagementService.NetdResponseCode.InterfaceGetCfgResult;
import static com.android.server.NetworkManagementService.NetdResponseCode.InterfaceListResult;
import static com.android.server.NetworkManagementService.NetdResponseCode.IpFwdStatusResult;
import static com.android.server.NetworkManagementService.NetdResponseCode.TetherDnsFwdTgtListResult;
import static com.android.server.NetworkManagementService.NetdResponseCode.TetherInterfaceListResult;
import static com.android.server.NetworkManagementService.NetdResponseCode.TetherStatusResult;
import static com.android.server.NetworkManagementService.NetdResponseCode.TetheringStatsListResult;
import static com.android.server.NetworkManagementService.NetdResponseCode.TtyListResult;
import static com.android.server.NetworkManagementSocketTagger.PROP_QTAGUID_ENABLED;

import android.annotation.NonNull;
import android.app.ActivityManager;
import android.content.ContentResolver;
import android.content.Context;
import android.net.ConnectivityManager;
import android.net.INetd;
import android.net.INetworkManagementEventObserver;
import android.net.ITetheringStatsProvider;
import android.net.InterfaceConfiguration;
import android.net.IpPrefix;
import android.net.LinkAddress;
import android.net.Network;
import android.net.NetworkPolicyManager;
import android.net.NetworkStats;
import android.net.NetworkUtils;
import android.net.RouteInfo;
import android.net.UidRange;
import android.net.wifi.WifiConfiguration;
import android.net.wifi.WifiConfiguration.KeyMgmt;
import android.os.BatteryStats;
import android.os.Binder;
import android.os.Handler;
import android.os.INetworkActivityListener;
import android.os.INetworkManagementService;
import android.os.PowerManager;
import android.os.Process;
import android.os.RemoteCallbackList;
import android.os.RemoteException;
import android.os.ServiceManager;
import android.os.ServiceSpecificException;
import android.os.StrictMode;
import android.os.SystemClock;
import android.os.SystemProperties;
import android.os.Trace;
import android.provider.Settings;
import android.telephony.DataConnectionRealTimeInfo;
import android.telephony.PhoneStateListener;
import android.telephony.SubscriptionManager;
import android.telephony.TelephonyManager;
import android.util.Log;
import android.util.Slog;
import android.util.SparseBooleanArray;
import android.util.SparseIntArray;

import com.android.internal.annotations.GuardedBy;
import com.android.internal.annotations.VisibleForTesting;
import com.android.internal.app.IBatteryStats;
import com.android.internal.net.NetworkStatsFactory;
import com.android.internal.util.DumpUtils;
import com.android.internal.util.HexDump;
import com.android.internal.util.Preconditions;
import com.android.server.NativeDaemonConnector.Command;
import com.android.server.NativeDaemonConnector.SensitiveArg;
import com.google.android.collect.Maps;

import java.io.BufferedReader;
import java.io.DataInputStream;
import java.io.File;
import java.io.FileDescriptor;
import java.io.FileInputStream;
import java.io.IOException;
import java.io.InputStreamReader;
import java.io.PrintWriter;
import java.net.InetAddress;
import java.net.InterfaceAddress;
import java.net.NetworkInterface;
import java.net.SocketException;
import java.util.ArrayList;
import java.util.Arrays;
import java.util.HashMap;
import java.util.List;
import java.util.Map;
import java.util.NoSuchElementException;
import java.util.StringTokenizer;
import java.util.concurrent.CountDownLatch;

/**
 * @hide
 */
public class NetworkManagementService extends INetworkManagementService.Stub
        implements Watchdog.Monitor {
    private static final String TAG = "NetworkManagement";
    private static final boolean DBG = Log.isLoggable(TAG, Log.DEBUG);
    private static final String NETD_TAG = "NetdConnector";
    private static final String NETD_SERVICE_NAME = "netd";

    private static final int MAX_UID_RANGES_PER_COMMAND = 10;

    /**
     * Name representing {@link #setGlobalAlert(long)} limit when delivered to
     * {@link INetworkManagementEventObserver#limitReached(String, String)}.
     */
    public static final String LIMIT_GLOBAL_ALERT = "globalAlert";

    /**
     * String to pass to netd to indicate that a network is only accessible
     * to apps that have the CHANGE_NETWORK_STATE permission.
     */
    public static final String PERMISSION_NETWORK = "NETWORK";

    /**
     * String to pass to netd to indicate that a network is only
     * accessible to system apps and those with the CONNECTIVITY_INTERNAL
     * permission.
     */
    public static final String PERMISSION_SYSTEM = "SYSTEM";

    static class NetdResponseCode {
        /* Keep in sync with system/netd/server/ResponseCode.h */
        public static final int InterfaceListResult       = 110;
        public static final int TetherInterfaceListResult = 111;
        public static final int TetherDnsFwdTgtListResult = 112;
        public static final int TtyListResult             = 113;
        public static final int TetheringStatsListResult  = 114;

        public static final int TetherStatusResult        = 210;
        public static final int IpFwdStatusResult         = 211;
        public static final int InterfaceGetCfgResult     = 213;
        public static final int SoftapStatusResult        = 214;
        public static final int InterfaceRxCounterResult  = 216;
        public static final int InterfaceTxCounterResult  = 217;
        public static final int QuotaCounterResult        = 220;
        public static final int TetheringStatsResult      = 221;
        public static final int DnsProxyQueryResult       = 222;
        public static final int ClatdStatusResult         = 223;

        public static final int InterfaceChange           = 600;
        public static final int BandwidthControl          = 601;
        public static final int InterfaceClassActivity    = 613;
        public static final int InterfaceAddressChange    = 614;
        public static final int InterfaceDnsServerInfo    = 615;
        public static final int RouteChange               = 616;
        public static final int StrictCleartext           = 617;
    }

    /* Defaults for resolver parameters. */
    public static final int DNS_RESOLVER_DEFAULT_SAMPLE_VALIDITY_SECONDS = 1800;
    public static final int DNS_RESOLVER_DEFAULT_SUCCESS_THRESHOLD_PERCENT = 25;
    public static final int DNS_RESOLVER_DEFAULT_MIN_SAMPLES = 8;
    public static final int DNS_RESOLVER_DEFAULT_MAX_SAMPLES = 64;

    /**
     * String indicating a softap command.
     */
    static final String SOFT_AP_COMMAND = "softap";

    /**
     * String passed back to netd connector indicating softap command success.
     */
    static final String SOFT_AP_COMMAND_SUCCESS = "Ok";

    static final int DAEMON_MSG_MOBILE_CONN_REAL_TIME_INFO = 1;

    /**
     * Binder context for this service
     */
    private final Context mContext;

    /**
     * connector object for communicating with netd
     */
    private final NativeDaemonConnector mConnector;

    private final Handler mFgHandler;
    private final Handler mDaemonHandler;

    private INetd mNetdService;

    private IBatteryStats mBatteryStats;

    private final Thread mThread;
    private CountDownLatch mConnectedSignal = new CountDownLatch(1);

    private final RemoteCallbackList<INetworkManagementEventObserver> mObservers =
            new RemoteCallbackList<>();

    private final NetworkStatsFactory mStatsFactory = new NetworkStatsFactory();

<<<<<<< HEAD
    /**
     * If both locks need to be held, then they should be obtained in the order:
     * first {@link #mQuotaLock} and then {@link #mRulesLock}.
     */
=======
    @GuardedBy("mTetheringStatsProviders")
    private final HashMap<ITetheringStatsProvider, String>
            mTetheringStatsProviders = Maps.newHashMap();

>>>>>>> a1d67fb3
    private final Object mQuotaLock = new Object();
    private final Object mRulesLock = new Object();

    /** Set of interfaces with active quotas. */
    @GuardedBy("mQuotaLock")
    private HashMap<String, Long> mActiveQuotas = Maps.newHashMap();
    /** Set of interfaces with active alerts. */
    @GuardedBy("mQuotaLock")
    private HashMap<String, Long> mActiveAlerts = Maps.newHashMap();
    /** Set of UIDs blacklisted on metered networks. */
    @GuardedBy("mRulesLock")
    private SparseBooleanArray mUidRejectOnMetered = new SparseBooleanArray();
    /** Set of UIDs whitelisted on metered networks. */
    @GuardedBy("mRulesLock")
    private SparseBooleanArray mUidAllowOnMetered = new SparseBooleanArray();
    /** Set of UIDs with cleartext penalties. */
    @GuardedBy("mQuotaLock")
    private SparseIntArray mUidCleartextPolicy = new SparseIntArray();
    /** Set of UIDs that are to be blocked/allowed by firewall controller. */
    @GuardedBy("mRulesLock")
    private SparseIntArray mUidFirewallRules = new SparseIntArray();
    /**
     * Set of UIDs that are to be blocked/allowed by firewall controller.  This set of Ids matches
     * to application idles.
     */
    @GuardedBy("mRulesLock")
    private SparseIntArray mUidFirewallStandbyRules = new SparseIntArray();
    /**
     * Set of UIDs that are to be blocked/allowed by firewall controller.  This set of Ids matches
     * to device idles.
     */
    @GuardedBy("mRulesLock")
    private SparseIntArray mUidFirewallDozableRules = new SparseIntArray();
    /**
     * Set of UIDs that are to be blocked/allowed by firewall controller.  This set of Ids matches
     * to device on power-save mode.
     */
    @GuardedBy("mRulesLock")
    private SparseIntArray mUidFirewallPowerSaveRules = new SparseIntArray();
    /** Set of states for the child firewall chains. True if the chain is active. */
    @GuardedBy("mRulesLock")
    final SparseBooleanArray mFirewallChainStates = new SparseBooleanArray();

    @GuardedBy("mQuotaLock")
    private volatile boolean mDataSaverMode;

    private final Object mIdleTimerLock = new Object();
    /** Set of interfaces with active idle timers. */
    private static class IdleTimerParams {
        public final int timeout;
        public final int type;
        public int networkCount;

        IdleTimerParams(int timeout, int type) {
            this.timeout = timeout;
            this.type = type;
            this.networkCount = 1;
        }
    }
    private HashMap<String, IdleTimerParams> mActiveIdleTimers = Maps.newHashMap();

    private volatile boolean mBandwidthControlEnabled;
    private volatile boolean mFirewallEnabled;
    private volatile boolean mStrictEnabled;

    private boolean mMobileActivityFromRadio = false;
    private int mLastPowerStateFromRadio = DataConnectionRealTimeInfo.DC_POWER_STATE_LOW;
    private int mLastPowerStateFromWifi = DataConnectionRealTimeInfo.DC_POWER_STATE_LOW;

    private final RemoteCallbackList<INetworkActivityListener> mNetworkActivityListeners =
            new RemoteCallbackList<>();
    private boolean mNetworkActive;

    /**
     * Constructs a new NetworkManagementService instance
     *
     * @param context  Binder context for this service
     */
    private NetworkManagementService(Context context, String socket) {
        mContext = context;

        // make sure this is on the same looper as our NativeDaemonConnector for sync purposes
        mFgHandler = new Handler(FgThread.get().getLooper());

        // Don't need this wake lock, since we now have a time stamp for when
        // the network actually went inactive.  (It might be nice to still do this,
        // but I don't want to do it through the power manager because that pollutes the
        // battery stats history with pointless noise.)
        //PowerManager pm = (PowerManager)context.getSystemService(Context.POWER_SERVICE);
        PowerManager.WakeLock wl = null; //pm.newWakeLock(PowerManager.PARTIAL_WAKE_LOCK, NETD_TAG);

        mConnector = new NativeDaemonConnector(
                new NetdCallbackReceiver(), socket, 10, NETD_TAG, 160, wl,
                FgThread.get().getLooper());
        mThread = new Thread(mConnector, NETD_TAG);

        mDaemonHandler = new Handler(FgThread.get().getLooper());

        // Add ourself to the Watchdog monitors.
        Watchdog.getInstance().addMonitor(this);

<<<<<<< HEAD
        LocalServices.addService(NetworkManagementInternal.class, new LocalService());
    }

    @VisibleForTesting
    NetworkManagementService() {
        mConnector = null;
        mContext = null;
        mDaemonHandler = null;
        mFgHandler = null;
        mThread = null;
=======
        synchronized (mTetheringStatsProviders) {
            mTetheringStatsProviders.put(new NetdTetheringStatsProvider(), "netd");
        }
>>>>>>> a1d67fb3
    }

    static NetworkManagementService create(Context context, String socket)
            throws InterruptedException {
        final NetworkManagementService service = new NetworkManagementService(context, socket);
        final CountDownLatch connectedSignal = service.mConnectedSignal;
        if (DBG) Slog.d(TAG, "Creating NetworkManagementService");
        service.mThread.start();
        if (DBG) Slog.d(TAG, "Awaiting socket connection");
        connectedSignal.await();
        if (DBG) Slog.d(TAG, "Connected");
        service.connectNativeNetdService();
        return service;
    }

    public static NetworkManagementService create(Context context) throws InterruptedException {
        return create(context, NETD_SERVICE_NAME);
    }

    public void systemReady() {
        if (DBG) {
            final long start = System.currentTimeMillis();
            prepareNativeDaemon();
            final long delta = System.currentTimeMillis() - start;
            Slog.d(TAG, "Prepared in " + delta + "ms");
            return;
        } else {
            prepareNativeDaemon();
        }
    }

    private IBatteryStats getBatteryStats() {
        synchronized (this) {
            if (mBatteryStats != null) {
                return mBatteryStats;
            }
            mBatteryStats = IBatteryStats.Stub.asInterface(ServiceManager.getService(
                    BatteryStats.SERVICE_NAME));
            return mBatteryStats;
        }
    }

    @Override
    public void registerObserver(INetworkManagementEventObserver observer) {
        mContext.enforceCallingOrSelfPermission(CONNECTIVITY_INTERNAL, TAG);
        mObservers.register(observer);
    }

    @Override
    public void unregisterObserver(INetworkManagementEventObserver observer) {
        mContext.enforceCallingOrSelfPermission(CONNECTIVITY_INTERNAL, TAG);
        mObservers.unregister(observer);
    }

    @FunctionalInterface
    private interface NetworkManagementEventCallback {
        public void sendCallback(INetworkManagementEventObserver o) throws RemoteException;
    }

    private void invokeForAllObservers(NetworkManagementEventCallback eventCallback) {
        final int length = mObservers.beginBroadcast();
        try {
            for (int i = 0; i < length; i++) {
                try {
                    eventCallback.sendCallback(mObservers.getBroadcastItem(i));
                } catch (RemoteException | RuntimeException e) {
                }
            }
        } finally {
            mObservers.finishBroadcast();
        }
    }

    /**
     * Notify our observers of an interface status change
     */
    private void notifyInterfaceStatusChanged(String iface, boolean up) {
        invokeForAllObservers(o -> o.interfaceStatusChanged(iface, up));
    }

    /**
     * Notify our observers of an interface link state change
     * (typically, an Ethernet cable has been plugged-in or unplugged).
     */
    private void notifyInterfaceLinkStateChanged(String iface, boolean up) {
        invokeForAllObservers(o -> o.interfaceLinkStateChanged(iface, up));
    }

    /**
     * Notify our observers of an interface addition.
     */
    private void notifyInterfaceAdded(String iface) {
        invokeForAllObservers(o -> o.interfaceAdded(iface));
    }

    /**
     * Notify our observers of an interface removal.
     */
    private void notifyInterfaceRemoved(String iface) {
        // netd already clears out quota and alerts for removed ifaces; update
        // our sanity-checking state.
        mActiveAlerts.remove(iface);
        mActiveQuotas.remove(iface);

        invokeForAllObservers(o -> o.interfaceRemoved(iface));
    }

    /**
     * Notify our observers of a limit reached.
     */
    private void notifyLimitReached(String limitName, String iface) {
        invokeForAllObservers(o -> o.limitReached(limitName, iface));
    }

    /**
     * Notify our observers of a change in the data activity state of the interface
     */
    private void notifyInterfaceClassActivity(int type, int powerState, long tsNanos,
            int uid, boolean fromRadio) {
        final boolean isMobile = ConnectivityManager.isNetworkTypeMobile(type);
        if (isMobile) {
            if (!fromRadio) {
                if (mMobileActivityFromRadio) {
                    // If this call is not coming from a report from the radio itself, but we
                    // have previously received reports from the radio, then we will take the
                    // power state to just be whatever the radio last reported.
                    powerState = mLastPowerStateFromRadio;
                }
            } else {
                mMobileActivityFromRadio = true;
            }
            if (mLastPowerStateFromRadio != powerState) {
                mLastPowerStateFromRadio = powerState;
                try {
                    getBatteryStats().noteMobileRadioPowerState(powerState, tsNanos, uid);
                } catch (RemoteException e) {
                }
            }
        }

        if (ConnectivityManager.isNetworkTypeWifi(type)) {
            if (mLastPowerStateFromWifi != powerState) {
                mLastPowerStateFromWifi = powerState;
                try {
                    getBatteryStats().noteWifiRadioPowerState(powerState, tsNanos, uid);
                } catch (RemoteException e) {
                }
            }
        }

        boolean isActive = powerState == DataConnectionRealTimeInfo.DC_POWER_STATE_MEDIUM
                || powerState == DataConnectionRealTimeInfo.DC_POWER_STATE_HIGH;

        if (!isMobile || fromRadio || !mMobileActivityFromRadio) {
            // Report the change in data activity.  We don't do this if this is a change
            // on the mobile network, that is not coming from the radio itself, and we
            // have previously seen change reports from the radio.  In that case only
            // the radio is the authority for the current state.
            final boolean active = isActive;
            invokeForAllObservers(o -> o.interfaceClassDataActivityChanged(
                    Integer.toString(type), active, tsNanos));
        }

        boolean report = false;
        synchronized (mIdleTimerLock) {
            if (mActiveIdleTimers.isEmpty()) {
                // If there are no idle timers, we are not monitoring activity, so we
                // are always considered active.
                isActive = true;
            }
            if (mNetworkActive != isActive) {
                mNetworkActive = isActive;
                report = isActive;
            }
        }
        if (report) {
            reportNetworkActive();
        }
    }

    @Override
    public void registerTetheringStatsProvider(ITetheringStatsProvider provider, String name) {
        mContext.enforceCallingOrSelfPermission(NETWORK_STACK, TAG);
        Preconditions.checkNotNull(provider);
        synchronized(mTetheringStatsProviders) {
            mTetheringStatsProviders.put(provider, name);
        }
    }

    @Override
    public void unregisterTetheringStatsProvider(ITetheringStatsProvider provider) {
        mContext.enforceCallingOrSelfPermission(NETWORK_STACK, TAG);
        synchronized(mTetheringStatsProviders) {
            mTetheringStatsProviders.remove(provider);
        }
    }

    // Sync the state of the given chain with the native daemon.
    private void syncFirewallChainLocked(int chain, String name) {
        SparseIntArray rules;
        synchronized (mRulesLock) {
            final SparseIntArray uidFirewallRules = getUidFirewallRulesLR(chain);
            // Make a copy of the current rules, and then clear them. This is because
            // setFirewallUidRuleInternal only pushes down rules to the native daemon if they
            // are different from the current rules stored in the mUidFirewall*Rules array for
            // the specified chain. If we don't clear the rules, setFirewallUidRuleInternal
            // will do nothing.
            rules = uidFirewallRules.clone();
            uidFirewallRules.clear();
        }
        if (rules.size() > 0) {
            // Now push the rules. setFirewallUidRuleInternal will push each of these down to the
            // native daemon, and also add them to the mUidFirewall*Rules array for the specified
            // chain.
            if (DBG) Slog.d(TAG, "Pushing " + rules.size() + " active firewall "
                    + name + "UID rules");
            for (int i = 0; i < rules.size(); i++) {
                setFirewallUidRuleLocked(chain, rules.keyAt(i), rules.valueAt(i));
            }
        }
    }

    private void connectNativeNetdService() {
        boolean nativeServiceAvailable = false;
        try {
            mNetdService = INetd.Stub.asInterface(ServiceManager.getService(NETD_SERVICE_NAME));
            nativeServiceAvailable = mNetdService.isAlive();
        } catch (RemoteException e) {}
        if (!nativeServiceAvailable) {
            Slog.wtf(TAG, "Can't connect to NativeNetdService " + NETD_SERVICE_NAME);
        }
    }

    /**
     * Prepare native daemon once connected, enabling modules and pushing any
     * existing in-memory rules.
     */
    private void prepareNativeDaemon() {

        mBandwidthControlEnabled = false;

        // only enable bandwidth control when support exists
        final boolean hasKernelSupport = new File("/proc/net/xt_qtaguid/ctrl").exists();
        if (hasKernelSupport) {
            Slog.d(TAG, "enabling bandwidth control");
            try {
                mConnector.execute("bandwidth", "enable");
                mBandwidthControlEnabled = true;
            } catch (NativeDaemonConnectorException e) {
                Log.wtf(TAG, "problem enabling bandwidth controls", e);
            }
        } else {
            Slog.i(TAG, "not enabling bandwidth control");
        }

        SystemProperties.set(PROP_QTAGUID_ENABLED, mBandwidthControlEnabled ? "1" : "0");

        if (mBandwidthControlEnabled) {
            try {
                getBatteryStats().noteNetworkStatsEnabled();
            } catch (RemoteException e) {
            }
        }

        try {
            mConnector.execute("strict", "enable");
            mStrictEnabled = true;
        } catch (NativeDaemonConnectorException e) {
            Log.wtf(TAG, "Failed strict enable", e);
        }

        // push any existing quota or UID rules
        synchronized (mQuotaLock) {

            setDataSaverModeEnabled(mDataSaverMode);

            int size = mActiveQuotas.size();
            if (size > 0) {
                if (DBG) Slog.d(TAG, "Pushing " + size + " active quota rules");
                final HashMap<String, Long> activeQuotas = mActiveQuotas;
                mActiveQuotas = Maps.newHashMap();
                for (Map.Entry<String, Long> entry : activeQuotas.entrySet()) {
                    setInterfaceQuota(entry.getKey(), entry.getValue());
                }
            }

            size = mActiveAlerts.size();
            if (size > 0) {
                if (DBG) Slog.d(TAG, "Pushing " + size + " active alert rules");
                final HashMap<String, Long> activeAlerts = mActiveAlerts;
                mActiveAlerts = Maps.newHashMap();
                for (Map.Entry<String, Long> entry : activeAlerts.entrySet()) {
                    setInterfaceAlert(entry.getKey(), entry.getValue());
                }
            }

            SparseBooleanArray uidRejectOnQuota = null;
            SparseBooleanArray uidAcceptOnQuota = null;
            synchronized (mRulesLock) {
                size = mUidRejectOnMetered.size();
                if (size > 0) {
                    if (DBG) Slog.d(TAG, "Pushing " + size + " UIDs to metered blacklist rules");
                    uidRejectOnQuota = mUidRejectOnMetered;
                    mUidRejectOnMetered = new SparseBooleanArray();
                }

                size = mUidAllowOnMetered.size();
                if (size > 0) {
                    if (DBG) Slog.d(TAG, "Pushing " + size + " UIDs to metered whitelist rules");
                    uidAcceptOnQuota = mUidAllowOnMetered;
                    mUidAllowOnMetered = new SparseBooleanArray();
                }
            }
            if (uidRejectOnQuota != null) {
                for (int i = 0; i < uidRejectOnQuota.size(); i++) {
                    setUidMeteredNetworkBlacklist(uidRejectOnQuota.keyAt(i),
                            uidRejectOnQuota.valueAt(i));
                }
            }
            if (uidAcceptOnQuota != null) {
                for (int i = 0; i < uidAcceptOnQuota.size(); i++) {
                    setUidMeteredNetworkWhitelist(uidAcceptOnQuota.keyAt(i),
                            uidAcceptOnQuota.valueAt(i));
                }
            }

            size = mUidCleartextPolicy.size();
            if (size > 0) {
                if (DBG) Slog.d(TAG, "Pushing " + size + " active UID cleartext policies");
                final SparseIntArray local = mUidCleartextPolicy;
                mUidCleartextPolicy = new SparseIntArray();
                for (int i = 0; i < local.size(); i++) {
                    setUidCleartextNetworkPolicy(local.keyAt(i), local.valueAt(i));
                }
            }

            setFirewallEnabled(mFirewallEnabled);

            syncFirewallChainLocked(FIREWALL_CHAIN_NONE, "");
            syncFirewallChainLocked(FIREWALL_CHAIN_STANDBY, "standby ");
            syncFirewallChainLocked(FIREWALL_CHAIN_DOZABLE, "dozable ");
            syncFirewallChainLocked(FIREWALL_CHAIN_POWERSAVE, "powersave ");

            final int[] chains =
                    {FIREWALL_CHAIN_STANDBY, FIREWALL_CHAIN_DOZABLE, FIREWALL_CHAIN_POWERSAVE};
            for (int chain : chains) {
                if (getFirewallChainState(chain)) {
                    setFirewallChainEnabled(chain, true);
                }
            }
        }
    }

    /**
     * Notify our observers of a new or updated interface address.
     */
    private void notifyAddressUpdated(String iface, LinkAddress address) {
        invokeForAllObservers(o -> o.addressUpdated(iface, address));
    }

    /**
     * Notify our observers of a deleted interface address.
     */
    private void notifyAddressRemoved(String iface, LinkAddress address) {
        invokeForAllObservers(o -> o.addressRemoved(iface, address));
    }

    /**
     * Notify our observers of DNS server information received.
     */
    private void notifyInterfaceDnsServerInfo(String iface, long lifetime, String[] addresses) {
        invokeForAllObservers(o -> o.interfaceDnsServerInfo(iface, lifetime, addresses));
    }

    /**
     * Notify our observers of a route change.
     */
    private void notifyRouteChange(String action, RouteInfo route) {
        if (action.equals("updated")) {
            invokeForAllObservers(o -> o.routeUpdated(route));
        } else {
            invokeForAllObservers(o -> o.routeRemoved(route));
        }
    }

    //
    // Netd Callback handling
    //

    private class NetdCallbackReceiver implements INativeDaemonConnectorCallbacks {
        @Override
        public void onDaemonConnected() {
            Slog.i(TAG, "onDaemonConnected()");
            // event is dispatched from internal NDC thread, so we prepare the
            // daemon back on main thread.
            if (mConnectedSignal != null) {
                // The system is booting and we're connecting to netd for the first time.
                mConnectedSignal.countDown();
                mConnectedSignal = null;
            } else {
                // We're reconnecting to netd after the socket connection
                // was interrupted (e.g., if it crashed).
                mFgHandler.post(new Runnable() {
                    @Override
                    public void run() {
                        connectNativeNetdService();
                        prepareNativeDaemon();
                    }
                });
            }
        }

        @Override
        public boolean onCheckHoldWakeLock(int code) {
            return code == NetdResponseCode.InterfaceClassActivity;
        }

        @Override
        public boolean onEvent(int code, String raw, String[] cooked) {
            String errorMessage = String.format("Invalid event from daemon (%s)", raw);
            switch (code) {
            case NetdResponseCode.InterfaceChange:
                    /*
                     * a network interface change occured
                     * Format: "NNN Iface added <name>"
                     *         "NNN Iface removed <name>"
                     *         "NNN Iface changed <name> <up/down>"
                     *         "NNN Iface linkstatus <name> <up/down>"
                     */
                    if (cooked.length < 4 || !cooked[1].equals("Iface")) {
                        throw new IllegalStateException(errorMessage);
                    }
                    if (cooked[2].equals("added")) {
                        notifyInterfaceAdded(cooked[3]);
                        return true;
                    } else if (cooked[2].equals("removed")) {
                        notifyInterfaceRemoved(cooked[3]);
                        return true;
                    } else if (cooked[2].equals("changed") && cooked.length == 5) {
                        notifyInterfaceStatusChanged(cooked[3], cooked[4].equals("up"));
                        return true;
                    } else if (cooked[2].equals("linkstate") && cooked.length == 5) {
                        notifyInterfaceLinkStateChanged(cooked[3], cooked[4].equals("up"));
                        return true;
                    }
                    throw new IllegalStateException(errorMessage);
                    // break;
            case NetdResponseCode.BandwidthControl:
                    /*
                     * Bandwidth control needs some attention
                     * Format: "NNN limit alert <alertName> <ifaceName>"
                     */
                    if (cooked.length < 5 || !cooked[1].equals("limit")) {
                        throw new IllegalStateException(errorMessage);
                    }
                    if (cooked[2].equals("alert")) {
                        notifyLimitReached(cooked[3], cooked[4]);
                        return true;
                    }
                    throw new IllegalStateException(errorMessage);
                    // break;
            case NetdResponseCode.InterfaceClassActivity:
                    /*
                     * An network interface class state changed (active/idle)
                     * Format: "NNN IfaceClass <active/idle> <label>"
                     */
                    if (cooked.length < 4 || !cooked[1].equals("IfaceClass")) {
                        throw new IllegalStateException(errorMessage);
                    }
                    long timestampNanos = 0;
                    int processUid = -1;
                    if (cooked.length >= 5) {
                        try {
                            timestampNanos = Long.parseLong(cooked[4]);
                            if (cooked.length == 6) {
                                processUid = Integer.parseInt(cooked[5]);
                            }
                        } catch(NumberFormatException ne) {}
                    } else {
                        timestampNanos = SystemClock.elapsedRealtimeNanos();
                    }
                    boolean isActive = cooked[2].equals("active");
                    notifyInterfaceClassActivity(Integer.parseInt(cooked[3]),
                            isActive ? DataConnectionRealTimeInfo.DC_POWER_STATE_HIGH
                            : DataConnectionRealTimeInfo.DC_POWER_STATE_LOW,
                            timestampNanos, processUid, false);
                    return true;
                    // break;
            case NetdResponseCode.InterfaceAddressChange:
                    /*
                     * A network address change occurred
                     * Format: "NNN Address updated <addr> <iface> <flags> <scope>"
                     *         "NNN Address removed <addr> <iface> <flags> <scope>"
                     */
                    if (cooked.length < 7 || !cooked[1].equals("Address")) {
                        throw new IllegalStateException(errorMessage);
                    }

                    String iface = cooked[4];
                    LinkAddress address;
                    try {
                        int flags = Integer.parseInt(cooked[5]);
                        int scope = Integer.parseInt(cooked[6]);
                        address = new LinkAddress(cooked[3], flags, scope);
                    } catch(NumberFormatException e) {     // Non-numeric lifetime or scope.
                        throw new IllegalStateException(errorMessage, e);
                    } catch(IllegalArgumentException e) {  // Malformed/invalid IP address.
                        throw new IllegalStateException(errorMessage, e);
                    }

                    if (cooked[2].equals("updated")) {
                        notifyAddressUpdated(iface, address);
                    } else {
                        notifyAddressRemoved(iface, address);
                    }
                    return true;
                    // break;
            case NetdResponseCode.InterfaceDnsServerInfo:
                    /*
                     * Information about available DNS servers has been received.
                     * Format: "NNN DnsInfo servers <interface> <lifetime> <servers>"
                     */
                    long lifetime;  // Actually a 32-bit unsigned integer.

                    if (cooked.length == 6 &&
                        cooked[1].equals("DnsInfo") &&
                        cooked[2].equals("servers")) {
                        try {
                            lifetime = Long.parseLong(cooked[4]);
                        } catch (NumberFormatException e) {
                            throw new IllegalStateException(errorMessage);
                        }
                        String[] servers = cooked[5].split(",");
                        notifyInterfaceDnsServerInfo(cooked[3], lifetime, servers);
                    }
                    return true;
                    // break;
            case NetdResponseCode.RouteChange:
                    /*
                     * A route has been updated or removed.
                     * Format: "NNN Route <updated|removed> <dst> [via <gateway] [dev <iface>]"
                     */
                    if (!cooked[1].equals("Route") || cooked.length < 6) {
                        throw new IllegalStateException(errorMessage);
                    }

                    String via = null;
                    String dev = null;
                    boolean valid = true;
                    for (int i = 4; (i + 1) < cooked.length && valid; i += 2) {
                        if (cooked[i].equals("dev")) {
                            if (dev == null) {
                                dev = cooked[i+1];
                            } else {
                                valid = false;  // Duplicate interface.
                            }
                        } else if (cooked[i].equals("via")) {
                            if (via == null) {
                                via = cooked[i+1];
                            } else {
                                valid = false;  // Duplicate gateway.
                            }
                        } else {
                            valid = false;      // Unknown syntax.
                        }
                    }
                    if (valid) {
                        try {
                            // InetAddress.parseNumericAddress(null) inexplicably returns ::1.
                            InetAddress gateway = null;
                            if (via != null) gateway = InetAddress.parseNumericAddress(via);
                            RouteInfo route = new RouteInfo(new IpPrefix(cooked[3]), gateway, dev);
                            notifyRouteChange(cooked[2], route);
                            return true;
                        } catch (IllegalArgumentException e) {}
                    }
                    throw new IllegalStateException(errorMessage);
                    // break;
            case NetdResponseCode.StrictCleartext:
                final int uid = Integer.parseInt(cooked[1]);
                final byte[] firstPacket = HexDump.hexStringToByteArray(cooked[2]);
                try {
                    ActivityManager.getService().notifyCleartextNetwork(uid, firstPacket);
                } catch (RemoteException ignored) {
                }
                break;
            default: break;
            }
            return false;
        }
    }


    //
    // INetworkManagementService members
    //
    @Override
    public INetd getNetdService() throws RemoteException {
        final CountDownLatch connectedSignal = mConnectedSignal;
        if (connectedSignal != null) {
            try {
                connectedSignal.await();
            } catch (InterruptedException ignored) {}
        }

        return mNetdService;
    }

    @Override
    public String[] listInterfaces() {
        mContext.enforceCallingOrSelfPermission(CONNECTIVITY_INTERNAL, TAG);
        try {
            return NativeDaemonEvent.filterMessageList(
                    mConnector.executeForList("interface", "list"), InterfaceListResult);
        } catch (NativeDaemonConnectorException e) {
            throw e.rethrowAsParcelableException();
        }
    }

    @Override
    public InterfaceConfiguration getInterfaceConfig(String iface) {
        mContext.enforceCallingOrSelfPermission(CONNECTIVITY_INTERNAL, TAG);

        final NativeDaemonEvent event;
        try {
            event = mConnector.execute("interface", "getcfg", iface);
        } catch (NativeDaemonConnectorException e) {
            throw e.rethrowAsParcelableException();
        }

        event.checkCode(InterfaceGetCfgResult);

        // Rsp: 213 xx:xx:xx:xx:xx:xx yyy.yyy.yyy.yyy zzz flag1 flag2 flag3
        final StringTokenizer st = new StringTokenizer(event.getMessage());

        InterfaceConfiguration cfg;
        try {
            cfg = new InterfaceConfiguration();
            cfg.setHardwareAddress(st.nextToken(" "));
            InetAddress addr = null;
            int prefixLength = 0;
            try {
                addr = NetworkUtils.numericToInetAddress(st.nextToken());
            } catch (IllegalArgumentException iae) {
                Slog.e(TAG, "Failed to parse ipaddr", iae);
            }

            try {
                prefixLength = Integer.parseInt(st.nextToken());
            } catch (NumberFormatException nfe) {
                Slog.e(TAG, "Failed to parse prefixLength", nfe);
            }

            cfg.setLinkAddress(new LinkAddress(addr, prefixLength));
            while (st.hasMoreTokens()) {
                cfg.setFlag(st.nextToken());
            }
        } catch (NoSuchElementException nsee) {
            throw new IllegalStateException("Invalid response from daemon: " + event);
        }
        return cfg;
    }

    @Override
    public void setInterfaceConfig(String iface, InterfaceConfiguration cfg) {
        mContext.enforceCallingOrSelfPermission(CONNECTIVITY_INTERNAL, TAG);
        LinkAddress linkAddr = cfg.getLinkAddress();
        if (linkAddr == null || linkAddr.getAddress() == null) {
            throw new IllegalStateException("Null LinkAddress given");
        }

        final Command cmd = new Command("interface", "setcfg", iface,
                linkAddr.getAddress().getHostAddress(),
                linkAddr.getPrefixLength());
        for (String flag : cfg.getFlags()) {
            cmd.appendArg(flag);
        }

        try {
            mConnector.execute(cmd);
        } catch (NativeDaemonConnectorException e) {
            throw e.rethrowAsParcelableException();
        }
    }

    @Override
    public void setInterfaceDown(String iface) {
        mContext.enforceCallingOrSelfPermission(CONNECTIVITY_INTERNAL, TAG);
        final InterfaceConfiguration ifcg = getInterfaceConfig(iface);
        ifcg.setInterfaceDown();
        setInterfaceConfig(iface, ifcg);
    }

    @Override
    public void setInterfaceUp(String iface) {
        mContext.enforceCallingOrSelfPermission(CONNECTIVITY_INTERNAL, TAG);
        final InterfaceConfiguration ifcg = getInterfaceConfig(iface);
        ifcg.setInterfaceUp();
        setInterfaceConfig(iface, ifcg);
    }

    @Override
    public void setInterfaceIpv6PrivacyExtensions(String iface, boolean enable) {
        mContext.enforceCallingOrSelfPermission(CONNECTIVITY_INTERNAL, TAG);
        try {
            mConnector.execute(
                    "interface", "ipv6privacyextensions", iface, enable ? "enable" : "disable");
        } catch (NativeDaemonConnectorException e) {
            throw e.rethrowAsParcelableException();
        }
    }

    /* TODO: This is right now a IPv4 only function. Works for wifi which loses its
       IPv6 addresses on interface down, but we need to do full clean up here */
    @Override
    public void clearInterfaceAddresses(String iface) {
        mContext.enforceCallingOrSelfPermission(CONNECTIVITY_INTERNAL, TAG);
        try {
            mConnector.execute("interface", "clearaddrs", iface);
        } catch (NativeDaemonConnectorException e) {
            throw e.rethrowAsParcelableException();
        }
    }

    @Override
    public void enableIpv6(String iface) {
        mContext.enforceCallingOrSelfPermission(CONNECTIVITY_INTERNAL, TAG);
        try {
            mConnector.execute("interface", "ipv6", iface, "enable");
        } catch (NativeDaemonConnectorException e) {
            throw e.rethrowAsParcelableException();
        }
    }

    @Override
    public void setIPv6AddrGenMode(String iface, int mode) throws ServiceSpecificException {
        try {
            mNetdService.setIPv6AddrGenMode(iface, mode);
        } catch (RemoteException e) {
            throw e.rethrowAsRuntimeException();
        }
    }

    @Override
    public void disableIpv6(String iface) {
        mContext.enforceCallingOrSelfPermission(CONNECTIVITY_INTERNAL, TAG);
        try {
            mConnector.execute("interface", "ipv6", iface, "disable");
        } catch (NativeDaemonConnectorException e) {
            throw e.rethrowAsParcelableException();
        }
    }

    @Override
    public void setInterfaceIpv6NdOffload(String iface, boolean enable) {
        mContext.enforceCallingOrSelfPermission(CONNECTIVITY_INTERNAL, TAG);
        try {
            mConnector.execute(
                    "interface", "ipv6ndoffload", iface, (enable ? "enable" : "disable"));
        } catch (NativeDaemonConnectorException e) {
            throw e.rethrowAsParcelableException();
        }
    }

    @Override
    public void addRoute(int netId, RouteInfo route) {
        modifyRoute("add", "" + netId, route);
    }

    @Override
    public void removeRoute(int netId, RouteInfo route) {
        modifyRoute("remove", "" + netId, route);
    }

    private void modifyRoute(String action, String netId, RouteInfo route) {
        mContext.enforceCallingOrSelfPermission(CONNECTIVITY_INTERNAL, TAG);

        final Command cmd = new Command("network", "route", action, netId);

        // create triplet: interface dest-ip-addr/prefixlength gateway-ip-addr
        cmd.appendArg(route.getInterface());
        cmd.appendArg(route.getDestination().toString());

        switch (route.getType()) {
            case RouteInfo.RTN_UNICAST:
                if (route.hasGateway()) {
                    cmd.appendArg(route.getGateway().getHostAddress());
                }
                break;
            case RouteInfo.RTN_UNREACHABLE:
                cmd.appendArg("unreachable");
                break;
            case RouteInfo.RTN_THROW:
                cmd.appendArg("throw");
                break;
        }

        try {
            mConnector.execute(cmd);
        } catch (NativeDaemonConnectorException e) {
            throw e.rethrowAsParcelableException();
        }
    }

    private ArrayList<String> readRouteList(String filename) {
        FileInputStream fstream = null;
        ArrayList<String> list = new ArrayList<>();

        try {
            fstream = new FileInputStream(filename);
            DataInputStream in = new DataInputStream(fstream);
            BufferedReader br = new BufferedReader(new InputStreamReader(in));
            String s;

            // throw away the title line

            while (((s = br.readLine()) != null) && (s.length() != 0)) {
                list.add(s);
            }
        } catch (IOException ex) {
            // return current list, possibly empty
        } finally {
            if (fstream != null) {
                try {
                    fstream.close();
                } catch (IOException ex) {}
            }
        }

        return list;
    }

    @Override
    public void setMtu(String iface, int mtu) {
        mContext.enforceCallingOrSelfPermission(CONNECTIVITY_INTERNAL, TAG);

        final NativeDaemonEvent event;
        try {
            event = mConnector.execute("interface", "setmtu", iface, mtu);
        } catch (NativeDaemonConnectorException e) {
            throw e.rethrowAsParcelableException();
        }
    }

    @Override
    public void shutdown() {
        // TODO: remove from aidl if nobody calls externally
        mContext.enforceCallingOrSelfPermission(SHUTDOWN, TAG);

        Slog.i(TAG, "Shutting down");
    }

    @Override
    public boolean getIpForwardingEnabled() throws IllegalStateException{
        mContext.enforceCallingOrSelfPermission(CONNECTIVITY_INTERNAL, TAG);

        final NativeDaemonEvent event;
        try {
            event = mConnector.execute("ipfwd", "status");
        } catch (NativeDaemonConnectorException e) {
            throw e.rethrowAsParcelableException();
        }

        // 211 Forwarding enabled
        event.checkCode(IpFwdStatusResult);
        return event.getMessage().endsWith("enabled");
    }

    @Override
    public void setIpForwardingEnabled(boolean enable) {
        mContext.enforceCallingOrSelfPermission(CONNECTIVITY_INTERNAL, TAG);
        try {
            mConnector.execute("ipfwd", enable ? "enable" : "disable", "tethering");
        } catch (NativeDaemonConnectorException e) {
            throw e.rethrowAsParcelableException();
        }
    }

    @Override
    public void startTethering(String[] dhcpRange) {
        mContext.enforceCallingOrSelfPermission(CONNECTIVITY_INTERNAL, TAG);
        // cmd is "tether start first_start first_stop second_start second_stop ..."
        // an odd number of addrs will fail

        final Command cmd = new Command("tether", "start");
        for (String d : dhcpRange) {
            cmd.appendArg(d);
        }

        try {
            mConnector.execute(cmd);
        } catch (NativeDaemonConnectorException e) {
            throw e.rethrowAsParcelableException();
        }
    }

    @Override
    public void stopTethering() {
        mContext.enforceCallingOrSelfPermission(CONNECTIVITY_INTERNAL, TAG);
        try {
            mConnector.execute("tether", "stop");
        } catch (NativeDaemonConnectorException e) {
            throw e.rethrowAsParcelableException();
        }
    }

    @Override
    public boolean isTetheringStarted() {
        mContext.enforceCallingOrSelfPermission(CONNECTIVITY_INTERNAL, TAG);

        final NativeDaemonEvent event;
        try {
            event = mConnector.execute("tether", "status");
        } catch (NativeDaemonConnectorException e) {
            throw e.rethrowAsParcelableException();
        }

        // 210 Tethering services started
        event.checkCode(TetherStatusResult);
        return event.getMessage().endsWith("started");
    }

    @Override
    public void tetherInterface(String iface) {
        mContext.enforceCallingOrSelfPermission(CONNECTIVITY_INTERNAL, TAG);
        try {
            mConnector.execute("tether", "interface", "add", iface);
        } catch (NativeDaemonConnectorException e) {
            throw e.rethrowAsParcelableException();
        }
        List<RouteInfo> routes = new ArrayList<>();
        // The RouteInfo constructor truncates the LinkAddress to a network prefix, thus making it
        // suitable to use as a route destination.
        routes.add(new RouteInfo(getInterfaceConfig(iface).getLinkAddress(), null, iface));
        addInterfaceToLocalNetwork(iface, routes);
    }

    @Override
    public void untetherInterface(String iface) {
        mContext.enforceCallingOrSelfPermission(CONNECTIVITY_INTERNAL, TAG);
        try {
            mConnector.execute("tether", "interface", "remove", iface);
        } catch (NativeDaemonConnectorException e) {
            throw e.rethrowAsParcelableException();
        } finally {
            removeInterfaceFromLocalNetwork(iface);
        }
    }

    @Override
    public String[] listTetheredInterfaces() {
        mContext.enforceCallingOrSelfPermission(CONNECTIVITY_INTERNAL, TAG);
        try {
            return NativeDaemonEvent.filterMessageList(
                    mConnector.executeForList("tether", "interface", "list"),
                    TetherInterfaceListResult);
        } catch (NativeDaemonConnectorException e) {
            throw e.rethrowAsParcelableException();
        }
    }

    @Override
    public void setDnsForwarders(Network network, String[] dns) {
        mContext.enforceCallingOrSelfPermission(CONNECTIVITY_INTERNAL, TAG);

        int netId = (network != null) ? network.netId : ConnectivityManager.NETID_UNSET;
        final Command cmd = new Command("tether", "dns", "set", netId);

        for (String s : dns) {
            cmd.appendArg(NetworkUtils.numericToInetAddress(s).getHostAddress());
        }

        try {
            mConnector.execute(cmd);
        } catch (NativeDaemonConnectorException e) {
            throw e.rethrowAsParcelableException();
        }
    }

    @Override
    public String[] getDnsForwarders() {
        mContext.enforceCallingOrSelfPermission(CONNECTIVITY_INTERNAL, TAG);
        try {
            return NativeDaemonEvent.filterMessageList(
                    mConnector.executeForList("tether", "dns", "list"), TetherDnsFwdTgtListResult);
        } catch (NativeDaemonConnectorException e) {
            throw e.rethrowAsParcelableException();
        }
    }

    private List<InterfaceAddress> excludeLinkLocal(List<InterfaceAddress> addresses) {
        ArrayList<InterfaceAddress> filtered = new ArrayList<>(addresses.size());
        for (InterfaceAddress ia : addresses) {
            if (!ia.getAddress().isLinkLocalAddress())
                filtered.add(ia);
        }
        return filtered;
    }

    private void modifyInterfaceForward(boolean add, String fromIface, String toIface) {
        final Command cmd = new Command("ipfwd", add ? "add" : "remove", fromIface, toIface);
        try {
            mConnector.execute(cmd);
        } catch (NativeDaemonConnectorException e) {
            throw e.rethrowAsParcelableException();
        }
    }

    @Override
    public void startInterfaceForwarding(String fromIface, String toIface) {
        mContext.enforceCallingOrSelfPermission(CONNECTIVITY_INTERNAL, TAG);
        modifyInterfaceForward(true, fromIface, toIface);
    }

    @Override
    public void stopInterfaceForwarding(String fromIface, String toIface) {
        mContext.enforceCallingOrSelfPermission(CONNECTIVITY_INTERNAL, TAG);
        modifyInterfaceForward(false, fromIface, toIface);
    }

    private void modifyNat(String action, String internalInterface, String externalInterface)
            throws SocketException {
        final Command cmd = new Command("nat", action, internalInterface, externalInterface);

        final NetworkInterface internalNetworkInterface = NetworkInterface.getByName(
                internalInterface);
        if (internalNetworkInterface == null) {
            cmd.appendArg("0");
        } else {
            // Don't touch link-local routes, as link-local addresses aren't routable,
            // kernel creates link-local routes on all interfaces automatically
            List<InterfaceAddress> interfaceAddresses = excludeLinkLocal(
                    internalNetworkInterface.getInterfaceAddresses());
            cmd.appendArg(interfaceAddresses.size());
            for (InterfaceAddress ia : interfaceAddresses) {
                InetAddress addr = NetworkUtils.getNetworkPart(
                        ia.getAddress(), ia.getNetworkPrefixLength());
                cmd.appendArg(addr.getHostAddress() + "/" + ia.getNetworkPrefixLength());
            }
        }

        try {
            mConnector.execute(cmd);
        } catch (NativeDaemonConnectorException e) {
            throw e.rethrowAsParcelableException();
        }
    }

    @Override
    public void enableNat(String internalInterface, String externalInterface) {
        mContext.enforceCallingOrSelfPermission(CONNECTIVITY_INTERNAL, TAG);
        try {
            modifyNat("enable", internalInterface, externalInterface);
        } catch (SocketException e) {
            throw new IllegalStateException(e);
        }
    }

    @Override
    public void disableNat(String internalInterface, String externalInterface) {
        mContext.enforceCallingOrSelfPermission(CONNECTIVITY_INTERNAL, TAG);
        try {
            modifyNat("disable", internalInterface, externalInterface);
        } catch (SocketException e) {
            throw new IllegalStateException(e);
        }
    }

    @Override
    public String[] listTtys() {
        mContext.enforceCallingOrSelfPermission(CONNECTIVITY_INTERNAL, TAG);
        try {
            return NativeDaemonEvent.filterMessageList(
                    mConnector.executeForList("list_ttys"), TtyListResult);
        } catch (NativeDaemonConnectorException e) {
            throw e.rethrowAsParcelableException();
        }
    }

    @Override
    public void attachPppd(
            String tty, String localAddr, String remoteAddr, String dns1Addr, String dns2Addr) {
        mContext.enforceCallingOrSelfPermission(CONNECTIVITY_INTERNAL, TAG);
        try {
            mConnector.execute("pppd", "attach", tty,
                    NetworkUtils.numericToInetAddress(localAddr).getHostAddress(),
                    NetworkUtils.numericToInetAddress(remoteAddr).getHostAddress(),
                    NetworkUtils.numericToInetAddress(dns1Addr).getHostAddress(),
                    NetworkUtils.numericToInetAddress(dns2Addr).getHostAddress());
        } catch (NativeDaemonConnectorException e) {
            throw e.rethrowAsParcelableException();
        }
    }

    @Override
    public void detachPppd(String tty) {
        mContext.enforceCallingOrSelfPermission(CONNECTIVITY_INTERNAL, TAG);
        try {
            mConnector.execute("pppd", "detach", tty);
        } catch (NativeDaemonConnectorException e) {
            throw e.rethrowAsParcelableException();
        }
    }

    @Override
    public void addIdleTimer(String iface, int timeout, final int type) {
        mContext.enforceCallingOrSelfPermission(CONNECTIVITY_INTERNAL, TAG);

        if (DBG) Slog.d(TAG, "Adding idletimer");

        synchronized (mIdleTimerLock) {
            IdleTimerParams params = mActiveIdleTimers.get(iface);
            if (params != null) {
                // the interface already has idletimer, update network count
                params.networkCount++;
                return;
            }

            try {
                mConnector.execute("idletimer", "add", iface, Integer.toString(timeout),
                        Integer.toString(type));
            } catch (NativeDaemonConnectorException e) {
                throw e.rethrowAsParcelableException();
            }
            mActiveIdleTimers.put(iface, new IdleTimerParams(timeout, type));

            // Networks start up.
            if (ConnectivityManager.isNetworkTypeMobile(type)) {
                mNetworkActive = false;
            }
            mDaemonHandler.post(new Runnable() {
                @Override public void run() {
                    notifyInterfaceClassActivity(type,
                            DataConnectionRealTimeInfo.DC_POWER_STATE_HIGH,
                            SystemClock.elapsedRealtimeNanos(), -1, false);
                }
            });
        }
    }

    @Override
    public void removeIdleTimer(String iface) {
        mContext.enforceCallingOrSelfPermission(CONNECTIVITY_INTERNAL, TAG);

        if (DBG) Slog.d(TAG, "Removing idletimer");

        synchronized (mIdleTimerLock) {
            final IdleTimerParams params = mActiveIdleTimers.get(iface);
            if (params == null || --(params.networkCount) > 0) {
                return;
            }

            try {
                mConnector.execute("idletimer", "remove", iface,
                        Integer.toString(params.timeout), Integer.toString(params.type));
            } catch (NativeDaemonConnectorException e) {
                throw e.rethrowAsParcelableException();
            }
            mActiveIdleTimers.remove(iface);
            mDaemonHandler.post(new Runnable() {
                @Override public void run() {
                    notifyInterfaceClassActivity(params.type,
                            DataConnectionRealTimeInfo.DC_POWER_STATE_LOW,
                            SystemClock.elapsedRealtimeNanos(), -1, false);
                }
            });
        }
    }

    @Override
    public NetworkStats getNetworkStatsSummaryDev() {
        mContext.enforceCallingOrSelfPermission(CONNECTIVITY_INTERNAL, TAG);
        try {
            return mStatsFactory.readNetworkStatsSummaryDev();
        } catch (IOException e) {
            throw new IllegalStateException(e);
        }
    }

    @Override
    public NetworkStats getNetworkStatsSummaryXt() {
        mContext.enforceCallingOrSelfPermission(CONNECTIVITY_INTERNAL, TAG);
        try {
            return mStatsFactory.readNetworkStatsSummaryXt();
        } catch (IOException e) {
            throw new IllegalStateException(e);
        }
    }

    @Override
    public NetworkStats getNetworkStatsDetail() {
        mContext.enforceCallingOrSelfPermission(CONNECTIVITY_INTERNAL, TAG);
        try {
            return mStatsFactory.readNetworkStatsDetail(UID_ALL, null, TAG_ALL, null);
        } catch (IOException e) {
            throw new IllegalStateException(e);
        }
    }

    @Override
    public void setInterfaceQuota(String iface, long quotaBytes) {
        mContext.enforceCallingOrSelfPermission(CONNECTIVITY_INTERNAL, TAG);

        // silently discard when control disabled
        // TODO: eventually migrate to be always enabled
        if (!mBandwidthControlEnabled) return;

        synchronized (mQuotaLock) {
            if (mActiveQuotas.containsKey(iface)) {
                throw new IllegalStateException("iface " + iface + " already has quota");
            }

            try {
                // TODO: support quota shared across interfaces
                mConnector.execute("bandwidth", "setiquota", iface, quotaBytes);
                mActiveQuotas.put(iface, quotaBytes);
            } catch (NativeDaemonConnectorException e) {
                throw e.rethrowAsParcelableException();
            }
        }
    }

    @Override
    public void removeInterfaceQuota(String iface) {
        mContext.enforceCallingOrSelfPermission(CONNECTIVITY_INTERNAL, TAG);

        // silently discard when control disabled
        // TODO: eventually migrate to be always enabled
        if (!mBandwidthControlEnabled) return;

        synchronized (mQuotaLock) {
            if (!mActiveQuotas.containsKey(iface)) {
                // TODO: eventually consider throwing
                return;
            }

            mActiveQuotas.remove(iface);
            mActiveAlerts.remove(iface);

            try {
                // TODO: support quota shared across interfaces
                mConnector.execute("bandwidth", "removeiquota", iface);
            } catch (NativeDaemonConnectorException e) {
                throw e.rethrowAsParcelableException();
            }
        }
    }

    @Override
    public void setInterfaceAlert(String iface, long alertBytes) {
        mContext.enforceCallingOrSelfPermission(CONNECTIVITY_INTERNAL, TAG);

        // silently discard when control disabled
        // TODO: eventually migrate to be always enabled
        if (!mBandwidthControlEnabled) return;

        // quick sanity check
        if (!mActiveQuotas.containsKey(iface)) {
            throw new IllegalStateException("setting alert requires existing quota on iface");
        }

        synchronized (mQuotaLock) {
            if (mActiveAlerts.containsKey(iface)) {
                throw new IllegalStateException("iface " + iface + " already has alert");
            }

            try {
                // TODO: support alert shared across interfaces
                mConnector.execute("bandwidth", "setinterfacealert", iface, alertBytes);
                mActiveAlerts.put(iface, alertBytes);
            } catch (NativeDaemonConnectorException e) {
                throw e.rethrowAsParcelableException();
            }
        }
    }

    @Override
    public void removeInterfaceAlert(String iface) {
        mContext.enforceCallingOrSelfPermission(CONNECTIVITY_INTERNAL, TAG);

        // silently discard when control disabled
        // TODO: eventually migrate to be always enabled
        if (!mBandwidthControlEnabled) return;

        synchronized (mQuotaLock) {
            if (!mActiveAlerts.containsKey(iface)) {
                // TODO: eventually consider throwing
                return;
            }

            try {
                // TODO: support alert shared across interfaces
                mConnector.execute("bandwidth", "removeinterfacealert", iface);
                mActiveAlerts.remove(iface);
            } catch (NativeDaemonConnectorException e) {
                throw e.rethrowAsParcelableException();
            }
        }
    }

    @Override
    public void setGlobalAlert(long alertBytes) {
        mContext.enforceCallingOrSelfPermission(CONNECTIVITY_INTERNAL, TAG);

        // silently discard when control disabled
        // TODO: eventually migrate to be always enabled
        if (!mBandwidthControlEnabled) return;

        try {
            mConnector.execute("bandwidth", "setglobalalert", alertBytes);
        } catch (NativeDaemonConnectorException e) {
            throw e.rethrowAsParcelableException();
        }
    }

    private void setUidOnMeteredNetworkList(int uid, boolean blacklist, boolean enable) {
        mContext.enforceCallingOrSelfPermission(CONNECTIVITY_INTERNAL, TAG);

        // silently discard when control disabled
        // TODO: eventually migrate to be always enabled
        if (!mBandwidthControlEnabled) return;

        final String chain = blacklist ? "naughtyapps" : "niceapps";
        final String suffix = enable ? "add" : "remove";

        synchronized (mQuotaLock) {
            boolean oldEnable;
            SparseBooleanArray quotaList;
            synchronized (mRulesLock) {
                quotaList = blacklist ? mUidRejectOnMetered : mUidAllowOnMetered;
                oldEnable = quotaList.get(uid, false);
            }
            if (oldEnable == enable) {
                // TODO: eventually consider throwing
                return;
            }

            Trace.traceBegin(Trace.TRACE_TAG_NETWORK, "inetd bandwidth");
            try {
                mConnector.execute("bandwidth", suffix + chain, uid);
                synchronized (mRulesLock) {
                    if (enable) {
                        quotaList.put(uid, true);
                    } else {
                        quotaList.delete(uid);
                    }
                }
            } catch (NativeDaemonConnectorException e) {
                throw e.rethrowAsParcelableException();
            } finally {
                Trace.traceEnd(Trace.TRACE_TAG_NETWORK);
            }
        }
    }

    @Override
    public void setUidMeteredNetworkBlacklist(int uid, boolean enable) {
        setUidOnMeteredNetworkList(uid, true, enable);
    }

    @Override
    public void setUidMeteredNetworkWhitelist(int uid, boolean enable) {
        setUidOnMeteredNetworkList(uid, false, enable);
    }

    @Override
    public boolean setDataSaverModeEnabled(boolean enable) {
        if (DBG) Log.d(TAG, "setDataSaverMode: " + enable);
        synchronized (mQuotaLock) {
            if (mDataSaverMode == enable) {
                Log.w(TAG, "setDataSaverMode(): already " + mDataSaverMode);
                return true;
            }
            Trace.traceBegin(Trace.TRACE_TAG_NETWORK, "bandwidthEnableDataSaver");
            try {
                final boolean changed = mNetdService.bandwidthEnableDataSaver(enable);
                if (changed) {
                    mDataSaverMode = enable;
                } else {
                    Log.w(TAG, "setDataSaverMode(" + enable + "): netd command silently failed");
                }
                return changed;
            } catch (RemoteException e) {
                Log.w(TAG, "setDataSaverMode(" + enable + "): netd command failed", e);
                return false;
            } finally {
                Trace.traceEnd(Trace.TRACE_TAG_NETWORK);
            }
        }
    }

    @Override
    public void setAllowOnlyVpnForUids(boolean add, UidRange[] uidRanges)
            throws ServiceSpecificException {
        try {
            mNetdService.networkRejectNonSecureVpn(add, uidRanges);
        } catch (ServiceSpecificException e) {
            Log.w(TAG, "setAllowOnlyVpnForUids(" + add + ", " + Arrays.toString(uidRanges) + ")"
                    + ": netd command failed", e);
            throw e;
        } catch (RemoteException e) {
            Log.w(TAG, "setAllowOnlyVpnForUids(" + add + ", " + Arrays.toString(uidRanges) + ")"
                    + ": netd command failed", e);
            throw e.rethrowAsRuntimeException();
        }
    }

    @Override
    public void setUidCleartextNetworkPolicy(int uid, int policy) {
        if (Binder.getCallingUid() != uid) {
            mContext.enforceCallingOrSelfPermission(CONNECTIVITY_INTERNAL, TAG);
        }

        synchronized (mQuotaLock) {
            final int oldPolicy = mUidCleartextPolicy.get(uid, StrictMode.NETWORK_POLICY_ACCEPT);
            if (oldPolicy == policy) {
                return;
            }

            if (!mStrictEnabled) {
                // Module isn't enabled yet; stash the requested policy away to
                // apply later once the daemon is connected.
                mUidCleartextPolicy.put(uid, policy);
                return;
            }

            final String policyString;
            switch (policy) {
                case StrictMode.NETWORK_POLICY_ACCEPT:
                    policyString = "accept";
                    break;
                case StrictMode.NETWORK_POLICY_LOG:
                    policyString = "log";
                    break;
                case StrictMode.NETWORK_POLICY_REJECT:
                    policyString = "reject";
                    break;
                default:
                    throw new IllegalArgumentException("Unknown policy " + policy);
            }

            try {
                mConnector.execute("strict", "set_uid_cleartext_policy", uid, policyString);
                mUidCleartextPolicy.put(uid, policy);
            } catch (NativeDaemonConnectorException e) {
                throw e.rethrowAsParcelableException();
            }
        }
    }

    @Override
    public boolean isBandwidthControlEnabled() {
        mContext.enforceCallingOrSelfPermission(CONNECTIVITY_INTERNAL, TAG);
        return mBandwidthControlEnabled;
    }

    @Override
    public NetworkStats getNetworkStatsUidDetail(int uid) {
        mContext.enforceCallingOrSelfPermission(CONNECTIVITY_INTERNAL, TAG);
        try {
            return mStatsFactory.readNetworkStatsDetail(uid, null, TAG_ALL, null);
        } catch (IOException e) {
            throw new IllegalStateException(e);
        }
    }

    private class NetdTetheringStatsProvider extends ITetheringStatsProvider.Stub {
        @Override
        public NetworkStats getTetherStats() {
            final NativeDaemonEvent[] events;
            try {
                events = mConnector.executeForList("bandwidth", "gettetherstats");
            } catch (NativeDaemonConnectorException e) {
                throw e.rethrowAsParcelableException();
            }
            final NetworkStats stats = new NetworkStats(SystemClock.elapsedRealtime(), 1);
            for (NativeDaemonEvent event : events) {
                if (event.getCode() != TetheringStatsListResult) continue;

                // 114 ifaceIn ifaceOut rx_bytes rx_packets tx_bytes tx_packets
                final StringTokenizer tok = new StringTokenizer(event.getMessage());
                try {
                    final String ifaceIn = tok.nextToken();
                    final String ifaceOut = tok.nextToken();

                    final NetworkStats.Entry entry = new NetworkStats.Entry();
                    entry.iface = ifaceOut;
                    entry.uid = UID_TETHERING;
                    entry.set = SET_DEFAULT;
                    entry.tag = TAG_NONE;
                    entry.rxBytes = Long.parseLong(tok.nextToken());
                    entry.rxPackets = Long.parseLong(tok.nextToken());
                    entry.txBytes = Long.parseLong(tok.nextToken());
                    entry.txPackets = Long.parseLong(tok.nextToken());
                    stats.combineValues(entry);
                } catch (NoSuchElementException e) {
                    throw new IllegalStateException("problem parsing tethering stats: " + event);
                } catch (NumberFormatException e) {
                    throw new IllegalStateException("problem parsing tethering stats: " + event);
                }
            }
            return stats;
        }
    }

    @Override
    public NetworkStats getNetworkStatsTethering() {
        mContext.enforceCallingOrSelfPermission(CONNECTIVITY_INTERNAL, TAG);

        final NetworkStats stats = new NetworkStats(SystemClock.elapsedRealtime(), 1);
        synchronized (mTetheringStatsProviders) {
            for (ITetheringStatsProvider provider: mTetheringStatsProviders.keySet()) {
                try {
                    stats.combineAllValues(provider.getTetherStats());
                } catch (RemoteException e) {
                    Log.e(TAG, "Problem reading tethering stats from " +
                            mTetheringStatsProviders.get(provider) + ": " + e);
                }
            }
        }
        return stats;
    }

    @Override
    public void setDnsConfigurationForNetwork(int netId, String[] servers, String domains) {
        mContext.enforceCallingOrSelfPermission(CONNECTIVITY_INTERNAL, TAG);

        ContentResolver resolver = mContext.getContentResolver();

        int sampleValidity = Settings.Global.getInt(resolver,
                Settings.Global.DNS_RESOLVER_SAMPLE_VALIDITY_SECONDS,
                DNS_RESOLVER_DEFAULT_SAMPLE_VALIDITY_SECONDS);
        if (sampleValidity < 0 || sampleValidity > 65535) {
            Slog.w(TAG, "Invalid sampleValidity=" + sampleValidity + ", using default=" +
                    DNS_RESOLVER_DEFAULT_SAMPLE_VALIDITY_SECONDS);
            sampleValidity = DNS_RESOLVER_DEFAULT_SAMPLE_VALIDITY_SECONDS;
        }

        int successThreshold = Settings.Global.getInt(resolver,
                Settings.Global.DNS_RESOLVER_SUCCESS_THRESHOLD_PERCENT,
                DNS_RESOLVER_DEFAULT_SUCCESS_THRESHOLD_PERCENT);
        if (successThreshold < 0 || successThreshold > 100) {
            Slog.w(TAG, "Invalid successThreshold=" + successThreshold + ", using default=" +
                    DNS_RESOLVER_DEFAULT_SUCCESS_THRESHOLD_PERCENT);
            successThreshold = DNS_RESOLVER_DEFAULT_SUCCESS_THRESHOLD_PERCENT;
        }

        int minSamples = Settings.Global.getInt(resolver,
                Settings.Global.DNS_RESOLVER_MIN_SAMPLES, DNS_RESOLVER_DEFAULT_MIN_SAMPLES);
        int maxSamples = Settings.Global.getInt(resolver,
                Settings.Global.DNS_RESOLVER_MAX_SAMPLES, DNS_RESOLVER_DEFAULT_MAX_SAMPLES);
        if (minSamples < 0 || minSamples > maxSamples || maxSamples > 64) {
            Slog.w(TAG, "Invalid sample count (min, max)=(" + minSamples + ", " + maxSamples +
                    "), using default=(" + DNS_RESOLVER_DEFAULT_MIN_SAMPLES + ", " +
                    DNS_RESOLVER_DEFAULT_MAX_SAMPLES + ")");
            minSamples = DNS_RESOLVER_DEFAULT_MIN_SAMPLES;
            maxSamples = DNS_RESOLVER_DEFAULT_MAX_SAMPLES;
        }

        final String[] domainStrs = domains == null ? new String[0] : domains.split(" ");
        final int[] params = { sampleValidity, successThreshold, minSamples, maxSamples };
        try {
            mNetdService.setResolverConfiguration(netId, servers, domainStrs, params);
        } catch (RemoteException e) {
            throw new RuntimeException(e);
        }
    }

    @Override
    public void addVpnUidRanges(int netId, UidRange[] ranges) {
        mContext.enforceCallingOrSelfPermission(CONNECTIVITY_INTERNAL, TAG);
        Object[] argv = new Object[3 + MAX_UID_RANGES_PER_COMMAND];
        argv[0] = "users";
        argv[1] = "add";
        argv[2] = netId;
        int argc = 3;
        // Avoid overly long commands by limiting number of UID ranges per command.
        for (int i = 0; i < ranges.length; i++) {
            argv[argc++] = ranges[i].toString();
            if (i == (ranges.length - 1) || argc == argv.length) {
                try {
                    mConnector.execute("network", Arrays.copyOf(argv, argc));
                } catch (NativeDaemonConnectorException e) {
                    throw e.rethrowAsParcelableException();
                }
                argc = 3;
            }
        }
    }

    @Override
    public void removeVpnUidRanges(int netId, UidRange[] ranges) {
        mContext.enforceCallingOrSelfPermission(CONNECTIVITY_INTERNAL, TAG);
        Object[] argv = new Object[3 + MAX_UID_RANGES_PER_COMMAND];
        argv[0] = "users";
        argv[1] = "remove";
        argv[2] = netId;
        int argc = 3;
        // Avoid overly long commands by limiting number of UID ranges per command.
        for (int i = 0; i < ranges.length; i++) {
            argv[argc++] = ranges[i].toString();
            if (i == (ranges.length - 1) || argc == argv.length) {
                try {
                    mConnector.execute("network", Arrays.copyOf(argv, argc));
                } catch (NativeDaemonConnectorException e) {
                    throw e.rethrowAsParcelableException();
                }
                argc = 3;
            }
        }
    }

    @Override
    public void setFirewallEnabled(boolean enabled) {
        enforceSystemUid();
        try {
            mConnector.execute("firewall", "enable", enabled ? "whitelist" : "blacklist");
            mFirewallEnabled = enabled;
        } catch (NativeDaemonConnectorException e) {
            throw e.rethrowAsParcelableException();
        }
    }

    @Override
    public boolean isFirewallEnabled() {
        enforceSystemUid();
        return mFirewallEnabled;
    }

    @Override
    public void setFirewallInterfaceRule(String iface, boolean allow) {
        enforceSystemUid();
        Preconditions.checkState(mFirewallEnabled);
        final String rule = allow ? "allow" : "deny";
        try {
            mConnector.execute("firewall", "set_interface_rule", iface, rule);
        } catch (NativeDaemonConnectorException e) {
            throw e.rethrowAsParcelableException();
        }
    }

    private void closeSocketsForFirewallChainLocked(int chain, String chainName) {
        // UID ranges to close sockets on.
        UidRange[] ranges;
        // UID ranges whose sockets we won't touch.
        int[] exemptUids;

        int numUids = 0;

        if (getFirewallType(chain) == FIREWALL_TYPE_WHITELIST) {
            // Close all sockets on all non-system UIDs...
            ranges = new UidRange[] {
                // TODO: is there a better way of finding all existing users? If so, we could
                // specify their ranges here.
                new UidRange(Process.FIRST_APPLICATION_UID, Integer.MAX_VALUE),
            };
            // ... except for the UIDs that have allow rules.
            synchronized (mRulesLock) {
                final SparseIntArray rules = getUidFirewallRulesLR(chain);
                exemptUids = new int[rules.size()];
                for (int i = 0; i < exemptUids.length; i++) {
                    if (rules.valueAt(i) == NetworkPolicyManager.FIREWALL_RULE_ALLOW) {
                        exemptUids[numUids] = rules.keyAt(i);
                        numUids++;
                    }
                }
            }
            // Normally, whitelist chains only contain deny rules, so numUids == exemptUids.length.
            // But the code does not guarantee this in any way, and at least in one case - if we add
            // a UID rule to the firewall, and then disable the firewall - the chains can contain
            // the wrong type of rule. In this case, don't close connections that we shouldn't.
            //
            // TODO: tighten up this code by ensuring we never set the wrong type of rule, and
            // fix setFirewallEnabled to grab mQuotaLock and clear rules.
            if (numUids != exemptUids.length) {
                exemptUids = Arrays.copyOf(exemptUids, numUids);
            }
        } else {
            // Close sockets for every UID that has a deny rule...
            synchronized (mRulesLock) {
                final SparseIntArray rules = getUidFirewallRulesLR(chain);
                ranges = new UidRange[rules.size()];
                for (int i = 0; i < ranges.length; i++) {
                    if (rules.valueAt(i) == NetworkPolicyManager.FIREWALL_RULE_DENY) {
                        int uid = rules.keyAt(i);
                        ranges[numUids] = new UidRange(uid, uid);
                        numUids++;
                    }
                }
            }
            // As above; usually numUids == ranges.length, but not always.
            if (numUids != ranges.length) {
                ranges = Arrays.copyOf(ranges, numUids);
            }
            // ... with no exceptions.
            exemptUids = new int[0];
        }

        try {
            mNetdService.socketDestroy(ranges, exemptUids);
        } catch(RemoteException | ServiceSpecificException e) {
            Slog.e(TAG, "Error closing sockets after enabling chain " + chainName + ": " + e);
        }
    }

    @Override
    public void setFirewallChainEnabled(int chain, boolean enable) {
        enforceSystemUid();
        synchronized (mQuotaLock) {
            synchronized (mRulesLock) {
                if (getFirewallChainState(chain) == enable) {
                    // All is the same, nothing to do.  This relies on the fact that netd has child
                    // chains default detached.
                    return;
                }
                setFirewallChainState(chain, enable);
            }

            final String operation = enable ? "enable_chain" : "disable_chain";
            final String chainName;
            switch(chain) {
                case FIREWALL_CHAIN_STANDBY:
                    chainName = FIREWALL_CHAIN_NAME_STANDBY;
                    break;
                case FIREWALL_CHAIN_DOZABLE:
                    chainName = FIREWALL_CHAIN_NAME_DOZABLE;
                    break;
                case FIREWALL_CHAIN_POWERSAVE:
                    chainName = FIREWALL_CHAIN_NAME_POWERSAVE;
                    break;
                default:
                    throw new IllegalArgumentException("Bad child chain: " + chain);
            }

            try {
                mConnector.execute("firewall", operation, chainName);
            } catch (NativeDaemonConnectorException e) {
                throw e.rethrowAsParcelableException();
            }

            // Close any sockets that were opened by the affected UIDs. This has to be done after
            // disabling network connectivity, in case they react to the socket close by reopening
            // the connection and race with the iptables commands that enable the firewall. All
            // whitelist and blacklist chains allow RSTs through.
            if (enable) {
                if (DBG) Slog.d(TAG, "Closing sockets after enabling chain " + chainName);
                closeSocketsForFirewallChainLocked(chain, chainName);
            }
        }
    }

    private int getFirewallType(int chain) {
        switch (chain) {
            case FIREWALL_CHAIN_STANDBY:
                return FIREWALL_TYPE_BLACKLIST;
            case FIREWALL_CHAIN_DOZABLE:
                return FIREWALL_TYPE_WHITELIST;
            case FIREWALL_CHAIN_POWERSAVE:
                return FIREWALL_TYPE_WHITELIST;
            default:
                return isFirewallEnabled() ? FIREWALL_TYPE_WHITELIST : FIREWALL_TYPE_BLACKLIST;
        }
    }

    @Override
    public void setFirewallUidRules(int chain, int[] uids, int[] rules) {
        enforceSystemUid();
        synchronized (mQuotaLock) {
            synchronized (mRulesLock) {
                SparseIntArray uidFirewallRules = getUidFirewallRulesLR(chain);
                SparseIntArray newRules = new SparseIntArray();
                // apply new set of rules
                for (int index = uids.length - 1; index >= 0; --index) {
                    int uid = uids[index];
                    int rule = rules[index];
                    updateFirewallUidRuleLocked(chain, uid, rule);
                    newRules.put(uid, rule);
                }
                // collect the rules to remove.
                SparseIntArray rulesToRemove = new SparseIntArray();
                for (int index = uidFirewallRules.size() - 1; index >= 0; --index) {
                    int uid = uidFirewallRules.keyAt(index);
                    if (newRules.indexOfKey(uid) < 0) {
                        rulesToRemove.put(uid, FIREWALL_RULE_DEFAULT);
                    }
                }
                // remove dead rules
                for (int index = rulesToRemove.size() - 1; index >= 0; --index) {
                    int uid = rulesToRemove.keyAt(index);
                    updateFirewallUidRuleLocked(chain, uid, FIREWALL_RULE_DEFAULT);
                }
            }
            try {
                switch (chain) {
                    case FIREWALL_CHAIN_DOZABLE:
                        mNetdService.firewallReplaceUidChain("fw_dozable", true, uids);
                        break;
                    case FIREWALL_CHAIN_STANDBY:
                        mNetdService.firewallReplaceUidChain("fw_standby", false, uids);
                        break;
                    case FIREWALL_CHAIN_POWERSAVE:
                        mNetdService.firewallReplaceUidChain("fw_powersave", true, uids);
                        break;
                    case FIREWALL_CHAIN_NONE:
                    default:
                        Slog.d(TAG, "setFirewallUidRules() called on invalid chain: " + chain);
                }
            } catch (RemoteException e) {
                Slog.w(TAG, "Error flushing firewall chain " + chain, e);
            }
        }
    }

    @Override
    public void setFirewallUidRule(int chain, int uid, int rule) {
        enforceSystemUid();
        synchronized (mQuotaLock) {
            setFirewallUidRuleLocked(chain, uid, rule);
        }
    }

    private void setFirewallUidRuleLocked(int chain, int uid, int rule) {
        if (updateFirewallUidRuleLocked(chain, uid, rule)) {
            try {
                mConnector.execute("firewall", "set_uid_rule", getFirewallChainName(chain), uid,
                        getFirewallRuleName(chain, rule));
            } catch (NativeDaemonConnectorException e) {
                throw e.rethrowAsParcelableException();
            }
        }
    }

    // TODO: now that netd supports batching, NMS should not keep these data structures anymore...
    private boolean updateFirewallUidRuleLocked(int chain, int uid, int rule) {
        synchronized (mRulesLock) {
            SparseIntArray uidFirewallRules = getUidFirewallRulesLR(chain);

            final int oldUidFirewallRule = uidFirewallRules.get(uid, FIREWALL_RULE_DEFAULT);
            if (DBG) {
                Slog.d(TAG, "oldRule = " + oldUidFirewallRule
                        + ", newRule=" + rule + " for uid=" + uid + " on chain " + chain);
            }
            if (oldUidFirewallRule == rule) {
                if (DBG) Slog.d(TAG, "!!!!! Skipping change");
                // TODO: eventually consider throwing
                return false;
            }

            String ruleName = getFirewallRuleName(chain, rule);
            String oldRuleName = getFirewallRuleName(chain, oldUidFirewallRule);

            if (rule == NetworkPolicyManager.FIREWALL_RULE_DEFAULT) {
                uidFirewallRules.delete(uid);
            } else {
                uidFirewallRules.put(uid, rule);
            }
            return !ruleName.equals(oldRuleName);
        }
    }

    private @NonNull String getFirewallRuleName(int chain, int rule) {
        String ruleName;
        if (getFirewallType(chain) == FIREWALL_TYPE_WHITELIST) {
            if (rule == NetworkPolicyManager.FIREWALL_RULE_ALLOW) {
                ruleName = "allow";
            } else {
                ruleName = "deny";
            }
        } else { // Blacklist mode
            if (rule == NetworkPolicyManager.FIREWALL_RULE_DENY) {
                ruleName = "deny";
            } else {
                ruleName = "allow";
            }
        }
        return ruleName;
    }

    private @NonNull SparseIntArray getUidFirewallRulesLR(int chain) {
        switch (chain) {
            case FIREWALL_CHAIN_STANDBY:
                return mUidFirewallStandbyRules;
            case FIREWALL_CHAIN_DOZABLE:
                return mUidFirewallDozableRules;
            case FIREWALL_CHAIN_POWERSAVE:
                return mUidFirewallPowerSaveRules;
            case FIREWALL_CHAIN_NONE:
                return mUidFirewallRules;
            default:
                throw new IllegalArgumentException("Unknown chain:" + chain);
        }
    }

    public @NonNull String getFirewallChainName(int chain) {
        switch (chain) {
            case FIREWALL_CHAIN_STANDBY:
                return FIREWALL_CHAIN_NAME_STANDBY;
            case FIREWALL_CHAIN_DOZABLE:
                return FIREWALL_CHAIN_NAME_DOZABLE;
            case FIREWALL_CHAIN_POWERSAVE:
                return FIREWALL_CHAIN_NAME_POWERSAVE;
            case FIREWALL_CHAIN_NONE:
                return FIREWALL_CHAIN_NAME_NONE;
            default:
                throw new IllegalArgumentException("Unknown chain:" + chain);
        }
    }

    private static void enforceSystemUid() {
        final int uid = Binder.getCallingUid();
        if (uid != Process.SYSTEM_UID) {
            throw new SecurityException("Only available to AID_SYSTEM");
        }
    }

    @Override
    public void startClatd(String interfaceName) throws IllegalStateException {
        mContext.enforceCallingOrSelfPermission(CONNECTIVITY_INTERNAL, TAG);

        try {
            mConnector.execute("clatd", "start", interfaceName);
        } catch (NativeDaemonConnectorException e) {
            throw e.rethrowAsParcelableException();
        }
    }

    @Override
    public void stopClatd(String interfaceName) throws IllegalStateException {
        mContext.enforceCallingOrSelfPermission(CONNECTIVITY_INTERNAL, TAG);

        try {
            mConnector.execute("clatd", "stop", interfaceName);
        } catch (NativeDaemonConnectorException e) {
            throw e.rethrowAsParcelableException();
        }
    }

    @Override
    public boolean isClatdStarted(String interfaceName) {
        mContext.enforceCallingOrSelfPermission(CONNECTIVITY_INTERNAL, TAG);

        final NativeDaemonEvent event;
        try {
            event = mConnector.execute("clatd", "status", interfaceName);
        } catch (NativeDaemonConnectorException e) {
            throw e.rethrowAsParcelableException();
        }

        event.checkCode(ClatdStatusResult);
        return event.getMessage().endsWith("started");
    }

    @Override
    public void registerNetworkActivityListener(INetworkActivityListener listener) {
        mNetworkActivityListeners.register(listener);
    }

    @Override
    public void unregisterNetworkActivityListener(INetworkActivityListener listener) {
        mNetworkActivityListeners.unregister(listener);
    }

    @Override
    public boolean isNetworkActive() {
        synchronized (mNetworkActivityListeners) {
            return mNetworkActive || mActiveIdleTimers.isEmpty();
        }
    }

    private void reportNetworkActive() {
        final int length = mNetworkActivityListeners.beginBroadcast();
        try {
            for (int i = 0; i < length; i++) {
                try {
                    mNetworkActivityListeners.getBroadcastItem(i).onNetworkActive();
                } catch (RemoteException | RuntimeException e) {
                }
            }
        } finally {
            mNetworkActivityListeners.finishBroadcast();
        }
    }

    /** {@inheritDoc} */
    @Override
    public void monitor() {
        if (mConnector != null) {
            mConnector.monitor();
        }
    }

    @Override
    protected void dump(FileDescriptor fd, PrintWriter pw, String[] args) {
        if (!DumpUtils.checkDumpPermission(mContext, TAG, pw)) return;

        pw.println("NetworkManagementService NativeDaemonConnector Log:");
        mConnector.dump(fd, pw, args);
        pw.println();

        pw.print("Bandwidth control enabled: "); pw.println(mBandwidthControlEnabled);
        pw.print("mMobileActivityFromRadio="); pw.print(mMobileActivityFromRadio);
                pw.print(" mLastPowerStateFromRadio="); pw.println(mLastPowerStateFromRadio);
        pw.print("mNetworkActive="); pw.println(mNetworkActive);

        synchronized (mQuotaLock) {
            pw.print("Active quota ifaces: "); pw.println(mActiveQuotas.toString());
            pw.print("Active alert ifaces: "); pw.println(mActiveAlerts.toString());
            pw.print("Data saver mode: "); pw.println(mDataSaverMode);
            synchronized (mRulesLock) {
                dumpUidRuleOnQuotaLocked(pw, "blacklist", mUidRejectOnMetered);
                dumpUidRuleOnQuotaLocked(pw, "whitelist", mUidAllowOnMetered);
            }
        }

        synchronized (mRulesLock) {
            dumpUidFirewallRule(pw, "", mUidFirewallRules);

            pw.print("UID firewall standby chain enabled: "); pw.println(
                    getFirewallChainState(FIREWALL_CHAIN_STANDBY));
            dumpUidFirewallRule(pw, FIREWALL_CHAIN_NAME_STANDBY, mUidFirewallStandbyRules);

            pw.print("UID firewall dozable chain enabled: "); pw.println(
                    getFirewallChainState(FIREWALL_CHAIN_DOZABLE));
            dumpUidFirewallRule(pw, FIREWALL_CHAIN_NAME_DOZABLE, mUidFirewallDozableRules);

            pw.println("UID firewall powersave chain enabled: " +
                    getFirewallChainState(FIREWALL_CHAIN_POWERSAVE));
            dumpUidFirewallRule(pw, FIREWALL_CHAIN_NAME_POWERSAVE, mUidFirewallPowerSaveRules);
        }

        synchronized (mIdleTimerLock) {
            pw.println("Idle timers:");
            for (HashMap.Entry<String, IdleTimerParams> ent : mActiveIdleTimers.entrySet()) {
                pw.print("  "); pw.print(ent.getKey()); pw.println(":");
                IdleTimerParams params = ent.getValue();
                pw.print("    timeout="); pw.print(params.timeout);
                pw.print(" type="); pw.print(params.type);
                pw.print(" networkCount="); pw.println(params.networkCount);
            }
        }

        pw.print("Firewall enabled: "); pw.println(mFirewallEnabled);
        pw.print("Netd service status: " );
        if (mNetdService == null) {
            pw.println("disconnected");
        } else {
            try {
                final boolean alive = mNetdService.isAlive();
                pw.println(alive ? "alive": "dead");
            } catch (RemoteException e) {
                pw.println("unreachable");
            }
        }
    }

    private void dumpUidRuleOnQuotaLocked(PrintWriter pw, String name, SparseBooleanArray list) {
        pw.print("UID bandwith control ");
        pw.print(name);
        pw.print(" rule: [");
        final int size = list.size();
        for (int i = 0; i < size; i++) {
            pw.print(list.keyAt(i));
            if (i < size - 1) pw.print(",");
        }
        pw.println("]");
    }

    private void dumpUidFirewallRule(PrintWriter pw, String name, SparseIntArray rules) {
        pw.print("UID firewall ");
        pw.print(name);
        pw.print(" rule: [");
        final int size = rules.size();
        for (int i = 0; i < size; i++) {
            pw.print(rules.keyAt(i));
            pw.print(":");
            pw.print(rules.valueAt(i));
            if (i < size - 1) pw.print(",");
        }
        pw.println("]");
    }

    @Override
    public void createPhysicalNetwork(int netId, String permission) {
        mContext.enforceCallingOrSelfPermission(CONNECTIVITY_INTERNAL, TAG);

        try {
            if (permission != null) {
                mConnector.execute("network", "create", netId, permission);
            } else {
                mConnector.execute("network", "create", netId);
            }
        } catch (NativeDaemonConnectorException e) {
            throw e.rethrowAsParcelableException();
        }
    }

    @Override
    public void createVirtualNetwork(int netId, boolean hasDNS, boolean secure) {
        mContext.enforceCallingOrSelfPermission(CONNECTIVITY_INTERNAL, TAG);

        try {
            mConnector.execute("network", "create", netId, "vpn", hasDNS ? "1" : "0",
                    secure ? "1" : "0");
        } catch (NativeDaemonConnectorException e) {
            throw e.rethrowAsParcelableException();
        }
    }

    @Override
    public void removeNetwork(int netId) {
        mContext.enforceCallingOrSelfPermission(CONNECTIVITY_INTERNAL, TAG);

        try {
            mConnector.execute("network", "destroy", netId);
        } catch (NativeDaemonConnectorException e) {
            throw e.rethrowAsParcelableException();
        }
    }

    @Override
    public void addInterfaceToNetwork(String iface, int netId) {
        modifyInterfaceInNetwork("add", "" + netId, iface);
    }

    @Override
    public void removeInterfaceFromNetwork(String iface, int netId) {
        modifyInterfaceInNetwork("remove", "" + netId, iface);
    }

    private void modifyInterfaceInNetwork(String action, String netId, String iface) {
        mContext.enforceCallingOrSelfPermission(CONNECTIVITY_INTERNAL, TAG);
        try {
            mConnector.execute("network", "interface", action, netId, iface);
        } catch (NativeDaemonConnectorException e) {
            throw e.rethrowAsParcelableException();
        }
    }

    @Override
    public void addLegacyRouteForNetId(int netId, RouteInfo routeInfo, int uid) {
        mContext.enforceCallingOrSelfPermission(CONNECTIVITY_INTERNAL, TAG);

        final Command cmd = new Command("network", "route", "legacy", uid, "add", netId);

        // create triplet: interface dest-ip-addr/prefixlength gateway-ip-addr
        final LinkAddress la = routeInfo.getDestinationLinkAddress();
        cmd.appendArg(routeInfo.getInterface());
        cmd.appendArg(la.getAddress().getHostAddress() + "/" + la.getPrefixLength());
        if (routeInfo.hasGateway()) {
            cmd.appendArg(routeInfo.getGateway().getHostAddress());
        }

        try {
            mConnector.execute(cmd);
        } catch (NativeDaemonConnectorException e) {
            throw e.rethrowAsParcelableException();
        }
    }

    @Override
    public void setDefaultNetId(int netId) {
        mContext.enforceCallingOrSelfPermission(CONNECTIVITY_INTERNAL, TAG);

        try {
            mConnector.execute("network", "default", "set", netId);
        } catch (NativeDaemonConnectorException e) {
            throw e.rethrowAsParcelableException();
        }
    }

    @Override
    public void clearDefaultNetId() {
        mContext.enforceCallingOrSelfPermission(CONNECTIVITY_INTERNAL, TAG);

        try {
            mConnector.execute("network", "default", "clear");
        } catch (NativeDaemonConnectorException e) {
            throw e.rethrowAsParcelableException();
        }
    }

    @Override
    public void setNetworkPermission(int netId, String permission) {
        mContext.enforceCallingOrSelfPermission(CONNECTIVITY_INTERNAL, TAG);

        try {
            if (permission != null) {
                mConnector.execute("network", "permission", "network", "set", permission, netId);
            } else {
                mConnector.execute("network", "permission", "network", "clear", netId);
            }
        } catch (NativeDaemonConnectorException e) {
            throw e.rethrowAsParcelableException();
        }
    }


    @Override
    public void setPermission(String permission, int[] uids) {
        mContext.enforceCallingOrSelfPermission(CONNECTIVITY_INTERNAL, TAG);

        Object[] argv = new Object[4 + MAX_UID_RANGES_PER_COMMAND];
        argv[0] = "permission";
        argv[1] = "user";
        argv[2] = "set";
        argv[3] = permission;
        int argc = 4;
        // Avoid overly long commands by limiting number of UIDs per command.
        for (int i = 0; i < uids.length; ++i) {
            argv[argc++] = uids[i];
            if (i == uids.length - 1 || argc == argv.length) {
                try {
                    mConnector.execute("network", Arrays.copyOf(argv, argc));
                } catch (NativeDaemonConnectorException e) {
                    throw e.rethrowAsParcelableException();
                }
                argc = 4;
            }
        }
    }

    @Override
    public void clearPermission(int[] uids) {
        mContext.enforceCallingOrSelfPermission(CONNECTIVITY_INTERNAL, TAG);

        Object[] argv = new Object[3 + MAX_UID_RANGES_PER_COMMAND];
        argv[0] = "permission";
        argv[1] = "user";
        argv[2] = "clear";
        int argc = 3;
        // Avoid overly long commands by limiting number of UIDs per command.
        for (int i = 0; i < uids.length; ++i) {
            argv[argc++] = uids[i];
            if (i == uids.length - 1 || argc == argv.length) {
                try {
                    mConnector.execute("network", Arrays.copyOf(argv, argc));
                } catch (NativeDaemonConnectorException e) {
                    throw e.rethrowAsParcelableException();
                }
                argc = 3;
            }
        }
    }

    @Override
    public void allowProtect(int uid) {
        mContext.enforceCallingOrSelfPermission(CONNECTIVITY_INTERNAL, TAG);

        try {
            mConnector.execute("network", "protect", "allow", uid);
        } catch (NativeDaemonConnectorException e) {
            throw e.rethrowAsParcelableException();
        }
    }

    @Override
    public void denyProtect(int uid) {
        mContext.enforceCallingOrSelfPermission(CONNECTIVITY_INTERNAL, TAG);

        try {
            mConnector.execute("network", "protect", "deny", uid);
        } catch (NativeDaemonConnectorException e) {
            throw e.rethrowAsParcelableException();
        }
    }

    @Override
    public void addInterfaceToLocalNetwork(String iface, List<RouteInfo> routes) {
        modifyInterfaceInNetwork("add", "local", iface);

        for (RouteInfo route : routes) {
            if (!route.isDefaultRoute()) {
                modifyRoute("add", "local", route);
            }
        }
    }

    @Override
    public void removeInterfaceFromLocalNetwork(String iface) {
        modifyInterfaceInNetwork("remove", "local", iface);
    }

    @Override
    public int removeRoutesFromLocalNetwork(List<RouteInfo> routes) {
        int failures = 0;

        for (RouteInfo route : routes) {
            try {
                modifyRoute("remove", "local", route);
            } catch (IllegalStateException e) {
                failures++;
            }
        }

        return failures;
    }

    private void setFirewallChainState(int chain, boolean state) {
        synchronized (mRulesLock) {
            mFirewallChainStates.put(chain, state);
        }
    }

    private boolean getFirewallChainState(int chain) {
        synchronized (mRulesLock) {
            return mFirewallChainStates.get(chain);
        }
    }

    @VisibleForTesting
    class LocalService extends NetworkManagementInternal {
        @Override
        public boolean isNetworkRestrictedForUid(int uid) {
            synchronized (mRulesLock) {
                if (getFirewallChainState(FIREWALL_CHAIN_STANDBY)
                        && mUidFirewallStandbyRules.get(uid) == FIREWALL_RULE_DENY) {
                    if (DBG) Slog.d(TAG, "Uid " + uid + " restricted because of app standby mode");
                    return true;
                }
                if (getFirewallChainState(FIREWALL_CHAIN_DOZABLE)
                        && mUidFirewallDozableRules.get(uid) != FIREWALL_RULE_ALLOW) {
                    if (DBG) Slog.d(TAG, "Uid " + uid + " restricted because of device idle mode");
                    return true;
                }
                if (getFirewallChainState(FIREWALL_CHAIN_POWERSAVE)
                        && mUidFirewallPowerSaveRules.get(uid) != FIREWALL_RULE_ALLOW) {
                    if (DBG) Slog.d(TAG, "Uid " + uid + " restricted because of power saver mode");
                    return true;
                }
                if (mUidRejectOnMetered.get(uid)) {
                    if (DBG) Slog.d(TAG, "Uid " + uid + " restricted because of no metered data"
                            + " in the background");
                    return true;
                }
                if (mDataSaverMode && !mUidAllowOnMetered.get(uid)) {
                    if (DBG) Slog.d(TAG, "Uid " + uid + " restricted because of data saver mode");
                    return true;
                }
                return false;
            }
        }
    }

    @VisibleForTesting
    Injector getInjector() {
        return new Injector();
    }

    @VisibleForTesting
    class Injector {
        void setDataSaverMode(boolean dataSaverMode) {
            mDataSaverMode = dataSaverMode;
        }

        void setFirewallChainState(int chain, boolean state) {
            NetworkManagementService.this.setFirewallChainState(chain, state);
        }

        void setFirewallRule(int chain, int uid, int rule) {
            synchronized (mRulesLock) {
                getUidFirewallRulesLR(chain).put(uid, rule);
            }
        }

        void setUidOnMeteredNetworkList(boolean blacklist, int uid, boolean enable) {
            synchronized (mRulesLock) {
                if (blacklist) {
                    mUidRejectOnMetered.put(uid, enable);
                } else {
                    mUidAllowOnMetered.put(uid, enable);
                }
            }
        }

        void reset() {
            synchronized (mRulesLock) {
                setDataSaverMode(false);
                final int[] chains = {
                        FIREWALL_CHAIN_DOZABLE,
                        FIREWALL_CHAIN_STANDBY,
                        FIREWALL_CHAIN_POWERSAVE
                };
                for (int chain : chains) {
                    setFirewallChainState(chain, false);
                    getUidFirewallRulesLR(chain).clear();
                }
                mUidAllowOnMetered.clear();
                mUidRejectOnMetered.clear();
            }
        }
    }
}<|MERGE_RESOLUTION|>--- conflicted
+++ resolved
@@ -227,17 +227,14 @@
 
     private final NetworkStatsFactory mStatsFactory = new NetworkStatsFactory();
 
-<<<<<<< HEAD
+    @GuardedBy("mTetheringStatsProviders")
+    private final HashMap<ITetheringStatsProvider, String>
+            mTetheringStatsProviders = Maps.newHashMap();
+
     /**
      * If both locks need to be held, then they should be obtained in the order:
      * first {@link #mQuotaLock} and then {@link #mRulesLock}.
      */
-=======
-    @GuardedBy("mTetheringStatsProviders")
-    private final HashMap<ITetheringStatsProvider, String>
-            mTetheringStatsProviders = Maps.newHashMap();
-
->>>>>>> a1d67fb3
     private final Object mQuotaLock = new Object();
     private final Object mRulesLock = new Object();
 
@@ -339,8 +336,11 @@
         // Add ourself to the Watchdog monitors.
         Watchdog.getInstance().addMonitor(this);
 
-<<<<<<< HEAD
         LocalServices.addService(NetworkManagementInternal.class, new LocalService());
+
+        synchronized (mTetheringStatsProviders) {
+            mTetheringStatsProviders.put(new NetdTetheringStatsProvider(), "netd");
+        }
     }
 
     @VisibleForTesting
@@ -350,11 +350,6 @@
         mDaemonHandler = null;
         mFgHandler = null;
         mThread = null;
-=======
-        synchronized (mTetheringStatsProviders) {
-            mTetheringStatsProviders.put(new NetdTetheringStatsProvider(), "netd");
-        }
->>>>>>> a1d67fb3
     }
 
     static NetworkManagementService create(Context context, String socket)
