/*
 * Copyright (C) 2006 The Android Open Source Project
 *
 * Licensed under the Apache License, Version 2.0 (the "License");
 * you may not use this file except in compliance with the License.
 * You may obtain a copy of the License at
 *
 *      http://www.apache.org/licenses/LICENSE-2.0
 *
 * Unless required by applicable law or agreed to in writing, software
 * distributed under the License is distributed on an "AS IS" BASIS,
 * WITHOUT WARRANTIES OR CONDITIONS OF ANY KIND, either express or implied.
 * See the License for the specific language governing permissions and
 * limitations under the License.
 */

package com.android.server.pm.permission;

import static android.Manifest.permission.READ_EXTERNAL_STORAGE;
import static android.content.pm.PermissionInfo.PROTECTION_DANGEROUS;
import static android.content.pm.PermissionInfo.PROTECTION_NORMAL;
import static android.content.pm.PermissionInfo.PROTECTION_SIGNATURE;
import static android.content.pm.PermissionInfo.PROTECTION_SIGNATURE_OR_SYSTEM;

import static com.android.server.pm.Settings.ATTR_NAME;
import static com.android.server.pm.Settings.ATTR_PACKAGE;
import static com.android.server.pm.Settings.TAG_ITEM;

import android.annotation.IntDef;
import android.annotation.NonNull;
import android.annotation.Nullable;
import android.content.pm.PackageManagerInternal;
import android.content.pm.PermissionInfo;
import android.content.pm.parsing.component.ParsedPermission;
import android.os.UserHandle;
import android.util.Log;
import android.util.Slog;

import com.android.server.pm.DumpState;
import com.android.server.pm.PackageManagerService;
import com.android.server.pm.PackageSetting;
import com.android.server.pm.PackageSettingBase;
import com.android.server.pm.parsing.PackageInfoUtils;
import com.android.server.pm.parsing.pkg.AndroidPackage;

import org.xmlpull.v1.XmlPullParser;
import org.xmlpull.v1.XmlSerializer;

import java.io.IOException;
import java.io.PrintWriter;
import java.lang.annotation.Retention;
import java.lang.annotation.RetentionPolicy;
import java.util.Arrays;
import java.util.Collection;
import java.util.Map;
import java.util.Objects;
import java.util.Set;

public final class BasePermission {
    static final String TAG = "PackageManager";

    public static final int TYPE_NORMAL = 0;
    public static final int TYPE_BUILTIN = 1;
    public static final int TYPE_DYNAMIC = 2;
    @IntDef(value = {
        TYPE_NORMAL,
        TYPE_BUILTIN,
        TYPE_DYNAMIC,
    })
    @Retention(RetentionPolicy.SOURCE)
    public @interface PermissionType {}

    @IntDef(value = {
        PROTECTION_DANGEROUS,
        PROTECTION_NORMAL,
        PROTECTION_SIGNATURE,
        PROTECTION_SIGNATURE_OR_SYSTEM,
    })
    @Retention(RetentionPolicy.SOURCE)
    public @interface ProtectionLevel {}

    final String name;

    final @PermissionType int type;

    private boolean mPermissionDefinitionChanged;

    String sourcePackageName;

    int protectionLevel;

    ParsedPermission perm;

    PermissionInfo pendingPermissionInfo;

    /** UID that owns the definition of this permission */
    int uid;

    /** Additional GIDs given to apps granted this permission */
    private int[] gids;

    /**
     * Flag indicating that {@link #gids} should be adjusted based on the
     * {@link UserHandle} the granted app is running as.
     */
    private boolean perUser;

    public BasePermission(String _name, String _sourcePackageName, @PermissionType int _type) {
        name = _name;
        sourcePackageName = _sourcePackageName;
        type = _type;
        // Default to most conservative protection level.
        protectionLevel = PermissionInfo.PROTECTION_SIGNATURE;
    }

    @Override
    public String toString() {
        return "BasePermission{" + Integer.toHexString(System.identityHashCode(this)) + " " + name
                + "}";
    }

    public String getName() {
        return name;
    }
    public int getProtectionLevel() {
        return protectionLevel;
    }
    public String getSourcePackageName() {
        return sourcePackageName;
    }

    public boolean isPermissionDefinitionChanged() {
        return mPermissionDefinitionChanged;
    }

    public int getType() {
        return type;
    }
    public int getUid() {
        return uid;
    }
    public void setGids(int[] gids, boolean perUser) {
        this.gids = gids;
        this.perUser = perUser;
    }
    public void setPermission(@Nullable ParsedPermission perm) {
        this.perm = perm;
    }

    public void setPermissionDefinitionChanged(boolean shouldOverride) {
        mPermissionDefinitionChanged = shouldOverride;
    }

    public int[] computeGids(int userId) {
        if (perUser) {
            final int[] userGids = new int[gids.length];
            for (int i = 0; i < gids.length; i++) {
                userGids[i] = UserHandle.getUid(userId, gids[i]);
            }
            return userGids;
        } else {
            return gids;
        }
    }

    public int calculateFootprint(BasePermission perm) {
        if (uid == perm.uid) {
            return perm.name.length() + perm.perm.calculateFootprint();
        }
        return 0;
    }

    public boolean isPermission(ParsedPermission perm) {
        if (this.perm == null) {
            return false;
        }
        return Objects.equals(this.perm.getPackageName(), perm.getPackageName())
                && Objects.equals(this.perm.getName(), perm.getName());
    }

    public boolean isDynamic() {
        return type == TYPE_DYNAMIC;
    }


    public boolean isNormal() {
        return (protectionLevel & PermissionInfo.PROTECTION_MASK_BASE)
                == PermissionInfo.PROTECTION_NORMAL;
    }
    public boolean isRuntime() {
        return (protectionLevel & PermissionInfo.PROTECTION_MASK_BASE)
                == PermissionInfo.PROTECTION_DANGEROUS;
    }

    public boolean isRemoved() {
        return perm != null && (perm.getFlags() & PermissionInfo.FLAG_REMOVED) != 0;
    }

    public boolean isSoftRestricted() {
        return perm != null && (perm.getFlags() & PermissionInfo.FLAG_SOFT_RESTRICTED) != 0;
    }

    public boolean isHardRestricted() {
        return perm != null && (perm.getFlags() & PermissionInfo.FLAG_HARD_RESTRICTED) != 0;
    }

    public boolean isHardOrSoftRestricted() {
        return perm != null && (perm.getFlags() & (PermissionInfo.FLAG_HARD_RESTRICTED
                | PermissionInfo.FLAG_SOFT_RESTRICTED)) != 0;
    }

    public boolean isImmutablyRestricted() {
        return perm != null && (perm.getFlags() & PermissionInfo.FLAG_IMMUTABLY_RESTRICTED) != 0;
    }

    public boolean isSignature() {
        return (protectionLevel & PermissionInfo.PROTECTION_MASK_BASE) ==
                PermissionInfo.PROTECTION_SIGNATURE;
    }

    public boolean isAppOp() {
        return (protectionLevel & PermissionInfo.PROTECTION_FLAG_APPOP) != 0;
    }
    public boolean isDevelopment() {
        return isSignature()
                && (protectionLevel & PermissionInfo.PROTECTION_FLAG_DEVELOPMENT) != 0;
    }
    public boolean isInstaller() {
        return (protectionLevel & PermissionInfo.PROTECTION_FLAG_INSTALLER) != 0;
    }
    public boolean isInstant() {
        return (protectionLevel & PermissionInfo.PROTECTION_FLAG_INSTANT) != 0;
    }
    public boolean isOEM() {
        return (protectionLevel & PermissionInfo.PROTECTION_FLAG_OEM) != 0;
    }
    public boolean isPre23() {
        return (protectionLevel & PermissionInfo.PROTECTION_FLAG_PRE23) != 0;
    }
    public boolean isPreInstalled() {
        return (protectionLevel & PermissionInfo.PROTECTION_FLAG_PREINSTALLED) != 0;
    }
    public boolean isPrivileged() {
        return (protectionLevel & PermissionInfo.PROTECTION_FLAG_PRIVILEGED) != 0;
    }
    public boolean isRuntimeOnly() {
        return (protectionLevel & PermissionInfo.PROTECTION_FLAG_RUNTIME_ONLY) != 0;
    }
    public boolean isSetup() {
        return (protectionLevel & PermissionInfo.PROTECTION_FLAG_SETUP) != 0;
    }
    public boolean isVerifier() {
        return (protectionLevel & PermissionInfo.PROTECTION_FLAG_VERIFIER) != 0;
    }
    public boolean isVendorPrivileged() {
        return (protectionLevel & PermissionInfo.PROTECTION_FLAG_VENDOR_PRIVILEGED) != 0;
    }
    public boolean isSystemTextClassifier() {
        return (protectionLevel & PermissionInfo.PROTECTION_FLAG_SYSTEM_TEXT_CLASSIFIER)
                != 0;
    }
    public boolean isWellbeing() {
        return (protectionLevel & PermissionInfo.PROTECTION_FLAG_WELLBEING) != 0;
    }
    public boolean isDocumenter() {
        return (protectionLevel & PermissionInfo.PROTECTION_FLAG_DOCUMENTER) != 0;
    }
    public boolean isConfigurator() {
        return (protectionLevel & PermissionInfo.PROTECTION_FLAG_CONFIGURATOR)
            != 0;
    }
    public boolean isIncidentReportApprover() {
        return (protectionLevel & PermissionInfo.PROTECTION_FLAG_INCIDENT_REPORT_APPROVER) != 0;
    }
    public boolean isAppPredictor() {
        return (protectionLevel & PermissionInfo.PROTECTION_FLAG_APP_PREDICTOR) != 0;
    }
    public boolean isCompanion() {
        return (protectionLevel & PermissionInfo.PROTECTION_FLAG_COMPANION) != 0;
    }

    public boolean isRetailDemo() {
        return (protectionLevel & PermissionInfo.PROTECTION_FLAG_RETAIL_DEMO) != 0;
    }

    public void transfer(@NonNull String origPackageName, @NonNull String newPackageName) {
        if (!origPackageName.equals(sourcePackageName)) {
            return;
        }
        sourcePackageName = newPackageName;
        perm = null;
        if (pendingPermissionInfo != null) {
            pendingPermissionInfo.packageName = newPackageName;
        }
        uid = 0;
        setGids(null, false);
    }

    public boolean addToTree(@ProtectionLevel int protectionLevel,
            @NonNull PermissionInfo info, @NonNull BasePermission tree) {
        final boolean changed =
                (this.protectionLevel != protectionLevel
                    || perm == null
                    || uid != tree.uid
                    || !Objects.equals(perm.getPackageName(), tree.perm.getPackageName())
                    || !comparePermissionInfos(perm, info));
        this.protectionLevel = protectionLevel;
        info = new PermissionInfo(info);
        info.protectionLevel = protectionLevel;
        perm = new ParsedPermission(tree.perm);
        uid = tree.uid;
        return changed;
    }

    public void updateDynamicPermission(Collection<BasePermission> permissionTrees) {
        if (PackageManagerService.DEBUG_SETTINGS) Log.v(TAG, "Dynamic permission: name="
                + getName() + " pkg=" + getSourcePackageName()
                + " info=" + pendingPermissionInfo);
        if (pendingPermissionInfo != null) {
            final BasePermission tree = findPermissionTree(permissionTrees, name);
            if (tree != null && tree.perm != null) {
                perm = new ParsedPermission(tree.perm, pendingPermissionInfo,
                        tree.perm.getPackageName(), name);
                uid = tree.uid;
            }
        }
    }

    static BasePermission createOrUpdate(PackageManagerInternal packageManagerInternal,
            @Nullable BasePermission bp, @NonNull ParsedPermission p,
            @NonNull AndroidPackage pkg, Collection<BasePermission> permissionTrees,
            boolean chatty) {
        final PackageSettingBase pkgSetting =
                (PackageSettingBase) packageManagerInternal.getPackageSetting(pkg.getPackageName());
        // Allow system apps to redefine non-system permissions
        boolean ownerChanged = false;
        if (bp != null && !Objects.equals(bp.sourcePackageName, p.getPackageName())) {
            final boolean currentOwnerIsSystem;
            if (bp.perm == null) {
                currentOwnerIsSystem = false;
            } else {
                AndroidPackage currentPackage = packageManagerInternal.getPackage(
                        bp.perm.getPackageName());
                if (currentPackage == null) {
                    currentOwnerIsSystem = false;
                } else {
                    currentOwnerIsSystem = currentPackage.isSystem();
                }
            }

            if (pkg.isSystem()) {
                if (bp.type == BasePermission.TYPE_BUILTIN && bp.perm == null) {
                    // It's a built-in permission and no owner, take ownership now
                    p.setFlags(p.getFlags() | PermissionInfo.FLAG_INSTALLED);
                    bp.perm = p;
                    bp.uid = pkg.getUid();
                    bp.sourcePackageName = p.getPackageName();
                } else if (!currentOwnerIsSystem) {
                    String msg = "New decl " + pkg + " of permission  "
                            + p.getName() + " is system; overriding " + bp.sourcePackageName;
                    PackageManagerService.reportSettingsProblem(Log.WARN, msg);
                    ownerChanged = true;
                    bp = null;
                }
            }
        }
        if (bp == null) {
            bp = new BasePermission(p.getName(), p.getPackageName(), TYPE_NORMAL);
        }
<<<<<<< HEAD
        boolean wasNormal = bp.isNormal();
=======
        boolean wasNonRuntime = !bp.isRuntime();
>>>>>>> 6a6a15d5
        StringBuilder r = null;
        if (bp.perm == null) {
            if (bp.sourcePackageName == null
                    || bp.sourcePackageName.equals(p.getPackageName())) {
                final BasePermission tree = findPermissionTree(permissionTrees, p.getName());
                if (tree == null
                        || tree.sourcePackageName.equals(p.getPackageName())) {
                    p.setFlags(p.getFlags() | PermissionInfo.FLAG_INSTALLED);
                    bp.perm = p;
                    bp.uid = pkg.getUid();
                    bp.sourcePackageName = p.getPackageName();
                    if (chatty) {
                        if (r == null) {
                            r = new StringBuilder(256);
                        } else {
                            r.append(' ');
                        }
                        r.append(p.getName());
                    }
                } else {
                    Slog.w(TAG, "Permission " + p.getName() + " from package "
                            + p.getPackageName() + " ignored: base tree "
                            + tree.name + " is from package "
                            + tree.sourcePackageName);
                }
            } else {
                Slog.w(TAG, "Permission " + p.getName() + " from package "
                        + p.getPackageName() + " ignored: original from "
                        + bp.sourcePackageName);
            }
        } else if (chatty) {
            if (r == null) {
                r = new StringBuilder(256);
            } else {
                r.append(' ');
            }
            r.append("DUP:");
            r.append(p.getName());
        }
        if (bp.perm != null && Objects.equals(bp.perm.getPackageName(), p.getPackageName())
                && Objects.equals(bp.perm.getName(), p.getName())) {
            bp.protectionLevel = p.getProtectionLevel();
        }
<<<<<<< HEAD
        if (bp.isRuntime() && (ownerChanged || wasNormal)) {
=======
        if (bp.isRuntime() && (ownerChanged || wasNonRuntime)) {
>>>>>>> 6a6a15d5
            // If this is a runtime permission and the owner has changed, or this was a normal
            // permission, then permission state should be cleaned up
            bp.mPermissionDefinitionChanged = true;
        }
        if (PackageManagerService.DEBUG_PACKAGE_SCANNING && r != null) {
            Log.d(TAG, "  Permissions: " + r);
        }
        return bp;
    }

    static BasePermission enforcePermissionTree(
            Collection<BasePermission> permissionTrees, String permName, int callingUid) {
        if (permName != null) {
            BasePermission bp = findPermissionTree(permissionTrees, permName);
            if (bp != null) {
                if (bp.uid == UserHandle.getAppId(callingUid)) {
                    return bp;
                }
                throw new SecurityException("Calling uid " + callingUid
                        + " is not allowed to add to permission tree "
                        + bp.name + " owned by uid " + bp.uid);
            }
        }
        throw new SecurityException("No permission tree found for " + permName);
    }

    public void enforceDeclaredUsedAndRuntimeOrDevelopment(AndroidPackage pkg,
            PackageSetting pkgSetting) {
        final PermissionsState permsState = pkgSetting.getPermissionsState();
        int index = pkg.getRequestedPermissions().indexOf(name);
        if (!permsState.hasRequestedPermission(name) && index == -1) {
            throw new SecurityException("Package " + pkg.getPackageName()
                    + " has not requested permission " + name);
        }
        if (!isRuntime() && !isDevelopment()) {
            throw new SecurityException("Permission " + name + " requested by "
                    + pkg.getPackageName() + " is not a changeable permission type");
        }
    }

    private static BasePermission findPermissionTree(
            Collection<BasePermission> permissionTrees, String permName) {
        for (BasePermission bp : permissionTrees) {
            if (permName.startsWith(bp.name) &&
                    permName.length() > bp.name.length() &&
                    permName.charAt(bp.name.length()) == '.') {
                return bp;
            }
        }
        return null;
    }

    public @Nullable PermissionInfo generatePermissionInfo(@NonNull String groupName, int flags) {
        if (groupName == null) {
            if (perm == null || perm.getGroup() == null) {
                return generatePermissionInfo(protectionLevel, flags);
            }
        } else {
            if (perm != null && groupName.equals(perm.getGroup())) {
                return PackageInfoUtils.generatePermissionInfo(perm, flags);
            }
        }
        return null;
    }

    public @NonNull PermissionInfo generatePermissionInfo(int adjustedProtectionLevel, int flags) {
        PermissionInfo permissionInfo;
        if (perm != null) {
            final boolean protectionLevelChanged = protectionLevel != adjustedProtectionLevel;
            permissionInfo = PackageInfoUtils.generatePermissionInfo(perm, flags);
            if (protectionLevelChanged) {
                // if we return different protection level, don't use the cached info
                permissionInfo = new PermissionInfo(permissionInfo);
                permissionInfo.protectionLevel = adjustedProtectionLevel;
            }
            return permissionInfo;
        }
        permissionInfo = new PermissionInfo();
        permissionInfo.name = name;
        permissionInfo.packageName = sourcePackageName;
        permissionInfo.nonLocalizedLabel = name;
        permissionInfo.protectionLevel = protectionLevel;
        return permissionInfo;
    }

    public static boolean readLPw(@NonNull Map<String, BasePermission> out,
            @NonNull XmlPullParser parser) {
        final String tagName = parser.getName();
        if (!tagName.equals(TAG_ITEM)) {
            return false;
        }
        final String name = parser.getAttributeValue(null, ATTR_NAME);
        final String sourcePackage = parser.getAttributeValue(null, ATTR_PACKAGE);
        final String ptype = parser.getAttributeValue(null, "type");
        if (name == null || sourcePackage == null) {
            PackageManagerService.reportSettingsProblem(Log.WARN,
                    "Error in package manager settings: permissions has" + " no name at "
                            + parser.getPositionDescription());
            return false;
        }
        final boolean dynamic = "dynamic".equals(ptype);
        BasePermission bp = out.get(name);
        // If the permission is builtin, do not clobber it.
        if (bp == null || bp.type != TYPE_BUILTIN) {
            bp = new BasePermission(name.intern(), sourcePackage,
                    dynamic ? TYPE_DYNAMIC : TYPE_NORMAL);
        }
        bp.protectionLevel = readInt(parser, null, "protection",
                PermissionInfo.PROTECTION_NORMAL);
        bp.protectionLevel = PermissionInfo.fixProtectionLevel(bp.protectionLevel);
        if (dynamic) {
            final PermissionInfo pi = new PermissionInfo();
            pi.packageName = sourcePackage.intern();
            pi.name = name.intern();
            pi.icon = readInt(parser, null, "icon", 0);
            pi.nonLocalizedLabel = parser.getAttributeValue(null, "label");
            pi.protectionLevel = bp.protectionLevel;
            bp.pendingPermissionInfo = pi;
        }
        out.put(bp.name, bp);
        return true;
    }

    private static int readInt(XmlPullParser parser, String ns, String name, int defValue) {
        String v = parser.getAttributeValue(ns, name);
        try {
            if (v == null) {
                return defValue;
            }
            return Integer.parseInt(v);
        } catch (NumberFormatException e) {
            PackageManagerService.reportSettingsProblem(Log.WARN,
                    "Error in package manager settings: attribute " + name
                            + " has bad integer value " + v + " at "
                            + parser.getPositionDescription());
        }
        return defValue;
    }

    public void writeLPr(@NonNull XmlSerializer serializer) throws IOException {
        if (sourcePackageName == null) {
            return;
        }
        serializer.startTag(null, TAG_ITEM);
        serializer.attribute(null, ATTR_NAME, name);
        serializer.attribute(null, ATTR_PACKAGE, sourcePackageName);
        if (protectionLevel != PermissionInfo.PROTECTION_NORMAL) {
            serializer.attribute(null, "protection", Integer.toString(protectionLevel));
        }
        if (type == BasePermission.TYPE_DYNAMIC) {
            if (perm != null || pendingPermissionInfo != null) {
                serializer.attribute(null, "type", "dynamic");
                int icon = perm != null ? perm.getIcon() : pendingPermissionInfo.icon;
                CharSequence nonLocalizedLabel = perm != null
                        ? perm.getNonLocalizedLabel()
                        : pendingPermissionInfo.nonLocalizedLabel;

                if (icon != 0) {
                    serializer.attribute(null, "icon", Integer.toString(icon));
                }
                if (nonLocalizedLabel != null) {
                    serializer.attribute(null, "label", nonLocalizedLabel.toString());
                }
            }
        }
        serializer.endTag(null, TAG_ITEM);
    }

    private static boolean compareStrings(CharSequence s1, CharSequence s2) {
        if (s1 == null) {
            return s2 == null;
        }
        if (s2 == null) {
            return false;
        }
        if (s1.getClass() != s2.getClass()) {
            return false;
        }
        return s1.equals(s2);
    }

    private static boolean comparePermissionInfos(ParsedPermission pi1, PermissionInfo pi2) {
        if (pi1.getIcon() != pi2.icon) return false;
        if (pi1.getLogo() != pi2.logo) return false;
        if (pi1.getProtectionLevel() != pi2.protectionLevel) return false;
        if (!compareStrings(pi1.getName(), pi2.name)) return false;
        if (!compareStrings(pi1.getNonLocalizedLabel(), pi2.nonLocalizedLabel)) return false;
        // We'll take care of setting this one.
        if (!compareStrings(pi1.getPackageName(), pi2.packageName)) return false;
        // These are not currently stored in settings.
        //if (!compareStrings(pi1.group, pi2.group)) return false;
        //if (!compareStrings(pi1.nonLocalizedDescription, pi2.nonLocalizedDescription)) return false;
        //if (pi1.labelRes != pi2.labelRes) return false;
        //if (pi1.descriptionRes != pi2.descriptionRes) return false;
        return true;
    }

    public boolean dumpPermissionsLPr(@NonNull PrintWriter pw, @NonNull String packageName,
            @NonNull Set<String> permissionNames, boolean readEnforced,
            boolean printedSomething, @NonNull DumpState dumpState) {
        if (packageName != null && !packageName.equals(sourcePackageName)) {
            return false;
        }
        if (permissionNames != null && !permissionNames.contains(name)) {
            return false;
        }
        if (!printedSomething) {
            if (dumpState.onTitlePrinted())
                pw.println();
            pw.println("Permissions:");
            printedSomething = true;
        }
        pw.print("  Permission ["); pw.print(name); pw.print("] (");
                pw.print(Integer.toHexString(System.identityHashCode(this)));
                pw.println("):");
        pw.print("    sourcePackage="); pw.println(sourcePackageName);
        pw.print("    uid="); pw.print(uid);
                pw.print(" gids="); pw.print(Arrays.toString(
                        computeGids(UserHandle.USER_SYSTEM)));
                pw.print(" type="); pw.print(type);
                pw.print(" prot=");
                pw.println(PermissionInfo.protectionToString(protectionLevel));
        if (perm != null) {
            pw.print("    perm="); pw.println(perm);
            if ((perm.getFlags() & PermissionInfo.FLAG_INSTALLED) == 0
                    || (perm.getFlags() & PermissionInfo.FLAG_REMOVED) != 0) {
                pw.print("    flags=0x"); pw.println(Integer.toHexString(perm.getFlags()));
            }
        }
        if (READ_EXTERNAL_STORAGE.equals(name)) {
            pw.print("    enforced=");
            pw.println(readEnforced);
        }
        return true;
    }
}<|MERGE_RESOLUTION|>--- conflicted
+++ resolved
@@ -367,11 +367,7 @@
         if (bp == null) {
             bp = new BasePermission(p.getName(), p.getPackageName(), TYPE_NORMAL);
         }
-<<<<<<< HEAD
-        boolean wasNormal = bp.isNormal();
-=======
         boolean wasNonRuntime = !bp.isRuntime();
->>>>>>> 6a6a15d5
         StringBuilder r = null;
         if (bp.perm == null) {
             if (bp.sourcePackageName == null
@@ -415,11 +411,7 @@
                 && Objects.equals(bp.perm.getName(), p.getName())) {
             bp.protectionLevel = p.getProtectionLevel();
         }
-<<<<<<< HEAD
-        if (bp.isRuntime() && (ownerChanged || wasNormal)) {
-=======
         if (bp.isRuntime() && (ownerChanged || wasNonRuntime)) {
->>>>>>> 6a6a15d5
             // If this is a runtime permission and the owner has changed, or this was a normal
             // permission, then permission state should be cleaned up
             bp.mPermissionDefinitionChanged = true;
