--- conflicted
+++ resolved
@@ -634,7 +634,6 @@
         }
     }
 
-<<<<<<< HEAD
     class Shell extends ShellCommand {
         @Override
         public int onCommand(String cmd) {
@@ -659,28 +658,6 @@
         pw.println("  reset");
         pw.println("    Unfreeze battery state, returning to current hardware values.");
     }
-=======
-    private void dumpInternal(PrintWriter pw, String[] args) {
-        synchronized (mLock) {
-            if (args == null || args.length == 0 || "-a".equals(args[0])) {
-                pw.println("Current Battery Service state:");
-                if (mUpdatesStopped) {
-                    pw.println("  (UPDATES STOPPED -- use 'reset' to restart)");
-                }
-                pw.println("  AC powered: " + mBatteryProps.chargerAcOnline);
-                pw.println("  USB powered: " + mBatteryProps.chargerUsbOnline);
-                pw.println("  Wireless powered: " + mBatteryProps.chargerWirelessOnline);
-                pw.println("  Max charging current: " + mBatteryProps.maxChargingCurrent);
-                pw.println("  Max charging voltage: " + mBatteryProps.maxChargingVoltage);
-                pw.println("  status: " + mBatteryProps.batteryStatus);
-                pw.println("  health: " + mBatteryProps.batteryHealth);
-                pw.println("  present: " + mBatteryProps.batteryPresent);
-                pw.println("  level: " + mBatteryProps.batteryLevel);
-                pw.println("  scale: " + BATTERY_SCALE);
-                pw.println("  voltage: " + mBatteryProps.batteryVoltage);
-                pw.println("  temperature: " + mBatteryProps.batteryTemperature);
-                pw.println("  technology: " + mBatteryProps.batteryTechnology);
->>>>>>> f92fcfe3
 
     int onShellCommand(Shell shell, String cmd) {
         if (cmd == null) {
@@ -794,6 +771,7 @@
                 pw.println("  USB powered: " + mBatteryProps.chargerUsbOnline);
                 pw.println("  Wireless powered: " + mBatteryProps.chargerWirelessOnline);
                 pw.println("  Max charging current: " + mBatteryProps.maxChargingCurrent);
+                pw.println("  Max charging voltage: " + mBatteryProps.maxChargingVoltage);
                 pw.println("  status: " + mBatteryProps.batteryStatus);
                 pw.println("  health: " + mBatteryProps.batteryHealth);
                 pw.println("  present: " + mBatteryProps.batteryPresent);
