/*
 * Copyright (C) 2018 The Android Open Source Project
 *
 * Licensed under the Apache License, Version 2.0 (the "License");
 * you may not use this file except in compliance with the License.
 * You may obtain a copy of the License at
 *
 *      http://www.apache.org/licenses/LICENSE-2.0
 *
 * Unless required by applicable law or agreed to in writing, software
 * distributed under the License is distributed on an "AS IS" BASIS,
 * WITHOUT WARRANTIES OR CONDITIONS OF ANY KIND, either express or implied.
 * See the License for the specific language governing permissions and
 * limitations under the License
 */

package com.android.server.wm;

import static android.Manifest.permission.BIND_VOICE_INTERACTION;
import static android.Manifest.permission.CHANGE_CONFIGURATION;
import static android.Manifest.permission.CONTROL_REMOTE_APP_TRANSITION_ANIMATIONS;
import static android.Manifest.permission.INTERNAL_SYSTEM_WINDOW;
import static android.Manifest.permission.MANAGE_ACTIVITY_STACKS;
import static android.Manifest.permission.READ_FRAME_BUFFER;
import static android.Manifest.permission.REMOVE_TASKS;
import static android.Manifest.permission.START_TASKS_FROM_RECENTS;
import static android.Manifest.permission.STOP_APP_SWITCHES;
import static android.app.ActivityManager.LOCK_TASK_MODE_NONE;
import static android.app.ActivityManagerInternal.ALLOW_FULL_ONLY;
import static android.app.ActivityTaskManager.INVALID_TASK_ID;
import static android.app.ActivityTaskManager.RESIZE_MODE_PRESERVE_WINDOW;
import static android.app.ActivityTaskManager.SPLIT_SCREEN_CREATE_MODE_TOP_OR_LEFT;
import static android.app.WindowConfiguration.ACTIVITY_TYPE_UNDEFINED;
import static android.app.WindowConfiguration.WINDOWING_MODE_FREEFORM;
import static android.app.WindowConfiguration.WINDOWING_MODE_FULLSCREEN;
import static android.app.WindowConfiguration.WINDOWING_MODE_PINNED;
import static android.app.WindowConfiguration.WINDOWING_MODE_SPLIT_SCREEN_PRIMARY;
import static android.app.WindowConfiguration.WINDOWING_MODE_SPLIT_SCREEN_SECONDARY;
import static android.app.WindowConfiguration.WINDOWING_MODE_UNDEFINED;
import static android.content.Intent.FLAG_ACTIVITY_EXCLUDE_FROM_RECENTS;
import static android.content.Intent.FLAG_ACTIVITY_NEW_TASK;
import static android.content.Intent.FLAG_ACTIVITY_TASK_ON_HOME;
import static android.content.pm.ApplicationInfo.FLAG_FACTORY_TEST;
import static android.content.pm.ConfigurationInfo.GL_ES_VERSION_UNDEFINED;
import static android.content.pm.PackageManager.FEATURE_ACTIVITIES_ON_SECONDARY_DISPLAYS;
import static android.content.pm.PackageManager.FEATURE_FREEFORM_WINDOW_MANAGEMENT;
import static android.content.pm.PackageManager.FEATURE_PC;
import static android.content.pm.PackageManager.FEATURE_PICTURE_IN_PICTURE;
import static android.content.pm.PackageManager.PERMISSION_GRANTED;
import static android.content.res.Configuration.UI_MODE_TYPE_TELEVISION;
import static android.os.Build.VERSION_CODES.N;
import static android.os.FactoryTest.FACTORY_TEST_HIGH_LEVEL;
import static android.os.FactoryTest.FACTORY_TEST_LOW_LEVEL;
import static android.os.FactoryTest.FACTORY_TEST_OFF;
import static android.os.Process.FIRST_APPLICATION_UID;
import static android.os.Process.SYSTEM_UID;
import static android.os.Trace.TRACE_TAG_ACTIVITY_MANAGER;
import static android.provider.Settings.Global.DEVELOPMENT_ENABLE_FREEFORM_WINDOWS_SUPPORT;
import static android.provider.Settings.Global.DEVELOPMENT_FORCE_RESIZABLE_ACTIVITIES;
import static android.provider.Settings.Global.DEVELOPMENT_FORCE_RTL;
import static android.provider.Settings.Global.HIDE_ERROR_DIALOGS;
import static android.provider.Settings.System.FONT_SCALE;
import static android.service.voice.VoiceInteractionSession.SHOW_SOURCE_APPLICATION;
import static android.text.format.DateUtils.MINUTE_IN_MILLIS;
import static android.view.Display.DEFAULT_DISPLAY;
import static android.view.Display.INVALID_DISPLAY;
import static android.view.WindowManager.TRANSIT_NONE;
import static android.view.WindowManager.TRANSIT_TASK_IN_PLACE;

import static com.android.server.am.ActivityManagerService.ANR_TRACE_DIR;
import static com.android.server.am.ActivityManagerService.MY_PID;
import static com.android.server.am.ActivityManagerService.STOCK_PM_FLAGS;
import static com.android.server.am.ActivityManagerService.dumpStackTraces;
import static com.android.server.am.ActivityManagerServiceDumpProcessesProto.CONFIG_WILL_CHANGE;
import static com.android.server.am.ActivityManagerServiceDumpProcessesProto.CONTROLLER;
import static com.android.server.am.ActivityManagerServiceDumpProcessesProto.CURRENT_TRACKER;
import static com.android.server.am.ActivityManagerServiceDumpProcessesProto.Controller.IS_A_MONKEY;
import static com.android.server.am.ActivityManagerServiceDumpProcessesProto.GLOBAL_CONFIGURATION;
import static com.android.server.am.ActivityManagerServiceDumpProcessesProto.GOING_TO_SLEEP;
import static com.android.server.am.ActivityManagerServiceDumpProcessesProto.HEAVY_WEIGHT_PROC;
import static com.android.server.am.ActivityManagerServiceDumpProcessesProto.HOME_PROC;
import static com.android.server.am.ActivityManagerServiceDumpProcessesProto.LAUNCHING_ACTIVITY;
import static com.android.server.am.ActivityManagerServiceDumpProcessesProto.PREVIOUS_PROC;
import static com.android.server.am.ActivityManagerServiceDumpProcessesProto.PREVIOUS_PROC_VISIBLE_TIME_MS;
import static com.android.server.am.ActivityManagerServiceDumpProcessesProto.SCREEN_COMPAT_PACKAGES;
import static com.android.server.am.ActivityManagerServiceDumpProcessesProto.ScreenCompatPackage.MODE;
import static com.android.server.am.ActivityManagerServiceDumpProcessesProto.ScreenCompatPackage.PACKAGE;
import static com.android.server.wm.ActivityStack.REMOVE_TASK_MODE_DESTROYING;
import static com.android.server.wm.ActivityStackSupervisor.DEFER_RESUME;
import static com.android.server.wm.ActivityStackSupervisor.ON_TOP;
import static com.android.server.wm.ActivityStackSupervisor.PRESERVE_WINDOWS;
import static com.android.server.wm.ActivityStackSupervisor.REMOVE_FROM_RECENTS;
import static com.android.server.wm.ActivityTaskManagerDebugConfig.DEBUG_ALL;
import static com.android.server.wm.ActivityTaskManagerDebugConfig.DEBUG_CONFIGURATION;
import static com.android.server.wm.ActivityTaskManagerDebugConfig.DEBUG_FOCUS;
import static com.android.server.wm.ActivityTaskManagerDebugConfig.DEBUG_IMMERSIVE;
import static com.android.server.wm.ActivityTaskManagerDebugConfig.DEBUG_LOCKTASK;
import static com.android.server.wm.ActivityTaskManagerDebugConfig.DEBUG_STACK;
import static com.android.server.wm.ActivityTaskManagerDebugConfig.DEBUG_SWITCH;
import static com.android.server.wm.ActivityTaskManagerDebugConfig.DEBUG_TASKS;
import static com.android.server.wm.ActivityTaskManagerDebugConfig.DEBUG_VISIBILITY;
import static com.android.server.wm.ActivityTaskManagerDebugConfig.POSTFIX_CONFIGURATION;
import static com.android.server.wm.ActivityTaskManagerDebugConfig.POSTFIX_FOCUS;
import static com.android.server.wm.ActivityTaskManagerDebugConfig.POSTFIX_IMMERSIVE;
import static com.android.server.wm.ActivityTaskManagerDebugConfig.POSTFIX_LOCKTASK;
import static com.android.server.wm.ActivityTaskManagerDebugConfig.POSTFIX_STACK;
import static com.android.server.wm.ActivityTaskManagerDebugConfig.POSTFIX_SWITCH;
import static com.android.server.wm.ActivityTaskManagerDebugConfig.POSTFIX_VISIBILITY;
import static com.android.server.wm.ActivityTaskManagerDebugConfig.TAG_ATM;
import static com.android.server.wm.ActivityTaskManagerDebugConfig.TAG_WITH_CLASS_NAME;
import static com.android.server.wm.ActivityTaskManagerInternal.ASSIST_KEY_CONTENT;
import static com.android.server.wm.ActivityTaskManagerInternal.ASSIST_KEY_DATA;
import static com.android.server.wm.ActivityTaskManagerInternal.ASSIST_KEY_RECEIVER_EXTRAS;
import static com.android.server.wm.ActivityTaskManagerInternal.ASSIST_KEY_STRUCTURE;
import static com.android.server.wm.ActivityTaskManagerService.H.REPORT_TIME_TRACKER_MSG;
import static com.android.server.wm.ActivityTaskManagerService.UiHandler.DISMISS_DIALOG_UI_MSG;
import static com.android.server.wm.RecentsAnimationController.REORDER_KEEP_IN_PLACE;
import static com.android.server.wm.RecentsAnimationController.REORDER_MOVE_TO_ORIGINAL_POSITION;
import static com.android.server.wm.RootActivityContainer.MATCH_TASK_IN_STACKS_ONLY;
import static com.android.server.wm.RootActivityContainer.MATCH_TASK_IN_STACKS_OR_RECENT_TASKS;
import static com.android.server.wm.TaskRecord.LOCK_TASK_AUTH_DONT_LOCK;
import static com.android.server.wm.TaskRecord.REPARENT_KEEP_STACK_AT_FRONT;
import static com.android.server.wm.TaskRecord.REPARENT_LEAVE_STACK_IN_PLACE;

import android.Manifest;
import android.annotation.NonNull;
import android.annotation.Nullable;
import android.annotation.UserIdInt;
import android.app.Activity;
import android.app.ActivityManager;
import android.app.ActivityManagerInternal;
import android.app.ActivityOptions;
import android.app.ActivityTaskManager;
import android.app.ActivityThread;
import android.app.AlertDialog;
import android.app.AppGlobals;
import android.app.Dialog;
import android.app.IActivityController;
import android.app.IActivityTaskManager;
import android.app.IApplicationThread;
import android.app.IAssistDataReceiver;
import android.app.INotificationManager;
import android.app.ITaskStackListener;
import android.app.Notification;
import android.app.NotificationManager;
import android.app.PendingIntent;
import android.app.PictureInPictureParams;
import android.app.ProfilerInfo;
import android.app.RemoteAction;
import android.app.WaitResult;
import android.app.WindowConfiguration;
import android.app.admin.DevicePolicyCache;
import android.app.assist.AssistContent;
import android.app.assist.AssistStructure;
import android.app.usage.UsageStatsManagerInternal;
import android.content.ActivityNotFoundException;
import android.content.ComponentName;
import android.content.ContentResolver;
import android.content.Context;
import android.content.DialogInterface;
import android.content.IIntentSender;
import android.content.Intent;
import android.content.pm.ActivityInfo;
import android.content.pm.ApplicationInfo;
import android.content.pm.ConfigurationInfo;
import android.content.pm.IPackageManager;
import android.content.pm.PackageManager;
import android.content.pm.PackageManagerInternal;
import android.content.pm.ParceledListSlice;
import android.content.pm.ResolveInfo;
import android.content.res.CompatibilityInfo;
import android.content.res.Configuration;
import android.content.res.Resources;
import android.database.ContentObserver;
import android.graphics.Bitmap;
import android.graphics.Point;
import android.graphics.Rect;
import android.metrics.LogMaker;
import android.net.Uri;
import android.os.Binder;
import android.os.Build;
import android.os.Bundle;
import android.os.FactoryTest;
import android.os.FileUtils;
import android.os.Handler;
import android.os.IBinder;
import android.os.IUserManager;
import android.os.LocaleList;
import android.os.Looper;
import android.os.Message;
import android.os.PersistableBundle;
import android.os.PowerManager;
import android.os.PowerManagerInternal;
import android.os.RemoteException;
import android.os.ServiceManager;
import android.os.StrictMode;
import android.os.SystemClock;
import android.os.SystemProperties;
import android.os.Trace;
import android.os.UpdateLock;
import android.os.UserHandle;
import android.os.UserManager;
import android.os.WorkSource;
import android.os.storage.IStorageManager;
import android.os.storage.StorageManager;
import android.provider.Settings;
import android.service.voice.IVoiceInteractionSession;
import android.service.voice.VoiceInteractionManagerInternal;
import android.sysprop.DisplayProperties;
import android.telecom.TelecomManager;
import android.text.TextUtils;
import android.text.format.Time;
import android.util.ArrayMap;
import android.util.EventLog;
import android.util.Log;
import android.util.Slog;
import android.util.SparseArray;
import android.util.SparseIntArray;
import android.util.StatsLog;
import android.util.TimeUtils;
import android.util.proto.ProtoOutputStream;
import android.view.IRecentsAnimationRunner;
import android.view.RemoteAnimationAdapter;
import android.view.RemoteAnimationDefinition;
import android.view.WindowManager;

import com.android.internal.R;
import com.android.internal.annotations.VisibleForTesting;
import com.android.internal.app.AssistUtils;
import com.android.internal.app.IAppOpsService;
import com.android.internal.app.IVoiceInteractor;
import com.android.internal.app.ProcessMap;
import com.android.internal.logging.MetricsLogger;
import com.android.internal.logging.nano.MetricsProto.MetricsEvent;
import com.android.internal.messages.nano.SystemMessageProto.SystemMessage;
import com.android.internal.notification.SystemNotificationChannels;
import com.android.internal.os.TransferPipe;
import com.android.internal.os.logging.MetricsLoggerWrapper;
import com.android.internal.policy.IKeyguardDismissCallback;
import com.android.internal.policy.KeyguardDismissCallback;
import com.android.internal.util.ArrayUtils;
import com.android.internal.util.FastPrintWriter;
import com.android.internal.util.Preconditions;
import com.android.internal.util.function.pooled.PooledLambda;
import com.android.server.AttributeCache;
import com.android.server.LocalServices;
import com.android.server.SystemService;
import com.android.server.SystemServiceManager;
import com.android.server.UiThread;
import com.android.server.Watchdog;
import com.android.server.am.ActivityManagerService;
import com.android.server.am.ActivityManagerServiceDumpActivitiesProto;
import com.android.server.am.ActivityManagerServiceDumpProcessesProto;
import com.android.server.am.AppTimeTracker;
import com.android.server.am.BaseErrorDialog;
import com.android.server.am.EventLogTags;
import com.android.server.am.PendingIntentController;
import com.android.server.am.PendingIntentRecord;
import com.android.server.am.UserState;
import com.android.server.appop.AppOpsService;
import com.android.server.firewall.IntentFirewall;
import com.android.server.pm.UserManagerService;
import com.android.server.uri.UriGrantsManagerInternal;
import com.android.server.vr.VrManagerInternal;

import java.io.BufferedReader;
import java.io.File;
import java.io.FileDescriptor;
import java.io.FileOutputStream;
import java.io.FileReader;
import java.io.IOException;
import java.io.PrintWriter;
import java.io.StringWriter;
import java.lang.annotation.ElementType;
import java.lang.annotation.Retention;
import java.lang.annotation.RetentionPolicy;
import java.lang.annotation.Target;
import java.lang.ref.WeakReference;
import java.text.DateFormat;
import java.util.ArrayList;
import java.util.Arrays;
import java.util.Date;
import java.util.HashMap;
import java.util.HashSet;
import java.util.List;
import java.util.Locale;
import java.util.Map;
import java.util.Set;

/**
 * System service for managing activities and their containers (task, stacks, displays,... ).
 *
 * {@hide}
 */
public class ActivityTaskManagerService extends IActivityTaskManager.Stub {
    private static final String TAG = TAG_WITH_CLASS_NAME ? "ActivityTaskManagerService" : TAG_ATM;
    private static final String TAG_STACK = TAG + POSTFIX_STACK;
    private static final String TAG_SWITCH = TAG + POSTFIX_SWITCH;
    private static final String TAG_IMMERSIVE = TAG + POSTFIX_IMMERSIVE;
    private static final String TAG_FOCUS = TAG + POSTFIX_FOCUS;
    private static final String TAG_VISIBILITY = TAG + POSTFIX_VISIBILITY;
    private static final String TAG_LOCKTASK = TAG + POSTFIX_LOCKTASK;
    private static final String TAG_CONFIGURATION = TAG + POSTFIX_CONFIGURATION;

    // How long we wait until we timeout on key dispatching.
    public static final int KEY_DISPATCHING_TIMEOUT_MS = 5 * 1000;
    // How long we wait until we timeout on key dispatching during instrumentation.
    static final int INSTRUMENTATION_KEY_DISPATCHING_TIMEOUT_MS = 60 * 1000;

    /** Used to indicate that an app transition should be animated. */
    static final boolean ANIMATE = true;

    /** Hardware-reported OpenGLES version. */
    final int GL_ES_VERSION;

    public static final String DUMP_ACTIVITIES_CMD = "activities" ;
    public static final String DUMP_ACTIVITIES_SHORT_CMD = "a" ;
    public static final String DUMP_LASTANR_CMD = "lastanr" ;
    public static final String DUMP_LASTANR_TRACES_CMD = "lastanr-traces" ;
    public static final String DUMP_STARTER_CMD = "starter" ;
    public static final String DUMP_CONTAINERS_CMD = "containers" ;
    public static final String DUMP_RECENTS_CMD = "recents" ;
    public static final String DUMP_RECENTS_SHORT_CMD = "r" ;

    /** This activity is not being relaunched, or being relaunched for a non-resize reason. */
    public static final int RELAUNCH_REASON_NONE = 0;
    /** This activity is being relaunched due to windowing mode change. */
    public static final int RELAUNCH_REASON_WINDOWING_MODE_RESIZE = 1;
    /** This activity is being relaunched due to a free-resize operation. */
    public static final int RELAUNCH_REASON_FREE_RESIZE = 2;

    Context mContext;

    /**
     * This Context is themable and meant for UI display (AlertDialogs, etc.). The theme can
     * change at runtime. Use mContext for non-UI purposes.
     */
    final Context mUiContext;
    final ActivityThread mSystemThread;
    H mH;
    UiHandler mUiHandler;
    ActivityManagerInternal mAmInternal;
    UriGrantsManagerInternal mUgmInternal;
    private PackageManagerInternal mPmInternal;
    @VisibleForTesting
    final ActivityTaskManagerInternal mInternal;
    PowerManagerInternal mPowerManagerInternal;
    private UsageStatsManagerInternal mUsageStatsInternal;

    PendingIntentController mPendingIntentController;
    IntentFirewall mIntentFirewall;

    /* Global service lock used by the package the owns this service. */
    final WindowManagerGlobalLock mGlobalLock = new WindowManagerGlobalLock();
    /**
     * It is the same instance as {@link mGlobalLock}, just declared as a type that the
     * locked-region-code-injection does't recognize it. It is used to skip wrapping priority
     * booster for places that are already in the scope of another booster (e.g. computing oom-adj).
     *
     * @see WindowManagerThreadPriorityBooster
     */
    final Object mGlobalLockWithoutBoost = mGlobalLock;
    ActivityStackSupervisor mStackSupervisor;
    RootActivityContainer mRootActivityContainer;
    WindowManagerService mWindowManager;
    private UserManagerService mUserManager;
    private AppOpsService mAppOpsService;
    /** All active uids in the system. */
    private final MirrorActiveUids mActiveUids = new MirrorActiveUids();
    private final SparseArray<String> mPendingTempWhitelist = new SparseArray<>();
    /** All processes currently running that might have a window organized by name. */
    final ProcessMap<WindowProcessController> mProcessNames = new ProcessMap<>();
    /** All processes we currently have running mapped by pid */
    final SparseArray<WindowProcessController> mPidMap = new SparseArray<>();
    /** This is the process holding what we currently consider to be the "home" activity. */
    WindowProcessController mHomeProcess;
    /** The currently running heavy-weight process, if any. */
    WindowProcessController mHeavyWeightProcess = null;
    boolean mHasHeavyWeightFeature;
    /**
     * This is the process holding the activity the user last visited that is in a different process
     * from the one they are currently in.
     */
    WindowProcessController mPreviousProcess;
    /** The time at which the previous process was last visible. */
    long mPreviousProcessVisibleTime;

    /** List of intents that were used to start the most recent tasks. */
    private RecentTasks mRecentTasks;
    /** State of external calls telling us if the device is awake or asleep. */
    private boolean mKeyguardShown = false;

    // Wrapper around VoiceInteractionServiceManager
    private AssistUtils mAssistUtils;

    // VoiceInteraction session ID that changes for each new request except when
    // being called for multi-window assist in a single session.
    private int mViSessionId = 1000;

    // How long to wait in getAssistContextExtras for the activity and foreground services
    // to respond with the result.
    private static final int PENDING_ASSIST_EXTRAS_TIMEOUT = 500;

    // How long top wait when going through the modern assist (which doesn't need to block
    // on getting this result before starting to launch its UI).
    private static final int PENDING_ASSIST_EXTRAS_LONG_TIMEOUT = 2000;

    // How long to wait in getAutofillAssistStructure() for the activity to respond with the result.
    private static final int PENDING_AUTOFILL_ASSIST_STRUCTURE_TIMEOUT = 2000;

    // Permission tokens are used to temporarily granted a trusted app the ability to call
    // #startActivityAsCaller.  A client is expected to dump its token after this time has elapsed,
    // showing any appropriate error messages to the user.
    private static final long START_AS_CALLER_TOKEN_TIMEOUT =
            10 * MINUTE_IN_MILLIS;

    // How long before the service actually expires a token.  This is slightly longer than
    // START_AS_CALLER_TOKEN_TIMEOUT, to provide a buffer so clients will rarely encounter the
    // expiration exception.
    private static final long START_AS_CALLER_TOKEN_TIMEOUT_IMPL =
            START_AS_CALLER_TOKEN_TIMEOUT + 2 * 1000;

    // How long the service will remember expired tokens, for the purpose of providing error
    // messaging when a client uses an expired token.
    private static final long START_AS_CALLER_TOKEN_EXPIRED_TIMEOUT =
            START_AS_CALLER_TOKEN_TIMEOUT_IMPL + 20 * MINUTE_IN_MILLIS;

    // Activity tokens of system activities that are delegating their call to
    // #startActivityByCaller, keyed by the permissionToken granted to the delegate.
    final HashMap<IBinder, IBinder> mStartActivitySources = new HashMap<>();

    // Permission tokens that have expired, but we remember for error reporting.
    final ArrayList<IBinder> mExpiredStartAsCallerTokens = new ArrayList<>();

    private final ArrayList<PendingAssistExtras> mPendingAssistExtras = new ArrayList<>();

    // Keeps track of the active voice interaction service component, notified from
    // VoiceInteractionManagerService
    ComponentName mActiveVoiceInteractionServiceComponent;

    VrController mVrController;
    KeyguardController mKeyguardController;
    private final ClientLifecycleManager mLifecycleManager;
    private TaskChangeNotificationController mTaskChangeNotificationController;
    /** The controller for all operations related to locktask. */
    private LockTaskController mLockTaskController;
    private ActivityStartController mActivityStartController;

    boolean mSuppressResizeConfigChanges;

    private final UpdateConfigurationResult mTmpUpdateConfigurationResult =
            new UpdateConfigurationResult();

    static final class UpdateConfigurationResult {
        // Configuration changes that were updated.
        int changes;
        // If the activity was relaunched to match the new configuration.
        boolean activityRelaunched;

        void reset() {
            changes = 0;
            activityRelaunched = false;
        }
    }

    /** Current sequencing integer of the configuration, for skipping old configurations. */
    private int mConfigurationSeq;
    // To cache the list of supported system locales
    private String[] mSupportedSystemLocales = null;

    /**
     * Temp object used when global and/or display override configuration is updated. It is also
     * sent to outer world instead of {@link #getGlobalConfiguration} because we don't trust
     * anyone...
     */
    private Configuration mTempConfig = new Configuration();

    /** Temporary to avoid allocations. */
    final StringBuilder mStringBuilder = new StringBuilder(256);

    // Amount of time after a call to stopAppSwitches() during which we will
    // prevent further untrusted switches from happening.
    private static final long APP_SWITCH_DELAY_TIME = 5 * 1000;

    /**
     * The time at which we will allow normal application switches again,
     * after a call to {@link #stopAppSwitches()}.
     */
    private long mAppSwitchesAllowedTime;
    /**
     * This is set to true after the first switch after mAppSwitchesAllowedTime
     * is set; any switches after that will clear the time.
     */
    private boolean mDidAppSwitch;

    IActivityController mController = null;
    boolean mControllerIsAMonkey = false;

    final int mFactoryTest;

    /** Used to control how we initialize the service. */
    ComponentName mTopComponent;
    String mTopAction = Intent.ACTION_MAIN;
    String mTopData;

    /** Profiling app information. */
    String mProfileApp = null;
    WindowProcessController mProfileProc = null;
    ProfilerInfo mProfilerInfo = null;

    /**
     * Dump of the activity state at the time of the last ANR. Cleared after
     * {@link WindowManagerService#LAST_ANR_LIFETIME_DURATION_MSECS}
     */
    String mLastANRState;

    /**
     * Used to retain an update lock when the foreground activity is in
     * immersive mode.
     */
    private final UpdateLock mUpdateLock = new UpdateLock("immersive");

    /**
     * Packages that are being allowed to perform unrestricted app switches.  Mapping is
     * User -> Type -> uid.
     */
    final SparseArray<ArrayMap<String, Integer>> mAllowAppSwitchUids = new SparseArray<>();

    /** The dimensions of the thumbnails in the Recents UI. */
    private int mThumbnailWidth;
    private int mThumbnailHeight;
    private float mFullscreenThumbnailScale;

    /**
     * Flag that indicates if multi-window is enabled.
     *
     * For any particular form of multi-window to be enabled, generic multi-window must be enabled
     * in {@link com.android.internal.R.bool#config_supportsMultiWindow} config or
     * {@link Settings.Global#DEVELOPMENT_FORCE_RESIZABLE_ACTIVITIES} development option set.
     * At least one of the forms of multi-window must be enabled in order for this flag to be
     * initialized to 'true'.
     *
     * @see #mSupportsSplitScreenMultiWindow
     * @see #mSupportsFreeformWindowManagement
     * @see #mSupportsPictureInPicture
     * @see #mSupportsMultiDisplay
     */
    boolean mSupportsMultiWindow;
    boolean mSupportsSplitScreenMultiWindow;
    boolean mSupportsFreeformWindowManagement;
    boolean mSupportsPictureInPicture;
    boolean mSupportsMultiDisplay;
    boolean mForceResizableActivities;

    final List<ActivityTaskManagerInternal.ScreenObserver> mScreenObservers = new ArrayList<>();

    // VR Vr2d Display Id.
    int mVr2dDisplayId = INVALID_DISPLAY;

    /**
     * Set while we are wanting to sleep, to prevent any
     * activities from being started/resumed.
     *
     * TODO(b/33594039): Clarify the actual state transitions represented by mSleeping.
     *
     * Currently mSleeping is set to true when transitioning into the sleep state, and remains true
     * while in the sleep state until there is a pending transition out of sleep, in which case
     * mSleeping is set to false, and remains false while awake.
     *
     * Whether mSleeping can quickly toggled between true/false without the device actually
     * display changing states is undefined.
     */
    private boolean mSleeping = false;

    /**
     * The process state used for processes that are running the top activities.
     * This changes between TOP and TOP_SLEEPING to following mSleeping.
     */
    int mTopProcessState = ActivityManager.PROCESS_STATE_TOP;

    // Whether we should show our dialogs (ANR, crash, etc) or just perform their default action
    // automatically. Important for devices without direct input devices.
    private boolean mShowDialogs = true;

    /** Set if we are shutting down the system, similar to sleeping. */
    boolean mShuttingDown = false;

    /**
     * We want to hold a wake lock while running a voice interaction session, since
     * this may happen with the screen off and we need to keep the CPU running to
     * be able to continue to interact with the user.
     */
    PowerManager.WakeLock mVoiceWakeLock;

    /**
     * Set while we are running a voice interaction. This overrides sleeping while it is active.
     */
    IVoiceInteractionSession mRunningVoice;

    /**
     * The last resumed activity. This is identical to the current resumed activity most
     * of the time but could be different when we're pausing one activity before we resume
     * another activity.
     */
    ActivityRecord mLastResumedActivity;

    /**
     * The activity that is currently being traced as the active resumed activity.
     *
     * @see #updateResumedAppTrace
     */
    private @Nullable ActivityRecord mTracedResumedActivity;

    /** If non-null, we are tracking the time the user spends in the currently focused app. */
    AppTimeTracker mCurAppTimeTracker;

    private AppWarnings mAppWarnings;

    /**
     * Packages that the user has asked to have run in screen size
     * compatibility mode instead of filling the screen.
     */
    CompatModePackages mCompatModePackages;

    private FontScaleSettingObserver mFontScaleSettingObserver;

    private String mDeviceOwnerPackageName;

    private final class FontScaleSettingObserver extends ContentObserver {
        private final Uri mFontScaleUri = Settings.System.getUriFor(FONT_SCALE);
        private final Uri mHideErrorDialogsUri = Settings.Global.getUriFor(HIDE_ERROR_DIALOGS);

        public FontScaleSettingObserver() {
            super(mH);
            final ContentResolver resolver = mContext.getContentResolver();
            resolver.registerContentObserver(mFontScaleUri, false, this, UserHandle.USER_ALL);
            resolver.registerContentObserver(mHideErrorDialogsUri, false, this,
                    UserHandle.USER_ALL);
        }

        @Override
        public void onChange(boolean selfChange, Uri uri, @UserIdInt int userId) {
            if (mFontScaleUri.equals(uri)) {
                updateFontScaleIfNeeded(userId);
            } else if (mHideErrorDialogsUri.equals(uri)) {
                synchronized (mGlobalLock) {
                    updateShouldShowDialogsLocked(getGlobalConfiguration());
                }
            }
        }
    }

    /** Indicates that the method may be invoked frequently or is sensitive to performance. */
    @Target(ElementType.METHOD)
    @Retention(RetentionPolicy.SOURCE)
    @interface HotPath {
        int NONE = 0;
        int OOM_ADJUSTMENT = 1;
        int LRU_UPDATE = 2;
        int PROCESS_CHANGE = 3;
        int caller() default NONE;
    }

    @VisibleForTesting(visibility = VisibleForTesting.Visibility.PACKAGE)
    public ActivityTaskManagerService(Context context) {
        mContext = context;
        mFactoryTest = FactoryTest.getMode();
        mSystemThread = ActivityThread.currentActivityThread();
        mUiContext = mSystemThread.getSystemUiContext();
        mLifecycleManager = new ClientLifecycleManager();
        mInternal = new LocalService();
        GL_ES_VERSION = SystemProperties.getInt("ro.opengles.version", GL_ES_VERSION_UNDEFINED);
    }

    public void onSystemReady() {
        synchronized (mGlobalLock) {
            mHasHeavyWeightFeature = mContext.getPackageManager().hasSystemFeature(
                    PackageManager.FEATURE_CANT_SAVE_STATE);
            mAssistUtils = new AssistUtils(mContext);
            mVrController.onSystemReady();
            mRecentTasks.onSystemReadyLocked();
            mStackSupervisor.onSystemReady();
        }
    }

    public void onInitPowerManagement() {
        synchronized (mGlobalLock) {
            mStackSupervisor.initPowerManagement();
            final PowerManager pm = (PowerManager) mContext.getSystemService(Context.POWER_SERVICE);
            mPowerManagerInternal = LocalServices.getService(PowerManagerInternal.class);
            mVoiceWakeLock = pm.newWakeLock(PowerManager.PARTIAL_WAKE_LOCK, "*voice*");
            mVoiceWakeLock.setReferenceCounted(false);
        }
    }

    public void installSystemProviders() {
        mFontScaleSettingObserver = new FontScaleSettingObserver();
    }

    public void retrieveSettings(ContentResolver resolver) {
        final boolean freeformWindowManagement =
                mContext.getPackageManager().hasSystemFeature(FEATURE_FREEFORM_WINDOW_MANAGEMENT)
                        || Settings.Global.getInt(
                        resolver, DEVELOPMENT_ENABLE_FREEFORM_WINDOWS_SUPPORT, 0) != 0;

        final boolean supportsMultiWindow = ActivityTaskManager.supportsMultiWindow(mContext);
        final boolean supportsPictureInPicture = supportsMultiWindow &&
                mContext.getPackageManager().hasSystemFeature(FEATURE_PICTURE_IN_PICTURE);
        final boolean supportsSplitScreenMultiWindow =
                ActivityTaskManager.supportsSplitScreenMultiWindow(mContext);
        final boolean supportsMultiDisplay = mContext.getPackageManager()
                .hasSystemFeature(FEATURE_ACTIVITIES_ON_SECONDARY_DISPLAYS);
        final boolean forceRtl = Settings.Global.getInt(resolver, DEVELOPMENT_FORCE_RTL, 0) != 0;
        final boolean forceResizable = Settings.Global.getInt(
                resolver, DEVELOPMENT_FORCE_RESIZABLE_ACTIVITIES, 0) != 0;
        final boolean isPc = mContext.getPackageManager().hasSystemFeature(FEATURE_PC);

        // Transfer any global setting for forcing RTL layout, into a System Property
        DisplayProperties.debug_force_rtl(forceRtl);

        final Configuration configuration = new Configuration();
        Settings.System.getConfiguration(resolver, configuration);
        if (forceRtl) {
            // This will take care of setting the correct layout direction flags
            configuration.setLayoutDirection(configuration.locale);
        }

        synchronized (mGlobalLock) {
            mForceResizableActivities = forceResizable;
            final boolean multiWindowFormEnabled = freeformWindowManagement
                    || supportsSplitScreenMultiWindow
                    || supportsPictureInPicture
                    || supportsMultiDisplay;
            if ((supportsMultiWindow || forceResizable) && multiWindowFormEnabled) {
                mSupportsMultiWindow = true;
                mSupportsFreeformWindowManagement = freeformWindowManagement;
                mSupportsSplitScreenMultiWindow = supportsSplitScreenMultiWindow;
                mSupportsPictureInPicture = supportsPictureInPicture;
                mSupportsMultiDisplay = supportsMultiDisplay;
            } else {
                mSupportsMultiWindow = false;
                mSupportsFreeformWindowManagement = false;
                mSupportsSplitScreenMultiWindow = false;
                mSupportsPictureInPicture = false;
                mSupportsMultiDisplay = false;
            }
            mWindowManager.setForceResizableTasks(mForceResizableActivities);
            mWindowManager.setSupportsPictureInPicture(mSupportsPictureInPicture);
            mWindowManager.setSupportsFreeformWindowManagement(mSupportsFreeformWindowManagement);
            mWindowManager.setIsPc(isPc);
            mWindowManager.mRoot.onSettingsRetrieved();
            // This happens before any activities are started, so we can change global configuration
            // in-place.
            updateConfigurationLocked(configuration, null, true);
            final Configuration globalConfig = getGlobalConfiguration();
            if (DEBUG_CONFIGURATION) Slog.v(TAG_CONFIGURATION, "Initial config: " + globalConfig);

            // Load resources only after the current configuration has been set.
            final Resources res = mContext.getResources();
            mThumbnailWidth = res.getDimensionPixelSize(
                    com.android.internal.R.dimen.thumbnail_width);
            mThumbnailHeight = res.getDimensionPixelSize(
                    com.android.internal.R.dimen.thumbnail_height);

            if ((globalConfig.uiMode & UI_MODE_TYPE_TELEVISION) == UI_MODE_TYPE_TELEVISION) {
                mFullscreenThumbnailScale = (float) res
                        .getInteger(com.android.internal.R.integer.thumbnail_width_tv) /
                        (float) globalConfig.screenWidthDp;
            } else {
                mFullscreenThumbnailScale = res.getFraction(
                        com.android.internal.R.fraction.thumbnail_fullscreen_scale, 1, 1);
            }
        }
    }

    public WindowManagerGlobalLock getGlobalLock() {
        return mGlobalLock;
    }

    /** For test purpose only. */
    @VisibleForTesting
    public ActivityTaskManagerInternal getAtmInternal() {
        return mInternal;
    }

    public void initialize(IntentFirewall intentFirewall, PendingIntentController intentController,
            Looper looper) {
        mH = new H(looper);
        mUiHandler = new UiHandler();
        mIntentFirewall = intentFirewall;
        final File systemDir = SystemServiceManager.ensureSystemDir();
        mAppWarnings = new AppWarnings(this, mUiContext, mH, mUiHandler, systemDir);
        mCompatModePackages = new CompatModePackages(this, systemDir, mH);
        mPendingIntentController = intentController;

        mTempConfig.setToDefaults();
        mTempConfig.setLocales(LocaleList.getDefault());
        mConfigurationSeq = mTempConfig.seq = 1;
        mStackSupervisor = createStackSupervisor();
        mRootActivityContainer = new RootActivityContainer(this);
        mRootActivityContainer.onConfigurationChanged(mTempConfig);

        mTaskChangeNotificationController =
                new TaskChangeNotificationController(mGlobalLock, mStackSupervisor, mH);
        mLockTaskController = new LockTaskController(mContext, mStackSupervisor, mH);
        mActivityStartController = new ActivityStartController(this);
        mRecentTasks = createRecentTasks();
        mStackSupervisor.setRecentTasks(mRecentTasks);
        mVrController = new VrController(mGlobalLock);
        mKeyguardController = mStackSupervisor.getKeyguardController();
    }

    public void onActivityManagerInternalAdded() {
        synchronized (mGlobalLock) {
            mAmInternal = LocalServices.getService(ActivityManagerInternal.class);
            mUgmInternal = LocalServices.getService(UriGrantsManagerInternal.class);
        }
    }

    int increaseConfigurationSeqLocked() {
        mConfigurationSeq = Math.max(++mConfigurationSeq, 1);
        return mConfigurationSeq;
    }

    protected ActivityStackSupervisor createStackSupervisor() {
        final ActivityStackSupervisor supervisor = new ActivityStackSupervisor(this, mH.getLooper());
        supervisor.initialize();
        return supervisor;
    }

    public void setWindowManager(WindowManagerService wm) {
        synchronized (mGlobalLock) {
            mWindowManager = wm;
            mLockTaskController.setWindowManager(wm);
            mStackSupervisor.setWindowManager(wm);
            mRootActivityContainer.setWindowManager(wm);
        }
    }

    public void setUsageStatsManager(UsageStatsManagerInternal usageStatsManager) {
        synchronized (mGlobalLock) {
            mUsageStatsInternal = usageStatsManager;
        }
    }

    UserManagerService getUserManager() {
        if (mUserManager == null) {
            IBinder b = ServiceManager.getService(Context.USER_SERVICE);
            mUserManager = (UserManagerService) IUserManager.Stub.asInterface(b);
        }
        return mUserManager;
    }

    AppOpsService getAppOpsService() {
        if (mAppOpsService == null) {
            IBinder b = ServiceManager.getService(Context.APP_OPS_SERVICE);
            mAppOpsService = (AppOpsService) IAppOpsService.Stub.asInterface(b);
        }
        return mAppOpsService;
    }

    boolean hasUserRestriction(String restriction, int userId) {
        return getUserManager().hasUserRestriction(restriction, userId);
    }

    protected RecentTasks createRecentTasks() {
        return new RecentTasks(this, mStackSupervisor);
    }

    RecentTasks getRecentTasks() {
        return mRecentTasks;
    }

    ClientLifecycleManager getLifecycleManager() {
        return mLifecycleManager;
    }

    ActivityStartController getActivityStartController() {
        return mActivityStartController;
    }

    TaskChangeNotificationController getTaskChangeNotificationController() {
        return mTaskChangeNotificationController;
    }

    LockTaskController getLockTaskController() {
        return mLockTaskController;
    }

    /**
     * Return the global configuration used by the process corresponding to the input pid. This is
     * usually the global configuration with some overrides specific to that process.
     */
    Configuration getGlobalConfigurationForCallingPid() {
        final int pid = Binder.getCallingPid();
        return getGlobalConfigurationForPid(pid);
    }

    /**
     * Return the global configuration used by the process corresponding to the given pid.
     */
    Configuration getGlobalConfigurationForPid(int pid) {
        if (pid == MY_PID || pid < 0) {
            return getGlobalConfiguration();
        }
        synchronized (mGlobalLock) {
            final WindowProcessController app = mPidMap.get(pid);
            return app != null ? app.getConfiguration() : getGlobalConfiguration();
        }
    }

    /**
     * Return the device configuration info used by the process corresponding to the input pid.
     * The value is consistent with the global configuration for the process.
     */
    @Override
    public ConfigurationInfo getDeviceConfigurationInfo() {
        ConfigurationInfo config = new ConfigurationInfo();
        synchronized (mGlobalLock) {
            final Configuration globalConfig = getGlobalConfigurationForCallingPid();
            config.reqTouchScreen = globalConfig.touchscreen;
            config.reqKeyboardType = globalConfig.keyboard;
            config.reqNavigation = globalConfig.navigation;
            if (globalConfig.navigation == Configuration.NAVIGATION_DPAD
                    || globalConfig.navigation == Configuration.NAVIGATION_TRACKBALL) {
                config.reqInputFeatures |= ConfigurationInfo.INPUT_FEATURE_FIVE_WAY_NAV;
            }
            if (globalConfig.keyboard != Configuration.KEYBOARD_UNDEFINED
                    && globalConfig.keyboard != Configuration.KEYBOARD_NOKEYS) {
                config.reqInputFeatures |= ConfigurationInfo.INPUT_FEATURE_HARD_KEYBOARD;
            }
            config.reqGlEsVersion = GL_ES_VERSION;
        }
        return config;
    }

    private void start() {
        LocalServices.addService(ActivityTaskManagerInternal.class, mInternal);
    }

    public static final class Lifecycle extends SystemService {
        private final ActivityTaskManagerService mService;

        public Lifecycle(Context context) {
            super(context);
            mService = new ActivityTaskManagerService(context);
        }

        @Override
        public void onStart() {
            publishBinderService(Context.ACTIVITY_TASK_SERVICE, mService);
            mService.start();
        }

        @Override
        public void onUnlockUser(int userId) {
            synchronized (mService.getGlobalLock()) {
                mService.mStackSupervisor.onUserUnlocked(userId);
            }
        }

        @Override
        public void onCleanupUser(int userId) {
            synchronized (mService.getGlobalLock()) {
                mService.mStackSupervisor.mLaunchParamsPersister.onCleanupUser(userId);
            }
        }

        public ActivityTaskManagerService getService() {
            return mService;
        }
    }

    @Override
    public final int startActivity(IApplicationThread caller, String callingPackage,
            Intent intent, String resolvedType, IBinder resultTo, String resultWho, int requestCode,
            int startFlags, ProfilerInfo profilerInfo, Bundle bOptions) {
        return startActivityAsUser(caller, callingPackage, intent, resolvedType, resultTo,
                resultWho, requestCode, startFlags, profilerInfo, bOptions,
                UserHandle.getCallingUserId());
    }

    @Override
    public final int startActivities(IApplicationThread caller, String callingPackage,
            Intent[] intents, String[] resolvedTypes, IBinder resultTo, Bundle bOptions,
            int userId) {
        final String reason = "startActivities";
        enforceNotIsolatedCaller(reason);
        userId = handleIncomingUser(Binder.getCallingPid(), Binder.getCallingUid(), userId, reason);
        // TODO: Switch to user app stacks here.
        return getActivityStartController().startActivities(caller, -1, 0, -1, callingPackage,
                intents, resolvedTypes, resultTo, SafeActivityOptions.fromBundle(bOptions), userId,
                reason, null /* originatingPendingIntent */,
                false /* allowBackgroundActivityStart */);
    }

    @Override
    public int startActivityAsUser(IApplicationThread caller, String callingPackage,
            Intent intent, String resolvedType, IBinder resultTo, String resultWho, int requestCode,
            int startFlags, ProfilerInfo profilerInfo, Bundle bOptions, int userId) {
        return startActivityAsUser(caller, callingPackage, intent, resolvedType, resultTo,
                resultWho, requestCode, startFlags, profilerInfo, bOptions, userId,
                true /*validateIncomingUser*/);
    }

    int startActivityAsUser(IApplicationThread caller, String callingPackage,
            Intent intent, String resolvedType, IBinder resultTo, String resultWho, int requestCode,
            int startFlags, ProfilerInfo profilerInfo, Bundle bOptions, int userId,
            boolean validateIncomingUser) {
        enforceNotIsolatedCaller("startActivityAsUser");

        userId = getActivityStartController().checkTargetUser(userId, validateIncomingUser,
                Binder.getCallingPid(), Binder.getCallingUid(), "startActivityAsUser");

        // TODO: Switch to user app stacks here.
        return getActivityStartController().obtainStarter(intent, "startActivityAsUser")
                .setCaller(caller)
                .setCallingPackage(callingPackage)
                .setResolvedType(resolvedType)
                .setResultTo(resultTo)
                .setResultWho(resultWho)
                .setRequestCode(requestCode)
                .setStartFlags(startFlags)
                .setProfilerInfo(profilerInfo)
                .setActivityOptions(bOptions)
                .setMayWait(userId)
                .execute();

    }

    @Override
    public int startActivityIntentSender(IApplicationThread caller, IIntentSender target,
            IBinder whitelistToken, Intent fillInIntent, String resolvedType, IBinder resultTo,
            String resultWho, int requestCode, int flagsMask, int flagsValues, Bundle bOptions) {
        enforceNotIsolatedCaller("startActivityIntentSender");
        // Refuse possible leaked file descriptors
        if (fillInIntent != null && fillInIntent.hasFileDescriptors()) {
            throw new IllegalArgumentException("File descriptors passed in Intent");
        }

        if (!(target instanceof PendingIntentRecord)) {
            throw new IllegalArgumentException("Bad PendingIntent object");
        }

        PendingIntentRecord pir = (PendingIntentRecord)target;

        synchronized (mGlobalLock) {
            // If this is coming from the currently resumed activity, it is
            // effectively saying that app switches are allowed at this point.
            final ActivityStack stack = getTopDisplayFocusedStack();
            if (stack.mResumedActivity != null &&
                    stack.mResumedActivity.info.applicationInfo.uid == Binder.getCallingUid()) {
                mAppSwitchesAllowedTime = 0;
            }
        }
        return pir.sendInner(0, fillInIntent, resolvedType, whitelistToken, null, null,
                resultTo, resultWho, requestCode, flagsMask, flagsValues, bOptions);
    }

    @Override
    public boolean startNextMatchingActivity(IBinder callingActivity, Intent intent,
            Bundle bOptions) {
        // Refuse possible leaked file descriptors
        if (intent != null && intent.hasFileDescriptors()) {
            throw new IllegalArgumentException("File descriptors passed in Intent");
        }
        SafeActivityOptions options = SafeActivityOptions.fromBundle(bOptions);

        synchronized (mGlobalLock) {
            final ActivityRecord r = ActivityRecord.isInStackLocked(callingActivity);
            if (r == null) {
                SafeActivityOptions.abort(options);
                return false;
            }
            if (!r.attachedToProcess()) {
                // The caller is not running...  d'oh!
                SafeActivityOptions.abort(options);
                return false;
            }
            intent = new Intent(intent);
            // The caller is not allowed to change the data.
            intent.setDataAndType(r.intent.getData(), r.intent.getType());
            // And we are resetting to find the next component...
            intent.setComponent(null);

            final boolean debug = ((intent.getFlags() & Intent.FLAG_DEBUG_LOG_RESOLUTION) != 0);

            ActivityInfo aInfo = null;
            try {
                List<ResolveInfo> resolves =
                        AppGlobals.getPackageManager().queryIntentActivities(
                                intent, r.resolvedType,
                                PackageManager.MATCH_DEFAULT_ONLY | STOCK_PM_FLAGS,
                                UserHandle.getCallingUserId()).getList();

                // Look for the original activity in the list...
                final int N = resolves != null ? resolves.size() : 0;
                for (int i=0; i<N; i++) {
                    ResolveInfo rInfo = resolves.get(i);
                    if (rInfo.activityInfo.packageName.equals(r.packageName)
                            && rInfo.activityInfo.name.equals(r.info.name)) {
                        // We found the current one...  the next matching is
                        // after it.
                        i++;
                        if (i<N) {
                            aInfo = resolves.get(i).activityInfo;
                        }
                        if (debug) {
                            Slog.v(TAG, "Next matching activity: found current " + r.packageName
                                    + "/" + r.info.name);
                            Slog.v(TAG, "Next matching activity: next is " + ((aInfo == null)
                                    ? "null" : aInfo.packageName + "/" + aInfo.name));
                        }
                        break;
                    }
                }
            } catch (RemoteException e) {
            }

            if (aInfo == null) {
                // Nobody who is next!
                SafeActivityOptions.abort(options);
                if (debug) Slog.d(TAG, "Next matching activity: nothing found");
                return false;
            }

            intent.setComponent(new ComponentName(
                    aInfo.applicationInfo.packageName, aInfo.name));
            intent.setFlags(intent.getFlags()&~(
                    Intent.FLAG_ACTIVITY_FORWARD_RESULT|
                            Intent.FLAG_ACTIVITY_CLEAR_TOP|
                            Intent.FLAG_ACTIVITY_MULTIPLE_TASK|
                            FLAG_ACTIVITY_NEW_TASK));

            // Okay now we need to start the new activity, replacing the currently running activity.
            // This is a little tricky because we want to start the new one as if the current one is
            // finished, but not finish the current one first so that there is no flicker.
            // And thus...
            final boolean wasFinishing = r.finishing;
            r.finishing = true;

            // Propagate reply information over to the new activity.
            final ActivityRecord resultTo = r.resultTo;
            final String resultWho = r.resultWho;
            final int requestCode = r.requestCode;
            r.resultTo = null;
            if (resultTo != null) {
                resultTo.removeResultsLocked(r, resultWho, requestCode);
            }

            final long origId = Binder.clearCallingIdentity();
            // TODO(b/64750076): Check if calling pid should really be -1.
            final int res = getActivityStartController()
                    .obtainStarter(intent, "startNextMatchingActivity")
                    .setCaller(r.app.getThread())
                    .setResolvedType(r.resolvedType)
                    .setActivityInfo(aInfo)
                    .setResultTo(resultTo != null ? resultTo.appToken : null)
                    .setResultWho(resultWho)
                    .setRequestCode(requestCode)
                    .setCallingPid(-1)
                    .setCallingUid(r.launchedFromUid)
                    .setCallingPackage(r.launchedFromPackage)
                    .setRealCallingPid(-1)
                    .setRealCallingUid(r.launchedFromUid)
                    .setActivityOptions(options)
                    .execute();
            Binder.restoreCallingIdentity(origId);

            r.finishing = wasFinishing;
            if (res != ActivityManager.START_SUCCESS) {
                return false;
            }
            return true;
        }
    }

    @Override
    public final WaitResult startActivityAndWait(IApplicationThread caller, String callingPackage,
            Intent intent, String resolvedType, IBinder resultTo, String resultWho, int requestCode,
            int startFlags, ProfilerInfo profilerInfo, Bundle bOptions, int userId) {
        final WaitResult res = new WaitResult();
        synchronized (mGlobalLock) {
            enforceNotIsolatedCaller("startActivityAndWait");
            userId = handleIncomingUser(Binder.getCallingPid(), Binder.getCallingUid(),
                    userId, "startActivityAndWait");
            // TODO: Switch to user app stacks here.
            getActivityStartController().obtainStarter(intent, "startActivityAndWait")
                    .setCaller(caller)
                    .setCallingPackage(callingPackage)
                    .setResolvedType(resolvedType)
                    .setResultTo(resultTo)
                    .setResultWho(resultWho)
                    .setRequestCode(requestCode)
                    .setStartFlags(startFlags)
                    .setActivityOptions(bOptions)
                    .setMayWait(userId)
                    .setProfilerInfo(profilerInfo)
                    .setWaitResult(res)
                    .execute();
        }
        return res;
    }

    @Override
    public final int startActivityWithConfig(IApplicationThread caller, String callingPackage,
            Intent intent, String resolvedType, IBinder resultTo, String resultWho, int requestCode,
            int startFlags, Configuration config, Bundle bOptions, int userId) {
        synchronized (mGlobalLock) {
            enforceNotIsolatedCaller("startActivityWithConfig");
            userId = handleIncomingUser(Binder.getCallingPid(), Binder.getCallingUid(), userId,
                    "startActivityWithConfig");
            // TODO: Switch to user app stacks here.
            return getActivityStartController().obtainStarter(intent, "startActivityWithConfig")
                    .setCaller(caller)
                    .setCallingPackage(callingPackage)
                    .setResolvedType(resolvedType)
                    .setResultTo(resultTo)
                    .setResultWho(resultWho)
                    .setRequestCode(requestCode)
                    .setStartFlags(startFlags)
                    .setGlobalConfiguration(config)
                    .setActivityOptions(bOptions)
                    .setMayWait(userId)
                    .execute();
        }
    }


    @Override
    public IBinder requestStartActivityPermissionToken(IBinder delegatorToken) {
        int callingUid = Binder.getCallingUid();
        if (UserHandle.getAppId(callingUid) != SYSTEM_UID) {
            throw new SecurityException("Only the system process can request a permission token, "
                    + "received request from uid: " + callingUid);
        }
        IBinder permissionToken = new Binder();
        synchronized (mGlobalLock) {
            mStartActivitySources.put(permissionToken, delegatorToken);
        }

        Message expireMsg = PooledLambda.obtainMessage(
                ActivityTaskManagerService::expireStartAsCallerTokenMsg, this, permissionToken);
        mUiHandler.sendMessageDelayed(expireMsg, START_AS_CALLER_TOKEN_TIMEOUT_IMPL);

        Message forgetMsg = PooledLambda.obtainMessage(
                ActivityTaskManagerService::forgetStartAsCallerTokenMsg, this, permissionToken);
        mUiHandler.sendMessageDelayed(forgetMsg, START_AS_CALLER_TOKEN_EXPIRED_TIMEOUT);

        return permissionToken;
    }

    @Override
    public final int startActivityAsCaller(IApplicationThread caller, String callingPackage,
            Intent intent, String resolvedType, IBinder resultTo, String resultWho, int requestCode,
            int startFlags, ProfilerInfo profilerInfo, Bundle bOptions, IBinder permissionToken,
            boolean ignoreTargetSecurity, int userId) {
        // This is very dangerous -- it allows you to perform a start activity (including
        // permission grants) as any app that may launch one of your own activities.  So we only
        // allow this in two cases:
        // 1)  The caller is an activity that is part of the core framework, and then only when it
        //     is running as the system.
        // 2)  The caller provides a valid permissionToken.  Permission tokens are one-time use and
        //     can only be requested by a system activity, which may then delegate this call to
        //     another app.
        final ActivityRecord sourceRecord;
        final int targetUid;
        final String targetPackage;
        final boolean isResolver;
        synchronized (mGlobalLock) {
            if (resultTo == null) {
                throw new SecurityException("Must be called from an activity");
            }
            final IBinder sourceToken;
            if (permissionToken != null) {
                // To even attempt to use a permissionToken, an app must also have this signature
                // permission.
                mAmInternal.enforceCallingPermission(
                        android.Manifest.permission.START_ACTIVITY_AS_CALLER,
                        "startActivityAsCaller");
                // If called with a permissionToken, we want the sourceRecord from the delegator
                // activity that requested this token.
                sourceToken = mStartActivitySources.remove(permissionToken);
                if (sourceToken == null) {
                    // Invalid permissionToken, check if it recently expired.
                    if (mExpiredStartAsCallerTokens.contains(permissionToken)) {
                        throw new SecurityException("Called with expired permission token: "
                                + permissionToken);
                    } else {
                        throw new SecurityException("Called with invalid permission token: "
                                + permissionToken);
                    }
                }
            } else {
                // This method was called directly by the source.
                sourceToken = resultTo;
            }

            sourceRecord = mRootActivityContainer.isInAnyStack(sourceToken);
            if (sourceRecord == null) {
                throw new SecurityException("Called with bad activity token: " + sourceToken);
            }
            if (sourceRecord.app == null) {
                throw new SecurityException("Called without a process attached to activity");
            }

            // Whether called directly or from a delegate, the source activity must be from the
            // android package.
            if (!sourceRecord.info.packageName.equals("android")) {
                throw new SecurityException("Must be called from an activity that is "
                        + "declared in the android package");
            }

            if (UserHandle.getAppId(sourceRecord.app.mUid) != SYSTEM_UID) {
                // This is still okay, as long as this activity is running under the
                // uid of the original calling activity.
                if (sourceRecord.app.mUid != sourceRecord.launchedFromUid) {
                    throw new SecurityException(
                            "Calling activity in uid " + sourceRecord.app.mUid
                                    + " must be system uid or original calling uid "
                                    + sourceRecord.launchedFromUid);
                }
            }
            if (ignoreTargetSecurity) {
                if (intent.getComponent() == null) {
                    throw new SecurityException(
                            "Component must be specified with ignoreTargetSecurity");
                }
                if (intent.getSelector() != null) {
                    throw new SecurityException(
                            "Selector not allowed with ignoreTargetSecurity");
                }
            }
            targetUid = sourceRecord.launchedFromUid;
            targetPackage = sourceRecord.launchedFromPackage;
            isResolver = sourceRecord.isResolverOrChildActivity();
        }

        if (userId == UserHandle.USER_NULL) {
            userId = UserHandle.getUserId(sourceRecord.app.mUid);
        }

        // TODO: Switch to user app stacks here.
        try {
            return getActivityStartController().obtainStarter(intent, "startActivityAsCaller")
                    .setCallingUid(targetUid)
                    .setCallingPackage(targetPackage)
                    .setResolvedType(resolvedType)
                    .setResultTo(resultTo)
                    .setResultWho(resultWho)
                    .setRequestCode(requestCode)
                    .setStartFlags(startFlags)
                    .setActivityOptions(bOptions)
                    .setMayWait(userId)
                    .setIgnoreTargetSecurity(ignoreTargetSecurity)
                    .setFilterCallingUid(isResolver ? 0 /* system */ : targetUid)
                    .execute();
        } catch (SecurityException e) {
            // XXX need to figure out how to propagate to original app.
            // A SecurityException here is generally actually a fault of the original
            // calling activity (such as a fairly granting permissions), so propagate it
            // back to them.
            /*
            StringBuilder msg = new StringBuilder();
            msg.append("While launching");
            msg.append(intent.toString());
            msg.append(": ");
            msg.append(e.getMessage());
            */
            throw e;
        }
    }

    int handleIncomingUser(int callingPid, int callingUid, int userId, String name) {
        return mAmInternal.handleIncomingUser(callingPid, callingUid, userId, false /* allowAll */,
                ALLOW_FULL_ONLY, name, null /* callerPackage */);
    }

    @Override
    public int startVoiceActivity(String callingPackage, int callingPid, int callingUid,
            Intent intent, String resolvedType, IVoiceInteractionSession session,
            IVoiceInteractor interactor, int startFlags, ProfilerInfo profilerInfo,
            Bundle bOptions, int userId) {
        mAmInternal.enforceCallingPermission(BIND_VOICE_INTERACTION, "startVoiceActivity()");
        if (session == null || interactor == null) {
            throw new NullPointerException("null session or interactor");
        }
        userId = handleIncomingUser(callingPid, callingUid, userId, "startVoiceActivity");
        // TODO: Switch to user app stacks here.
        return getActivityStartController().obtainStarter(intent, "startVoiceActivity")
                .setCallingUid(callingUid)
                .setCallingPackage(callingPackage)
                .setResolvedType(resolvedType)
                .setVoiceSession(session)
                .setVoiceInteractor(interactor)
                .setStartFlags(startFlags)
                .setProfilerInfo(profilerInfo)
                .setActivityOptions(bOptions)
                .setMayWait(userId)
                .setAllowBackgroundActivityStart(true)
                .execute();
    }

    @Override
    public int startAssistantActivity(String callingPackage, int callingPid, int callingUid,
            Intent intent, String resolvedType, Bundle bOptions, int userId) {
        mAmInternal.enforceCallingPermission(BIND_VOICE_INTERACTION, "startAssistantActivity()");
        userId = handleIncomingUser(callingPid, callingUid, userId, "startAssistantActivity");

        return getActivityStartController().obtainStarter(intent, "startAssistantActivity")
                .setCallingUid(callingUid)
                .setCallingPackage(callingPackage)
                .setResolvedType(resolvedType)
                .setActivityOptions(bOptions)
                .setMayWait(userId)
                .setAllowBackgroundActivityStart(true)
                .execute();
    }

    @Override
    public void startRecentsActivity(Intent intent, IAssistDataReceiver assistDataReceiver,
            IRecentsAnimationRunner recentsAnimationRunner) {
        enforceCallerIsRecentsOrHasPermission(MANAGE_ACTIVITY_STACKS, "startRecentsActivity()");
        final int callingPid = Binder.getCallingPid();
        final long origId = Binder.clearCallingIdentity();
        try {
            synchronized (mGlobalLock) {
                final ComponentName recentsComponent = mRecentTasks.getRecentsComponent();
                final int recentsUid = mRecentTasks.getRecentsComponentUid();

                // Start a new recents animation
                final RecentsAnimation anim = new RecentsAnimation(this, mStackSupervisor,
                        getActivityStartController(), mWindowManager, callingPid);
                anim.startRecentsActivity(intent, recentsAnimationRunner, recentsComponent,
                        recentsUid, assistDataReceiver);
            }
        } finally {
            Binder.restoreCallingIdentity(origId);
        }
    }

    @Override
    public final int startActivityFromRecents(int taskId, Bundle bOptions) {
        enforceCallerIsRecentsOrHasPermission(START_TASKS_FROM_RECENTS,
                "startActivityFromRecents()");

        final int callingPid = Binder.getCallingPid();
        final int callingUid = Binder.getCallingUid();
        final SafeActivityOptions safeOptions = SafeActivityOptions.fromBundle(bOptions);
        final long origId = Binder.clearCallingIdentity();
        try {
            synchronized (mGlobalLock) {
                return mStackSupervisor.startActivityFromRecents(callingPid, callingUid, taskId,
                        safeOptions);
            }
        } finally {
            Binder.restoreCallingIdentity(origId);
        }
    }

    /**
     * Public API to check if the client is allowed to start an activity on specified display.
     *
     * If the target display is private or virtual, some restrictions will apply.
     *
     * @param displayId Target display id.
     * @param intent Intent used to launch the activity.
     * @param resolvedType The MIME type of the intent.
     * @param userId The id of the user for whom the call is made.
     * @return {@code true} if a call to start an activity on the target display should succeed and
     *         no {@link SecurityException} will be thrown, {@code false} otherwise.
     */
    @Override
    public final boolean isActivityStartAllowedOnDisplay(int displayId, Intent intent,
            String resolvedType, int userId) {
        final int callingUid = Binder.getCallingUid();
        final int callingPid = Binder.getCallingPid();
        final long origId = Binder.clearCallingIdentity();

        try {
            // Collect information about the target of the Intent.
            ActivityInfo aInfo = mStackSupervisor.resolveActivity(intent, resolvedType,
                    0 /* startFlags */, null /* profilerInfo */, userId,
                    ActivityStarter.computeResolveFilterUid(callingUid, callingUid,
                            UserHandle.USER_NULL));
            aInfo = mAmInternal.getActivityInfoForUser(aInfo, userId);

            synchronized (mGlobalLock) {
                return mStackSupervisor.canPlaceEntityOnDisplay(displayId, callingPid, callingUid,
                        aInfo);
            }
        } finally {
            Binder.restoreCallingIdentity(origId);
        }
    }

    /**
     * This is the internal entry point for handling Activity.finish().
     *
     * @param token The Binder token referencing the Activity we want to finish.
     * @param resultCode Result code, if any, from this Activity.
     * @param resultData Result data (Intent), if any, from this Activity.
     * @param finishTask Whether to finish the task associated with this Activity.
     *
     * @return Returns true if the activity successfully finished, or false if it is still running.
     */
    @Override
    public final boolean finishActivity(IBinder token, int resultCode, Intent resultData,
            int finishTask) {
        // Refuse possible leaked file descriptors
        if (resultData != null && resultData.hasFileDescriptors()) {
            throw new IllegalArgumentException("File descriptors passed in Intent");
        }

        synchronized (mGlobalLock) {
            ActivityRecord r = ActivityRecord.isInStackLocked(token);
            if (r == null) {
                return true;
            }
            // Keep track of the root activity of the task before we finish it
            final TaskRecord tr = r.getTaskRecord();
            ActivityRecord rootR = tr.getRootActivity();
            if (rootR == null) {
                Slog.w(TAG, "Finishing task with all activities already finished");
            }
            // Do not allow task to finish if last task in lockTask mode. Launchable priv-apps can
            // finish.
            if (getLockTaskController().activityBlockedFromFinish(r)) {
                return false;
            }

            // TODO: There is a dup. of this block of code in ActivityStack.navigateUpToLocked
            // We should consolidate.
            if (mController != null) {
                // Find the first activity that is not finishing.
                final ActivityRecord next = r.getActivityStack().topRunningActivityLocked(token, 0);
                if (next != null) {
                    // ask watcher if this is allowed
                    boolean resumeOK = true;
                    try {
                        resumeOK = mController.activityResuming(next.packageName);
                    } catch (RemoteException e) {
                        mController = null;
                        Watchdog.getInstance().setActivityController(null);
                    }

                    if (!resumeOK) {
                        Slog.i(TAG, "Not finishing activity because controller resumed");
                        return false;
                    }
                }
            }
            final long origId = Binder.clearCallingIdentity();
            try {
                boolean res;
                final boolean finishWithRootActivity =
                        finishTask == Activity.FINISH_TASK_WITH_ROOT_ACTIVITY;
                if (finishTask == Activity.FINISH_TASK_WITH_ACTIVITY
                        || (finishWithRootActivity && r == rootR)) {
                    // If requested, remove the task that is associated to this activity only if it
                    // was the root activity in the task. The result code and data is ignored
                    // because we don't support returning them across task boundaries. Also, to
                    // keep backwards compatibility we remove the task from recents when finishing
                    // task with root activity.
                    res = mStackSupervisor.removeTaskByIdLocked(tr.taskId, false,
                            finishWithRootActivity, "finish-activity");
                    if (!res) {
                        Slog.i(TAG, "Removing task failed to finish activity");
                    }
                    // Explicitly dismissing the activity so reset its relaunch flag.
                    r.mRelaunchReason = RELAUNCH_REASON_NONE;
                } else {
                    res = tr.getStack().requestFinishActivityLocked(token, resultCode,
                            resultData, "app-request", true);
                    if (!res) {
                        Slog.i(TAG, "Failed to finish by app-request");
                    }
                }
                return res;
            } finally {
                Binder.restoreCallingIdentity(origId);
            }
        }
    }

    @Override
    public boolean finishActivityAffinity(IBinder token) {
        synchronized (mGlobalLock) {
            final long origId = Binder.clearCallingIdentity();
            try {
                ActivityRecord r = ActivityRecord.isInStackLocked(token);
                if (r == null) {
                    return false;
                }

                // Do not allow task to finish if last task in lockTask mode. Launchable priv-apps
                // can finish.
                final TaskRecord task = r.getTaskRecord();
                if (getLockTaskController().activityBlockedFromFinish(r)) {
                    return false;
                }
                return task.getStack().finishActivityAffinityLocked(r);
            } finally {
                Binder.restoreCallingIdentity(origId);
            }
        }
    }

    @Override
    public final void activityIdle(IBinder token, Configuration config, boolean stopProfiling) {
        final long origId = Binder.clearCallingIdentity();
        try {
            WindowProcessController proc = null;
            synchronized (mGlobalLock) {
                ActivityStack stack = ActivityRecord.getStackLocked(token);
                if (stack == null) {
                    return;
                }
                final ActivityRecord r = mStackSupervisor.activityIdleInternalLocked(token,
                        false /* fromTimeout */, false /* processPausingActivities */, config);
                if (r != null) {
                    proc = r.app;
                }
                if (stopProfiling && proc != null) {
                    proc.clearProfilerIfNeeded();
                }
            }
        } finally {
            Binder.restoreCallingIdentity(origId);
        }
    }

    @Override
    public final void activityResumed(IBinder token) {
        final long origId = Binder.clearCallingIdentity();
        synchronized (mGlobalLock) {
            ActivityRecord.activityResumedLocked(token);
            mWindowManager.notifyAppResumedFinished(token);
        }
        Binder.restoreCallingIdentity(origId);
    }

    @Override
    public final void activityTopResumedStateLost() {
        final long origId = Binder.clearCallingIdentity();
        synchronized (mGlobalLock) {
            mStackSupervisor.handleTopResumedStateReleased(false /* timeout */);
        }
        Binder.restoreCallingIdentity(origId);
    }

    @Override
    public final void activityPaused(IBinder token) {
        final long origId = Binder.clearCallingIdentity();
        synchronized (mGlobalLock) {
            ActivityStack stack = ActivityRecord.getStackLocked(token);
            if (stack != null) {
                stack.activityPausedLocked(token, false);
            }
        }
        Binder.restoreCallingIdentity(origId);
    }

    @Override
    public final void activityStopped(IBinder token, Bundle icicle,
            PersistableBundle persistentState, CharSequence description) {
        if (DEBUG_ALL) Slog.v(TAG, "Activity stopped: token=" + token);

        // Refuse possible leaked file descriptors
        if (icicle != null && icicle.hasFileDescriptors()) {
            throw new IllegalArgumentException("File descriptors passed in Bundle");
        }

        final long origId = Binder.clearCallingIdentity();

        String restartingName = null;
        int restartingUid = 0;
        final ActivityRecord r;
        synchronized (mGlobalLock) {
            r = ActivityRecord.isInStackLocked(token);
            if (r != null) {
                if (r.attachedToProcess()
                        && r.isState(ActivityStack.ActivityState.RESTARTING_PROCESS)) {
                    // The activity was requested to restart from
                    // {@link #restartActivityProcessIfVisible}.
                    restartingName = r.app.mName;
                    restartingUid = r.app.mUid;
                }
                r.activityStoppedLocked(icicle, persistentState, description);
            }
        }

        if (restartingName != null) {
            // In order to let the foreground activity can be restarted with its saved state from
            // {@link android.app.Activity#onSaveInstanceState}, the kill operation is postponed
            // until the activity reports stopped with the state. And the activity record will be
            // kept because the record state is restarting, then the activity will be restarted
            // immediately if it is still the top one.
            mStackSupervisor.removeRestartTimeouts(r);
            mAmInternal.killProcess(restartingName, restartingUid, "restartActivityProcess");
        }
        mAmInternal.trimApplications();

        Binder.restoreCallingIdentity(origId);
    }

    @Override
    public final void activityDestroyed(IBinder token) {
        if (DEBUG_SWITCH) Slog.v(TAG_SWITCH, "ACTIVITY DESTROYED: " + token);
        synchronized (mGlobalLock) {
            ActivityStack stack = ActivityRecord.getStackLocked(token);
            if (stack != null) {
                stack.activityDestroyedLocked(token, "activityDestroyed");
            }
        }
    }

    @Override
    public final void activityRelaunched(IBinder token) {
        final long origId = Binder.clearCallingIdentity();
        synchronized (mGlobalLock) {
            mStackSupervisor.activityRelaunchedLocked(token);
        }
        Binder.restoreCallingIdentity(origId);
    }

    public final void activitySlept(IBinder token) {
        if (DEBUG_ALL) Slog.v(TAG, "Activity slept: token=" + token);

        final long origId = Binder.clearCallingIdentity();

        synchronized (mGlobalLock) {
            final ActivityRecord r = ActivityRecord.isInStackLocked(token);
            if (r != null) {
                mStackSupervisor.activitySleptLocked(r);
            }
        }

        Binder.restoreCallingIdentity(origId);
    }

    @Override
    public void setRequestedOrientation(IBinder token, int requestedOrientation) {
        synchronized (mGlobalLock) {
            ActivityRecord r = ActivityRecord.isInStackLocked(token);
            if (r == null) {
                return;
            }
            final long origId = Binder.clearCallingIdentity();
            try {
                r.setRequestedOrientation(requestedOrientation);
            } finally {
                Binder.restoreCallingIdentity(origId);
            }
        }
    }

    @Override
    public int getRequestedOrientation(IBinder token) {
        synchronized (mGlobalLock) {
            ActivityRecord r = ActivityRecord.isInStackLocked(token);
            if (r == null) {
                return ActivityInfo.SCREEN_ORIENTATION_UNSPECIFIED;
            }
            return r.getOrientation();
        }
    }

    @Override
    public void setImmersive(IBinder token, boolean immersive) {
        synchronized (mGlobalLock) {
            final ActivityRecord r = ActivityRecord.isInStackLocked(token);
            if (r == null) {
                throw new IllegalArgumentException();
            }
            r.immersive = immersive;

            // update associated state if we're frontmost
            if (r.isResumedActivityOnDisplay()) {
                if (DEBUG_IMMERSIVE) Slog.d(TAG_IMMERSIVE, "Frontmost changed immersion: "+ r);
                applyUpdateLockStateLocked(r);
            }
        }
    }

    void applyUpdateLockStateLocked(ActivityRecord r) {
        // Modifications to the UpdateLock state are done on our handler, outside
        // the activity manager's locks.  The new state is determined based on the
        // state *now* of the relevant activity record.  The object is passed to
        // the handler solely for logging detail, not to be consulted/modified.
        final boolean nextState = r != null && r.immersive;
        mH.post(() -> {
            if (mUpdateLock.isHeld() != nextState) {
                if (DEBUG_IMMERSIVE) Slog.d(TAG_IMMERSIVE,
                        "Applying new update lock state '" + nextState + "' for " + r);
                if (nextState) {
                    mUpdateLock.acquire();
                } else {
                    mUpdateLock.release();
                }
            }
        });
    }

    @Override
    public boolean isImmersive(IBinder token) {
        synchronized (mGlobalLock) {
            final ActivityRecord r = ActivityRecord.isInStackLocked(token);
            if (r == null) {
                throw new IllegalArgumentException();
            }
            return r.immersive;
        }
    }

    @Override
    public boolean isTopActivityImmersive() {
        enforceNotIsolatedCaller("isTopActivityImmersive");
        synchronized (mGlobalLock) {
            final ActivityRecord r = getTopDisplayFocusedStack().topRunningActivityLocked();
            return (r != null) ? r.immersive : false;
        }
    }

    @Override
    public void overridePendingTransition(IBinder token, String packageName,
            int enterAnim, int exitAnim) {
        synchronized (mGlobalLock) {
            ActivityRecord self = ActivityRecord.isInStackLocked(token);
            if (self == null) {
                return;
            }

            final long origId = Binder.clearCallingIdentity();

            if (self.isState(
                    ActivityStack.ActivityState.RESUMED, ActivityStack.ActivityState.PAUSING)) {
                self.getDisplay().mDisplayContent.mAppTransition.overridePendingAppTransition(
                        packageName, enterAnim, exitAnim, null);
            }

            Binder.restoreCallingIdentity(origId);
        }
    }

    @Override
    public int getFrontActivityScreenCompatMode() {
        enforceNotIsolatedCaller("getFrontActivityScreenCompatMode");
        synchronized (mGlobalLock) {
            final ActivityRecord r = getTopDisplayFocusedStack().topRunningActivityLocked();
            if (r == null) {
                return ActivityManager.COMPAT_MODE_UNKNOWN;
            }
            return mCompatModePackages.computeCompatModeLocked(r.info.applicationInfo);
        }
    }

    @Override
    public void setFrontActivityScreenCompatMode(int mode) {
        mAmInternal.enforceCallingPermission(android.Manifest.permission.SET_SCREEN_COMPATIBILITY,
                "setFrontActivityScreenCompatMode");
        ApplicationInfo ai;
        synchronized (mGlobalLock) {
            final ActivityRecord r = getTopDisplayFocusedStack().topRunningActivityLocked();
            if (r == null) {
                Slog.w(TAG, "setFrontActivityScreenCompatMode failed: no top activity");
                return;
            }
            ai = r.info.applicationInfo;
            mCompatModePackages.setPackageScreenCompatModeLocked(ai, mode);
        }
    }

    @Override
    public int getLaunchedFromUid(IBinder activityToken) {
        ActivityRecord srec;
        synchronized (mGlobalLock) {
            srec = ActivityRecord.forTokenLocked(activityToken);
        }
        if (srec == null) {
            return -1;
        }
        return srec.launchedFromUid;
    }

    @Override
    public String getLaunchedFromPackage(IBinder activityToken) {
        ActivityRecord srec;
        synchronized (mGlobalLock) {
            srec = ActivityRecord.forTokenLocked(activityToken);
        }
        if (srec == null) {
            return null;
        }
        return srec.launchedFromPackage;
    }

    @Override
    public boolean convertFromTranslucent(IBinder token) {
        final long origId = Binder.clearCallingIdentity();
        try {
            synchronized (mGlobalLock) {
                final ActivityRecord r = ActivityRecord.isInStackLocked(token);
                if (r == null) {
                    return false;
                }
                final boolean translucentChanged = r.changeWindowTranslucency(true);
                if (translucentChanged) {
                    mRootActivityContainer.ensureActivitiesVisible(null, 0, !PRESERVE_WINDOWS);
                }
                mWindowManager.setAppFullscreen(token, true);
                return translucentChanged;
            }
        } finally {
            Binder.restoreCallingIdentity(origId);
        }
    }

    @Override
    public boolean convertToTranslucent(IBinder token, Bundle options) {
        SafeActivityOptions safeOptions = SafeActivityOptions.fromBundle(options);
        final long origId = Binder.clearCallingIdentity();
        try {
            synchronized (mGlobalLock) {
                final ActivityRecord r = ActivityRecord.isInStackLocked(token);
                if (r == null) {
                    return false;
                }
                final TaskRecord task = r.getTaskRecord();
                int index = task.mActivities.lastIndexOf(r);
                if (index > 0) {
                    ActivityRecord under = task.mActivities.get(index - 1);
                    under.returningOptions = safeOptions != null ? safeOptions.getOptions(r) : null;
                }
                final boolean translucentChanged = r.changeWindowTranslucency(false);
                if (translucentChanged) {
                    r.getActivityStack().convertActivityToTranslucent(r);
                }
                mRootActivityContainer.ensureActivitiesVisible(null, 0, !PRESERVE_WINDOWS);
                mWindowManager.setAppFullscreen(token, false);
                return translucentChanged;
            }
        } finally {
            Binder.restoreCallingIdentity(origId);
        }
    }

    @Override
    public void notifyActivityDrawn(IBinder token) {
        if (DEBUG_VISIBILITY) Slog.d(TAG_VISIBILITY, "notifyActivityDrawn: token=" + token);
        synchronized (mGlobalLock) {
            ActivityRecord r = mRootActivityContainer.isInAnyStack(token);
            if (r != null) {
                r.getActivityStack().notifyActivityDrawnLocked(r);
            }
        }
    }

    @Override
    public void reportActivityFullyDrawn(IBinder token, boolean restoredFromBundle) {
        synchronized (mGlobalLock) {
            ActivityRecord r = ActivityRecord.isInStackLocked(token);
            if (r == null) {
                return;
            }
            r.reportFullyDrawnLocked(restoredFromBundle);
        }
    }

    @Override
    public int getActivityDisplayId(IBinder activityToken) throws RemoteException {
        synchronized (mGlobalLock) {
            final ActivityStack stack = ActivityRecord.getStackLocked(activityToken);
            if (stack != null && stack.mDisplayId != INVALID_DISPLAY) {
                return stack.mDisplayId;
            }
            return DEFAULT_DISPLAY;
        }
    }

    @Override
    public ActivityManager.StackInfo getFocusedStackInfo() throws RemoteException {
        enforceCallerIsRecentsOrHasPermission(MANAGE_ACTIVITY_STACKS, "getStackInfo()");
        long ident = Binder.clearCallingIdentity();
        try {
            synchronized (mGlobalLock) {
                ActivityStack focusedStack = getTopDisplayFocusedStack();
                if (focusedStack != null) {
                    return mRootActivityContainer.getStackInfo(focusedStack.mStackId);
                }
                return null;
            }
        } finally {
            Binder.restoreCallingIdentity(ident);
        }
    }

    @Override
    public void setFocusedStack(int stackId) {
        mAmInternal.enforceCallingPermission(MANAGE_ACTIVITY_STACKS, "setFocusedStack()");
        if (DEBUG_FOCUS) Slog.d(TAG_FOCUS, "setFocusedStack: stackId=" + stackId);
        final long callingId = Binder.clearCallingIdentity();
        try {
            synchronized (mGlobalLock) {
                final ActivityStack stack = mRootActivityContainer.getStack(stackId);
                if (stack == null) {
                    Slog.w(TAG, "setFocusedStack: No stack with id=" + stackId);
                    return;
                }
                final ActivityRecord r = stack.topRunningActivityLocked();
                if (r != null && r.moveFocusableActivityToTop("setFocusedStack")) {
                    mRootActivityContainer.resumeFocusedStacksTopActivities();
                }
            }
        } finally {
            Binder.restoreCallingIdentity(callingId);
        }
    }

    @Override
    public void setFocusedTask(int taskId) {
        mAmInternal.enforceCallingPermission(MANAGE_ACTIVITY_STACKS, "setFocusedTask()");
        if (DEBUG_FOCUS) Slog.d(TAG_FOCUS, "setFocusedTask: taskId=" + taskId);
        final long callingId = Binder.clearCallingIdentity();
        try {
            synchronized (mGlobalLock) {
                final TaskRecord task = mRootActivityContainer.anyTaskForId(taskId,
                        MATCH_TASK_IN_STACKS_ONLY);
                if (task == null) {
                    return;
                }
                final ActivityRecord r = task.topRunningActivityLocked();
                if (r != null && r.moveFocusableActivityToTop("setFocusedTask")) {
                    mRootActivityContainer.resumeFocusedStacksTopActivities();
                }
            }
        } finally {
            Binder.restoreCallingIdentity(callingId);
        }
    }

    @Override
    public void restartActivityProcessIfVisible(IBinder activityToken) {
        mAmInternal.enforceCallingPermission(MANAGE_ACTIVITY_STACKS, "restartActivityProcess()");
        final long callingId = Binder.clearCallingIdentity();
        try {
            synchronized (mGlobalLock) {
                final ActivityRecord r = ActivityRecord.isInStackLocked(activityToken);
                if (r == null) {
                    return;
                }
                r.restartProcessIfVisible();
            }
        } finally {
            Binder.restoreCallingIdentity(callingId);
        }
    }

    @Override
    public boolean removeTask(int taskId) {
        enforceCallerIsRecentsOrHasPermission(REMOVE_TASKS, "removeTask()");
        synchronized (mGlobalLock) {
            final long ident = Binder.clearCallingIdentity();
            try {
                return mStackSupervisor.removeTaskByIdLocked(taskId, true, REMOVE_FROM_RECENTS,
                        "remove-task");
            } finally {
                Binder.restoreCallingIdentity(ident);
            }
        }
    }

    @Override
    public void removeAllVisibleRecentTasks() {
        enforceCallerIsRecentsOrHasPermission(REMOVE_TASKS, "removeAllVisibleRecentTasks()");
        synchronized (mGlobalLock) {
            final long ident = Binder.clearCallingIdentity();
            try {
                getRecentTasks().removeAllVisibleTasks();
            } finally {
                Binder.restoreCallingIdentity(ident);
            }
        }
    }

    @Override
    public boolean shouldUpRecreateTask(IBinder token, String destAffinity) {
        synchronized (mGlobalLock) {
            final ActivityRecord srec = ActivityRecord.forTokenLocked(token);
            if (srec != null) {
                return srec.getActivityStack().shouldUpRecreateTaskLocked(srec, destAffinity);
            }
        }
        return false;
    }

    @Override
    public boolean navigateUpTo(IBinder token, Intent destIntent, int resultCode,
            Intent resultData) {

        synchronized (mGlobalLock) {
            final ActivityRecord r = ActivityRecord.forTokenLocked(token);
            if (r != null) {
                return r.getActivityStack().navigateUpToLocked(
                        r, destIntent, resultCode, resultData);
            }
            return false;
        }
    }

    /**
     * Attempts to move a task backwards in z-order (the order of activities within the task is
     * unchanged).
     *
     * There are several possible results of this call:
     * - if the task is locked, then we will show the lock toast
     * - if there is a task behind the provided task, then that task is made visible and resumed as
     *   this task is moved to the back
     * - otherwise, if there are no other tasks in the stack:
     *     - if this task is in the pinned stack, then we remove the stack completely, which will
     *       have the effect of moving the task to the top or bottom of the fullscreen stack
     *       (depending on whether it is visible)
     *     - otherwise, we simply return home and hide this task
     *
     * @param token A reference to the activity we wish to move
     * @param nonRoot If false then this only works if the activity is the root
     *                of a task; if true it will work for any activity in a task.
     * @return Returns true if the move completed, false if not.
     */
    @Override
    public boolean moveActivityTaskToBack(IBinder token, boolean nonRoot) {
        enforceNotIsolatedCaller("moveActivityTaskToBack");
        synchronized (mGlobalLock) {
            final long origId = Binder.clearCallingIdentity();
            try {
                int taskId = ActivityRecord.getTaskForActivityLocked(token, !nonRoot);
                final TaskRecord task = mRootActivityContainer.anyTaskForId(taskId);
                if (task != null) {
                    return ActivityRecord.getStackLocked(token).moveTaskToBackLocked(taskId);
                }
            } finally {
                Binder.restoreCallingIdentity(origId);
            }
        }
        return false;
    }

    @Override
    public Rect getTaskBounds(int taskId) {
        mAmInternal.enforceCallingPermission(MANAGE_ACTIVITY_STACKS, "getTaskBounds()");
        long ident = Binder.clearCallingIdentity();
        Rect rect = new Rect();
        try {
            synchronized (mGlobalLock) {
                final TaskRecord task = mRootActivityContainer.anyTaskForId(taskId,
                        MATCH_TASK_IN_STACKS_OR_RECENT_TASKS);
                if (task == null) {
                    Slog.w(TAG, "getTaskBounds: taskId=" + taskId + " not found");
                    return rect;
                }
                if (task.getStack() != null) {
                    // Return the bounds from window manager since it will be adjusted for various
                    // things like the presense of a docked stack for tasks that aren't resizeable.
                    task.getWindowContainerBounds(rect);
                } else {
                    // Task isn't in window manager yet since it isn't associated with a stack.
                    // Return the persist value from activity manager
                    if (!task.matchParentBounds()) {
                        rect.set(task.getBounds());
                    } else if (task.mLastNonFullscreenBounds != null) {
                        rect.set(task.mLastNonFullscreenBounds);
                    }
                }
            }
        } finally {
            Binder.restoreCallingIdentity(ident);
        }
        return rect;
    }

    @Override
    public ActivityManager.TaskDescription getTaskDescription(int id) {
        synchronized (mGlobalLock) {
            enforceCallerIsRecentsOrHasPermission(
                    MANAGE_ACTIVITY_STACKS, "getTaskDescription()");
            final TaskRecord tr = mRootActivityContainer.anyTaskForId(id,
                    MATCH_TASK_IN_STACKS_OR_RECENT_TASKS);
            if (tr != null) {
                return tr.lastTaskDescription;
            }
        }
        return null;
    }

    @Override
    public void setTaskWindowingMode(int taskId, int windowingMode, boolean toTop) {
        if (windowingMode == WINDOWING_MODE_SPLIT_SCREEN_PRIMARY) {
            setTaskWindowingModeSplitScreenPrimary(taskId, SPLIT_SCREEN_CREATE_MODE_TOP_OR_LEFT,
                    toTop, ANIMATE, null /* initialBounds */, true /* showRecents */);
            return;
        }
        enforceCallerIsRecentsOrHasPermission(MANAGE_ACTIVITY_STACKS, "setTaskWindowingMode()");
        synchronized (mGlobalLock) {
            final long ident = Binder.clearCallingIdentity();
            try {
                final TaskRecord task = mRootActivityContainer.anyTaskForId(taskId,
                        MATCH_TASK_IN_STACKS_ONLY);
                if (task == null) {
                    Slog.w(TAG, "setTaskWindowingMode: No task for id=" + taskId);
                    return;
                }

                if (DEBUG_STACK) Slog.d(TAG_STACK, "setTaskWindowingMode: moving task=" + taskId
                        + " to windowingMode=" + windowingMode + " toTop=" + toTop);

                if (!task.isActivityTypeStandardOrUndefined()) {
                    throw new IllegalArgumentException("setTaskWindowingMode: Attempt to move"
                            + " non-standard task " + taskId + " to windowing mode="
                            + windowingMode);
                }

                final ActivityStack stack = task.getStack();
                if (toTop) {
                    stack.moveToFront("setTaskWindowingMode", task);
                }
                stack.setWindowingMode(windowingMode);
            } finally {
                Binder.restoreCallingIdentity(ident);
            }
        }
    }

    @Override
    public String getCallingPackage(IBinder token) {
        synchronized (mGlobalLock) {
            ActivityRecord r = getCallingRecordLocked(token);
            return r != null ? r.info.packageName : null;
        }
    }

    @Override
    public ComponentName getCallingActivity(IBinder token) {
        synchronized (mGlobalLock) {
            ActivityRecord r = getCallingRecordLocked(token);
            return r != null ? r.intent.getComponent() : null;
        }
    }

    private ActivityRecord getCallingRecordLocked(IBinder token) {
        ActivityRecord r = ActivityRecord.isInStackLocked(token);
        if (r == null) {
            return null;
        }
        return r.resultTo;
    }

    @Override
    public void unhandledBack() {
        mAmInternal.enforceCallingPermission(android.Manifest.permission.FORCE_BACK, "unhandledBack()");

        synchronized (mGlobalLock) {
            final long origId = Binder.clearCallingIdentity();
            try {
                getTopDisplayFocusedStack().unhandledBackLocked();
            } finally {
                Binder.restoreCallingIdentity(origId);
            }
        }
    }

    /**
     * TODO: Add mController hook
     */
    @Override
    public void moveTaskToFront(int taskId, int flags, Bundle bOptions) {
        mAmInternal.enforceCallingPermission(android.Manifest.permission.REORDER_TASKS, "moveTaskToFront()");

        if (DEBUG_STACK) Slog.d(TAG_STACK, "moveTaskToFront: moving taskId=" + taskId);
        synchronized (mGlobalLock) {
            moveTaskToFrontLocked(taskId, flags, SafeActivityOptions.fromBundle(bOptions),
                    false /* fromRecents */);
        }
    }

    void moveTaskToFrontLocked(int taskId, int flags, SafeActivityOptions options,
            boolean fromRecents) {

        if (!checkAppSwitchAllowedLocked(Binder.getCallingPid(),
                Binder.getCallingUid(), -1, -1, "Task to front")) {
            SafeActivityOptions.abort(options);
            return;
        }
        final long origId = Binder.clearCallingIdentity();
        try {
            final TaskRecord task = mRootActivityContainer.anyTaskForId(taskId);
            if (task == null) {
                Slog.d(TAG, "Could not find task for id: "+ taskId);
                SafeActivityOptions.abort(options);
                return;
            }
            if (getLockTaskController().isLockTaskModeViolation(task)) {
                Slog.e(TAG, "moveTaskToFront: Attempt to violate Lock Task Mode");
                SafeActivityOptions.abort(options);
                return;
            }
            ActivityOptions realOptions = options != null
                    ? options.getOptions(mStackSupervisor)
                    : null;
            mStackSupervisor.findTaskToMoveToFront(task, flags, realOptions, "moveTaskToFront",
                    false /* forceNonResizable */);

            final ActivityRecord topActivity = task.getTopActivity();
            if (topActivity != null) {

                // We are reshowing a task, use a starting window to hide the initial draw delay
                // so the transition can start earlier.
                topActivity.showStartingWindow(null /* prev */, false /* newTask */,
                        true /* taskSwitch */, fromRecents);
            }
        } finally {
            Binder.restoreCallingIdentity(origId);
        }
    }

    boolean checkAppSwitchAllowedLocked(int sourcePid, int sourceUid,
            int callingPid, int callingUid, String name) {
        if (mAppSwitchesAllowedTime < SystemClock.uptimeMillis()) {
            return true;
        }

        if (getRecentTasks().isCallerRecents(sourceUid)) {
            return true;
        }

        int perm = checkComponentPermission(STOP_APP_SWITCHES, sourcePid, sourceUid, -1, true);
        if (perm == PackageManager.PERMISSION_GRANTED) {
            return true;
        }
        if (checkAllowAppSwitchUid(sourceUid)) {
            return true;
        }

        // If the actual IPC caller is different from the logical source, then
        // also see if they are allowed to control app switches.
        if (callingUid != -1 && callingUid != sourceUid) {
            perm = checkComponentPermission(STOP_APP_SWITCHES, callingPid, callingUid, -1, true);
            if (perm == PackageManager.PERMISSION_GRANTED) {
                return true;
            }
            if (checkAllowAppSwitchUid(callingUid)) {
                return true;
            }
        }

        Slog.w(TAG, name + " request from " + sourceUid + " stopped");
        return false;
    }

    private boolean checkAllowAppSwitchUid(int uid) {
        ArrayMap<String, Integer> types = mAllowAppSwitchUids.get(UserHandle.getUserId(uid));
        if (types != null) {
            for (int i = types.size() - 1; i >= 0; i--) {
                if (types.valueAt(i).intValue() == uid) {
                    return true;
                }
            }
        }
        return false;
    }

    @Override
    public void setActivityController(IActivityController controller, boolean imAMonkey) {
        mAmInternal.enforceCallingPermission(android.Manifest.permission.SET_ACTIVITY_WATCHER,
                "setActivityController()");
        synchronized (mGlobalLock) {
            mController = controller;
            mControllerIsAMonkey = imAMonkey;
            Watchdog.getInstance().setActivityController(controller);
        }
    }

    public boolean isControllerAMonkey() {
        synchronized (mGlobalLock) {
            return mController != null && mControllerIsAMonkey;
        }
    }

    @Override
    public int getTaskForActivity(IBinder token, boolean onlyRoot) {
        synchronized (mGlobalLock) {
            return ActivityRecord.getTaskForActivityLocked(token, onlyRoot);
        }
    }

    @Override
    public List<ActivityManager.RunningTaskInfo> getTasks(int maxNum) {
        return getFilteredTasks(maxNum, ACTIVITY_TYPE_UNDEFINED, WINDOWING_MODE_UNDEFINED);
    }

    @Override
    public List<ActivityManager.RunningTaskInfo> getFilteredTasks(int maxNum,
            @WindowConfiguration.ActivityType int ignoreActivityType,
            @WindowConfiguration.WindowingMode int ignoreWindowingMode) {
        final int callingUid = Binder.getCallingUid();
        ArrayList<ActivityManager.RunningTaskInfo> list = new ArrayList<>();

        synchronized (mGlobalLock) {
            if (DEBUG_ALL) Slog.v(TAG, "getTasks: max=" + maxNum);

            final boolean allowed = isGetTasksAllowed("getTasks", Binder.getCallingPid(),
                    callingUid);
            mRootActivityContainer.getRunningTasks(maxNum, list, ignoreActivityType,
                    ignoreWindowingMode, callingUid, allowed);
        }

        return list;
    }

    @Override
    public final void finishSubActivity(IBinder token, String resultWho, int requestCode) {
        synchronized (mGlobalLock) {
            final long origId = Binder.clearCallingIdentity();
            ActivityRecord r = ActivityRecord.isInStackLocked(token);
            if (r != null) {
                r.getActivityStack().finishSubActivityLocked(r, resultWho, requestCode);
            }
            Binder.restoreCallingIdentity(origId);
        }
    }

    @Override
    public boolean willActivityBeVisible(IBinder token) {
        synchronized (mGlobalLock) {
            ActivityStack stack = ActivityRecord.getStackLocked(token);
            if (stack != null) {
                return stack.willActivityBeVisibleLocked(token);
            }
            return false;
        }
    }

    @Override
    public void moveTaskToStack(int taskId, int stackId, boolean toTop) {
        enforceCallerIsRecentsOrHasPermission(MANAGE_ACTIVITY_STACKS, "moveTaskToStack()");
        synchronized (mGlobalLock) {
            final long ident = Binder.clearCallingIdentity();
            try {
                final TaskRecord task = mRootActivityContainer.anyTaskForId(taskId);
                if (task == null) {
                    Slog.w(TAG, "moveTaskToStack: No task for id=" + taskId);
                    return;
                }

                if (DEBUG_STACK) Slog.d(TAG_STACK, "moveTaskToStack: moving task=" + taskId
                        + " to stackId=" + stackId + " toTop=" + toTop);

                final ActivityStack stack = mRootActivityContainer.getStack(stackId);
                if (stack == null) {
                    throw new IllegalStateException(
                            "moveTaskToStack: No stack for stackId=" + stackId);
                }
                if (!stack.isActivityTypeStandardOrUndefined()) {
                    throw new IllegalArgumentException("moveTaskToStack: Attempt to move task "
                            + taskId + " to stack " + stackId);
                }
                if (stack.inSplitScreenPrimaryWindowingMode()) {
                    mWindowManager.setDockedStackCreateState(
                            SPLIT_SCREEN_CREATE_MODE_TOP_OR_LEFT, null /* initialBounds */);
                }
                task.reparent(stack, toTop, REPARENT_KEEP_STACK_AT_FRONT, ANIMATE, !DEFER_RESUME,
                        "moveTaskToStack");
            } finally {
                Binder.restoreCallingIdentity(ident);
            }
        }
    }

    @Override
    public void resizeStack(int stackId, Rect destBounds, boolean allowResizeInDockedMode,
            boolean preserveWindows, boolean animate, int animationDuration) {
        enforceCallerIsRecentsOrHasPermission(MANAGE_ACTIVITY_STACKS, "resizeStack()");

        final long ident = Binder.clearCallingIdentity();
        try {
            synchronized (mGlobalLock) {
                if (animate) {
                    final ActivityStack stack = mRootActivityContainer.getStack(stackId);
                    if (stack == null) {
                        Slog.w(TAG, "resizeStack: stackId " + stackId + " not found.");
                        return;
                    }
                    if (stack.getWindowingMode() != WINDOWING_MODE_PINNED) {
                        throw new IllegalArgumentException("Stack: " + stackId
                                + " doesn't support animated resize.");
                    }
                    stack.animateResizePinnedStack(null /* sourceHintBounds */, destBounds,
                            animationDuration, false /* fromFullscreen */);
                } else {
                    final ActivityStack stack = mRootActivityContainer.getStack(stackId);
                    if (stack == null) {
                        Slog.w(TAG, "resizeStack: stackId " + stackId + " not found.");
                        return;
                    }
                    mRootActivityContainer.resizeStack(stack, destBounds,
                            null /* tempTaskBounds */, null /* tempTaskInsetBounds */,
                            preserveWindows, allowResizeInDockedMode, !DEFER_RESUME);
                }
            }
        } finally {
            Binder.restoreCallingIdentity(ident);
        }
    }

    @Override
    public void offsetPinnedStackBounds(int stackId, Rect compareBounds, int xOffset, int yOffset,
            int animationDuration) {
        enforceCallerIsRecentsOrHasPermission(MANAGE_ACTIVITY_STACKS, "offsetPinnedStackBounds()");

        final long ident = Binder.clearCallingIdentity();
        try {
            synchronized (mGlobalLock) {
                if (xOffset == 0 && yOffset == 0) {
                    return;
                }
                final ActivityStack stack = mRootActivityContainer.getStack(stackId);
                if (stack == null) {
                    Slog.w(TAG, "offsetPinnedStackBounds: stackId " + stackId + " not found.");
                    return;
                }
                if (stack.getWindowingMode() != WINDOWING_MODE_PINNED) {
                    throw new IllegalArgumentException("Stack: " + stackId
                            + " doesn't support animated resize.");
                }
                final Rect destBounds = new Rect();
                stack.getAnimationOrCurrentBounds(destBounds);
                if (destBounds.isEmpty() || !destBounds.equals(compareBounds)) {
                    Slog.w(TAG, "The current stack bounds does not matched! It may be obsolete.");
                    return;
                }
                destBounds.offset(xOffset, yOffset);
                stack.animateResizePinnedStack(null /* sourceHintBounds */, destBounds,
                        animationDuration, false /* fromFullscreen */);
            }
        } finally {
            Binder.restoreCallingIdentity(ident);
        }
    }
    /**
     * Moves the specified task to the primary-split-screen stack.
     *
     * @param taskId Id of task to move.
     * @param createMode The mode the primary split screen stack should be created in if it doesn't
     *                   exist already. See
     *                   {@link android.app.ActivityTaskManager#SPLIT_SCREEN_CREATE_MODE_TOP_OR_LEFT}
     *                   and
     *                   {@link android.app.ActivityTaskManager#SPLIT_SCREEN_CREATE_MODE_BOTTOM_OR_RIGHT}
     * @param toTop If the task and stack should be moved to the top.
     * @param animate Whether we should play an animation for the moving the task.
     * @param initialBounds If the primary stack gets created, it will use these bounds for the
     *                      stack. Pass {@code null} to use default bounds.
     * @param showRecents If the recents activity should be shown on the other side of the task
     *                    going into split-screen mode.
     */
    @Override
    public boolean setTaskWindowingModeSplitScreenPrimary(int taskId, int createMode,
            boolean toTop, boolean animate, Rect initialBounds, boolean showRecents) {
        enforceCallerIsRecentsOrHasPermission(MANAGE_ACTIVITY_STACKS,
                "setTaskWindowingModeSplitScreenPrimary()");
        synchronized (mGlobalLock) {
            final long ident = Binder.clearCallingIdentity();
            try {
                final TaskRecord task = mRootActivityContainer.anyTaskForId(taskId,
                        MATCH_TASK_IN_STACKS_ONLY);
                if (task == null) {
                    Slog.w(TAG, "setTaskWindowingModeSplitScreenPrimary: No task for id=" + taskId);
                    return false;
                }
                if (DEBUG_STACK) Slog.d(TAG_STACK,
                        "setTaskWindowingModeSplitScreenPrimary: moving task=" + taskId
                                + " to createMode=" + createMode + " toTop=" + toTop);
                if (!task.isActivityTypeStandardOrUndefined()) {
                    throw new IllegalArgumentException("setTaskWindowingMode: Attempt to move"
                            + " non-standard task " + taskId + " to split-screen windowing mode");
                }

                mWindowManager.setDockedStackCreateState(createMode, initialBounds);
                final int windowingMode = task.getWindowingMode();
                final ActivityStack stack = task.getStack();
                if (toTop) {
                    stack.moveToFront("setTaskWindowingModeSplitScreenPrimary", task);
                }
                stack.setWindowingMode(WINDOWING_MODE_SPLIT_SCREEN_PRIMARY, animate, showRecents,
                        false /* enteringSplitScreenMode */, false /* deferEnsuringVisibility */,
                        false /* creating */);
                return windowingMode != task.getWindowingMode();
            } finally {
                Binder.restoreCallingIdentity(ident);
            }
        }
    }

    /**
     * Removes stacks in the input windowing modes from the system if they are of activity type
     * ACTIVITY_TYPE_STANDARD or ACTIVITY_TYPE_UNDEFINED
     */
    @Override
    public void removeStacksInWindowingModes(int[] windowingModes) {
        enforceCallerIsRecentsOrHasPermission(MANAGE_ACTIVITY_STACKS,
                "removeStacksInWindowingModes()");

        synchronized (mGlobalLock) {
            final long ident = Binder.clearCallingIdentity();
            try {
                mRootActivityContainer.removeStacksInWindowingModes(windowingModes);
            } finally {
                Binder.restoreCallingIdentity(ident);
            }
        }
    }

    @Override
    public void removeStacksWithActivityTypes(int[] activityTypes) {
        enforceCallerIsRecentsOrHasPermission(MANAGE_ACTIVITY_STACKS,
                "removeStacksWithActivityTypes()");

        synchronized (mGlobalLock) {
            final long ident = Binder.clearCallingIdentity();
            try {
                mRootActivityContainer.removeStacksWithActivityTypes(activityTypes);
            } finally {
                Binder.restoreCallingIdentity(ident);
            }
        }
    }

    @Override
    public ParceledListSlice<ActivityManager.RecentTaskInfo> getRecentTasks(int maxNum, int flags,
            int userId) {
        final int callingUid = Binder.getCallingUid();
        userId = handleIncomingUser(Binder.getCallingPid(), callingUid, userId, "getRecentTasks");
        final boolean allowed = isGetTasksAllowed("getRecentTasks", Binder.getCallingPid(),
                callingUid);
        final boolean detailed = checkGetTasksPermission(
                android.Manifest.permission.GET_DETAILED_TASKS, Binder.getCallingPid(),
                UserHandle.getAppId(callingUid))
                == PackageManager.PERMISSION_GRANTED;

        synchronized (mGlobalLock) {
            return mRecentTasks.getRecentTasks(maxNum, flags, allowed, detailed, userId,
                    callingUid);
        }
    }

    @Override
    public List<ActivityManager.StackInfo> getAllStackInfos() {
        enforceCallerIsRecentsOrHasPermission(MANAGE_ACTIVITY_STACKS, "getAllStackInfos()");
        long ident = Binder.clearCallingIdentity();
        try {
            synchronized (mGlobalLock) {
                return mRootActivityContainer.getAllStackInfos();
            }
        } finally {
            Binder.restoreCallingIdentity(ident);
        }
    }

    @Override
    public ActivityManager.StackInfo getStackInfo(int windowingMode, int activityType) {
        enforceCallerIsRecentsOrHasPermission(MANAGE_ACTIVITY_STACKS, "getStackInfo()");
        long ident = Binder.clearCallingIdentity();
        try {
            synchronized (mGlobalLock) {
                return mRootActivityContainer.getStackInfo(windowingMode, activityType);
            }
        } finally {
            Binder.restoreCallingIdentity(ident);
        }
    }

    @Override
    public void cancelRecentsAnimation(boolean restoreHomeStackPosition) {
        enforceCallerIsRecentsOrHasPermission(MANAGE_ACTIVITY_STACKS, "cancelRecentsAnimation()");
        final long callingUid = Binder.getCallingUid();
        final long origId = Binder.clearCallingIdentity();
        try {
            synchronized (mGlobalLock) {
                // Cancel the recents animation synchronously (do not hold the WM lock)
                mWindowManager.cancelRecentsAnimationSynchronously(restoreHomeStackPosition
                        ? REORDER_MOVE_TO_ORIGINAL_POSITION
                        : REORDER_KEEP_IN_PLACE, "cancelRecentsAnimation/uid=" + callingUid);
            }
        } finally {
            Binder.restoreCallingIdentity(origId);
        }
    }

    @Override
    public void startLockTaskModeByToken(IBinder token) {
        synchronized (mGlobalLock) {
            final ActivityRecord r = ActivityRecord.forTokenLocked(token);
            if (r == null) {
                return;
            }
            startLockTaskModeLocked(r.getTaskRecord(), false /* isSystemCaller */);
        }
    }

    @Override
    public void startSystemLockTaskMode(int taskId) {
        mAmInternal.enforceCallingPermission(MANAGE_ACTIVITY_STACKS, "startSystemLockTaskMode");
        // This makes inner call to look as if it was initiated by system.
        long ident = Binder.clearCallingIdentity();
        try {
            synchronized (mGlobalLock) {
                final TaskRecord task = mRootActivityContainer.anyTaskForId(taskId,
                        MATCH_TASK_IN_STACKS_ONLY);
                if (task == null) {
                    return;
                }

                // When starting lock task mode the stack must be in front and focused
                task.getStack().moveToFront("startSystemLockTaskMode");
                startLockTaskModeLocked(task, true /* isSystemCaller */);
            }
        } finally {
            Binder.restoreCallingIdentity(ident);
        }
    }

    @Override
    public void stopLockTaskModeByToken(IBinder token) {
        synchronized (mGlobalLock) {
            final ActivityRecord r = ActivityRecord.forTokenLocked(token);
            if (r == null) {
                return;
            }
            stopLockTaskModeInternal(r.getTaskRecord(), false /* isSystemCaller */);
        }
    }

    /**
     * This API should be called by SystemUI only when user perform certain action to dismiss
     * lock task mode. We should only dismiss pinned lock task mode in this case.
     */
    @Override
    public void stopSystemLockTaskMode() throws RemoteException {
        mAmInternal.enforceCallingPermission(MANAGE_ACTIVITY_STACKS, "stopSystemLockTaskMode");
        stopLockTaskModeInternal(null, true /* isSystemCaller */);
    }

    private void startLockTaskModeLocked(@Nullable TaskRecord task, boolean isSystemCaller) {
        if (DEBUG_LOCKTASK) Slog.w(TAG_LOCKTASK, "startLockTaskModeLocked: " + task);
        if (task == null || task.mLockTaskAuth == LOCK_TASK_AUTH_DONT_LOCK) {
            return;
        }

        final ActivityStack stack = mRootActivityContainer.getTopDisplayFocusedStack();
        if (stack == null || task != stack.topTask()) {
            throw new IllegalArgumentException("Invalid task, not in foreground");
        }

        // {@code isSystemCaller} is used to distinguish whether this request is initiated by the
        // system or a specific app.
        // * System-initiated requests will only start the pinned mode (screen pinning)
        // * App-initiated requests
        //   - will put the device in fully locked mode (LockTask), if the app is whitelisted
        //   - will start the pinned mode, otherwise
        final int callingUid = Binder.getCallingUid();
        long ident = Binder.clearCallingIdentity();
        try {
            // When a task is locked, dismiss the pinned stack if it exists
            mRootActivityContainer.removeStacksInWindowingModes(WINDOWING_MODE_PINNED);

            getLockTaskController().startLockTaskMode(task, isSystemCaller, callingUid);
        } finally {
            Binder.restoreCallingIdentity(ident);
        }
    }

    private void stopLockTaskModeInternal(@Nullable TaskRecord task, boolean isSystemCaller) {
        final int callingUid = Binder.getCallingUid();
        long ident = Binder.clearCallingIdentity();
        try {
            synchronized (mGlobalLock) {
                getLockTaskController().stopLockTaskMode(task, isSystemCaller, callingUid);
            }
            // Launch in-call UI if a call is ongoing. This is necessary to allow stopping the lock
            // task and jumping straight into a call in the case of emergency call back.
            TelecomManager tm = (TelecomManager) mContext.getSystemService(Context.TELECOM_SERVICE);
            if (tm != null) {
                tm.showInCallScreen(false);
            }
        } finally {
            Binder.restoreCallingIdentity(ident);
        }
    }

    @Override
    public void updateLockTaskPackages(int userId, String[] packages) {
        final int callingUid = Binder.getCallingUid();
        if (callingUid != 0 && callingUid != SYSTEM_UID) {
            mAmInternal.enforceCallingPermission(Manifest.permission.UPDATE_LOCK_TASK_PACKAGES,
                    "updateLockTaskPackages()");
        }
        synchronized (this) {
            if (DEBUG_LOCKTASK) Slog.w(TAG_LOCKTASK, "Whitelisting " + userId + ":"
                    + Arrays.toString(packages));
            getLockTaskController().updateLockTaskPackages(userId, packages);
        }
    }

    @Override
    public boolean isInLockTaskMode() {
        return getLockTaskModeState() != LOCK_TASK_MODE_NONE;
    }

    @Override
    public int getLockTaskModeState() {
        synchronized (mGlobalLock) {
            return getLockTaskController().getLockTaskModeState();
        }
    }

    @Override
    public void setTaskDescription(IBinder token, ActivityManager.TaskDescription td) {
        synchronized (mGlobalLock) {
            ActivityRecord r = ActivityRecord.isInStackLocked(token);
            if (r != null) {
                r.setTaskDescription(td);
                final TaskRecord task = r.getTaskRecord();
                task.updateTaskDescription();
                mTaskChangeNotificationController.notifyTaskDescriptionChanged(task.getTaskInfo());
            }
        }
    }

    @Override
    public Bundle getActivityOptions(IBinder token) {
        final long origId = Binder.clearCallingIdentity();
        try {
            synchronized (mGlobalLock) {
                final ActivityRecord r = ActivityRecord.isInStackLocked(token);
                if (r != null) {
                    final ActivityOptions activityOptions = r.takeOptionsLocked();
                    return activityOptions == null ? null : activityOptions.toBundle();
                }
                return null;
            }
        } finally {
            Binder.restoreCallingIdentity(origId);
        }
    }

    @Override
    public List<IBinder> getAppTasks(String callingPackage) {
        int callingUid = Binder.getCallingUid();
        long ident = Binder.clearCallingIdentity();
        try {
            synchronized (mGlobalLock) {
                return mRecentTasks.getAppTasksList(callingUid, callingPackage);
            }
        } finally {
            Binder.restoreCallingIdentity(ident);
        }
    }

    @Override
    public void finishVoiceTask(IVoiceInteractionSession session) {
        synchronized (mGlobalLock) {
            final long origId = Binder.clearCallingIdentity();
            try {
                // TODO: VI Consider treating local voice interactions and voice tasks
                // differently here
                mRootActivityContainer.finishVoiceTask(session);
            } finally {
                Binder.restoreCallingIdentity(origId);
            }
        }

    }

    @Override
    public boolean isTopOfTask(IBinder token) {
        synchronized (mGlobalLock) {
            ActivityRecord r = ActivityRecord.isInStackLocked(token);
            return r != null && r.getTaskRecord().getTopActivity() == r;
        }
    }

    @Override
    public void notifyLaunchTaskBehindComplete(IBinder token) {
        mStackSupervisor.scheduleLaunchTaskBehindComplete(token);
    }

    @Override
    public void notifyEnterAnimationComplete(IBinder token) {
        mH.post(() -> {
            synchronized (mGlobalLock) {
                ActivityRecord r = ActivityRecord.forTokenLocked(token);
                if (r != null && r.attachedToProcess()) {
                    try {
                        r.app.getThread().scheduleEnterAnimationComplete(r.appToken);
                    } catch (RemoteException e) {
                    }
                }
            }

        });
    }

    /** Called from an app when assist data is ready. */
    @Override
    public void reportAssistContextExtras(IBinder token, Bundle extras, AssistStructure structure,
            AssistContent content, Uri referrer) {
        PendingAssistExtras pae = (PendingAssistExtras) token;
        synchronized (pae) {
            pae.result = extras;
            pae.structure = structure;
            pae.content = content;
            if (referrer != null) {
                pae.extras.putParcelable(Intent.EXTRA_REFERRER, referrer);
            }
            if (structure != null) {
                // Pre-fill the task/activity component for all assist data receivers
                structure.setTaskId(pae.activity.getTaskRecord().taskId);
                structure.setActivityComponent(pae.activity.mActivityComponent);
                structure.setHomeActivity(pae.isHome);
            }
            pae.haveResult = true;
            pae.notifyAll();
            if (pae.intent == null && pae.receiver == null) {
                // Caller is just waiting for the result.
                return;
            }
        }
        // We are now ready to launch the assist activity.
        IAssistDataReceiver sendReceiver = null;
        Bundle sendBundle = null;
        synchronized (mGlobalLock) {
            buildAssistBundleLocked(pae, extras);
            boolean exists = mPendingAssistExtras.remove(pae);
            mUiHandler.removeCallbacks(pae);
            if (!exists) {
                // Timed out.
                return;
            }

            if ((sendReceiver = pae.receiver) != null) {
                // Caller wants result sent back to them.
                sendBundle = new Bundle();
                sendBundle.putBundle(ASSIST_KEY_DATA, pae.extras);
                sendBundle.putParcelable(ASSIST_KEY_STRUCTURE, pae.structure);
                sendBundle.putParcelable(ASSIST_KEY_CONTENT, pae.content);
                sendBundle.putBundle(ASSIST_KEY_RECEIVER_EXTRAS, pae.receiverExtras);
            }
        }
        if (sendReceiver != null) {
            try {
                sendReceiver.onHandleAssistData(sendBundle);
            } catch (RemoteException e) {
            }
            return;
        }

        final long ident = Binder.clearCallingIdentity();
        try {
            if (TextUtils.equals(pae.intent.getAction(),
                    android.service.voice.VoiceInteractionService.SERVICE_INTERFACE)) {
                pae.intent.putExtras(pae.extras);
                mContext.startServiceAsUser(pae.intent, new UserHandle(pae.userHandle));
            } else {
                pae.intent.replaceExtras(pae.extras);
                pae.intent.setFlags(FLAG_ACTIVITY_NEW_TASK
                        | Intent.FLAG_ACTIVITY_SINGLE_TOP
                        | Intent.FLAG_ACTIVITY_CLEAR_TOP);
                mInternal.closeSystemDialogs("assist");

                try {
                    mContext.startActivityAsUser(pae.intent, new UserHandle(pae.userHandle));
                } catch (ActivityNotFoundException e) {
                    Slog.w(TAG, "No activity to handle assist action.", e);
                }
            }
        } finally {
            Binder.restoreCallingIdentity(ident);
        }
    }

    @Override
    public int addAppTask(IBinder activityToken, Intent intent,
            ActivityManager.TaskDescription description, Bitmap thumbnail) throws RemoteException {
        final int callingUid = Binder.getCallingUid();
        final long callingIdent = Binder.clearCallingIdentity();

        try {
            synchronized (mGlobalLock) {
                ActivityRecord r = ActivityRecord.isInStackLocked(activityToken);
                if (r == null) {
                    throw new IllegalArgumentException("Activity does not exist; token="
                            + activityToken);
                }
                ComponentName comp = intent.getComponent();
                if (comp == null) {
                    throw new IllegalArgumentException("Intent " + intent
                            + " must specify explicit component");
                }
                if (thumbnail.getWidth() != mThumbnailWidth
                        || thumbnail.getHeight() != mThumbnailHeight) {
                    throw new IllegalArgumentException("Bad thumbnail size: got "
                            + thumbnail.getWidth() + "x" + thumbnail.getHeight() + ", require "
                            + mThumbnailWidth + "x" + mThumbnailHeight);
                }
                if (intent.getSelector() != null) {
                    intent.setSelector(null);
                }
                if (intent.getSourceBounds() != null) {
                    intent.setSourceBounds(null);
                }
                if ((intent.getFlags()&Intent.FLAG_ACTIVITY_NEW_DOCUMENT) != 0) {
                    if ((intent.getFlags()&Intent.FLAG_ACTIVITY_RETAIN_IN_RECENTS) == 0) {
                        // The caller has added this as an auto-remove task...  that makes no
                        // sense, so turn off auto-remove.
                        intent.addFlags(Intent.FLAG_ACTIVITY_RETAIN_IN_RECENTS);
                    }
                }
                final ActivityInfo ainfo = AppGlobals.getPackageManager().getActivityInfo(comp,
                        STOCK_PM_FLAGS, UserHandle.getUserId(callingUid));
                if (ainfo.applicationInfo.uid != callingUid) {
                    throw new SecurityException(
                            "Can't add task for another application: target uid="
                                    + ainfo.applicationInfo.uid + ", calling uid=" + callingUid);
                }

                final ActivityStack stack = r.getActivityStack();
                final TaskRecord task = stack.createTaskRecord(
                        mStackSupervisor.getNextTaskIdForUserLocked(r.mUserId), ainfo, intent,
                        null /* voiceSession */, null /* voiceInteractor */, !ON_TOP);
                if (!mRecentTasks.addToBottom(task)) {
                    // The app has too many tasks already and we can't add any more
                    stack.removeTask(task, "addAppTask", REMOVE_TASK_MODE_DESTROYING);
                    return INVALID_TASK_ID;
                }
                task.lastTaskDescription.copyFrom(description);

                // TODO: Send the thumbnail to WM to store it.

                return task.taskId;
            }
        } finally {
            Binder.restoreCallingIdentity(callingIdent);
        }
    }

    @Override
    public Point getAppTaskThumbnailSize() {
        synchronized (mGlobalLock) {
            return new Point(mThumbnailWidth, mThumbnailHeight);
        }
    }

    @Override
    public void setTaskResizeable(int taskId, int resizeableMode) {
        synchronized (mGlobalLock) {
            final TaskRecord task = mRootActivityContainer.anyTaskForId(
                    taskId, MATCH_TASK_IN_STACKS_OR_RECENT_TASKS);
            if (task == null) {
                Slog.w(TAG, "setTaskResizeable: taskId=" + taskId + " not found");
                return;
            }
            task.setResizeMode(resizeableMode);
        }
    }

    @Override
    public void resizeTask(int taskId, Rect bounds, int resizeMode) {
        mAmInternal.enforceCallingPermission(MANAGE_ACTIVITY_STACKS, "resizeTask()");
        long ident = Binder.clearCallingIdentity();
        try {
            synchronized (mGlobalLock) {
                final TaskRecord task = mRootActivityContainer.anyTaskForId(taskId,
                        MATCH_TASK_IN_STACKS_ONLY);
                if (task == null) {
                    Slog.w(TAG, "resizeTask: taskId=" + taskId + " not found");
                    return;
                }
                // Place the task in the right stack if it isn't there already based on
                // the requested bounds.
                // The stack transition logic is:
                // - a null bounds on a freeform task moves that task to fullscreen
                // - a non-null bounds on a non-freeform (fullscreen OR docked) task moves
                //   that task to freeform
                // - otherwise the task is not moved
                ActivityStack stack = task.getStack();
                if (!task.getWindowConfiguration().canResizeTask()) {
                    throw new IllegalArgumentException("resizeTask not allowed on task=" + task);
                }
                if (bounds == null && stack.getWindowingMode() == WINDOWING_MODE_FREEFORM) {
                    stack = stack.getDisplay().getOrCreateStack(
                            WINDOWING_MODE_FULLSCREEN, stack.getActivityType(), ON_TOP);
                } else if (bounds != null && stack.getWindowingMode() != WINDOWING_MODE_FREEFORM) {
                    stack = stack.getDisplay().getOrCreateStack(
                            WINDOWING_MODE_FREEFORM, stack.getActivityType(), ON_TOP);
                }

                // Reparent the task to the right stack if necessary
                boolean preserveWindow = (resizeMode & RESIZE_MODE_PRESERVE_WINDOW) != 0;
                if (stack != task.getStack()) {
                    // Defer resume until the task is resized below
                    task.reparent(stack, ON_TOP, REPARENT_KEEP_STACK_AT_FRONT, ANIMATE,
                            DEFER_RESUME, "resizeTask");
                    preserveWindow = false;
                }

                // After reparenting (which only resizes the task to the stack bounds), resize the
                // task to the actual bounds provided
                task.resize(bounds, resizeMode, preserveWindow, !DEFER_RESUME);
            }
        } finally {
            Binder.restoreCallingIdentity(ident);
        }
    }

    @Override
    public boolean releaseActivityInstance(IBinder token) {
        synchronized (mGlobalLock) {
            final long origId = Binder.clearCallingIdentity();
            try {
                ActivityRecord r = ActivityRecord.isInStackLocked(token);
                if (r == null) {
                    return false;
                }
                return r.getActivityStack().safelyDestroyActivityLocked(r, "app-req");
            } finally {
                Binder.restoreCallingIdentity(origId);
            }
        }
    }

    @Override
    public void releaseSomeActivities(IApplicationThread appInt) {
        synchronized (mGlobalLock) {
            final long origId = Binder.clearCallingIdentity();
            try {
                final WindowProcessController app = getProcessController(appInt);
                mRootActivityContainer.releaseSomeActivitiesLocked(app, "low-mem");
            } finally {
                Binder.restoreCallingIdentity(origId);
            }
        }
    }

    @Override
    public void setLockScreenShown(boolean keyguardShowing, boolean aodShowing) {
        if (checkCallingPermission(android.Manifest.permission.DEVICE_POWER)
                != PackageManager.PERMISSION_GRANTED) {
            throw new SecurityException("Requires permission "
                    + android.Manifest.permission.DEVICE_POWER);
        }

        synchronized (mGlobalLock) {
            long ident = Binder.clearCallingIdentity();
            if (mKeyguardShown != keyguardShowing) {
                mKeyguardShown = keyguardShowing;
                final Message msg = PooledLambda.obtainMessage(
                        ActivityManagerInternal::reportCurKeyguardUsageEvent, mAmInternal,
                        keyguardShowing);
                mH.sendMessage(msg);
            }
            try {
                mKeyguardController.setKeyguardShown(keyguardShowing, aodShowing);
            } finally {
                Binder.restoreCallingIdentity(ident);
            }
        }

        mH.post(() -> {
            for (int i = mScreenObservers.size() - 1; i >= 0; i--) {
                mScreenObservers.get(i).onKeyguardStateChanged(keyguardShowing);
            }
        });
    }

    public void onScreenAwakeChanged(boolean isAwake) {
        mH.post(() -> {
            for (int i = mScreenObservers.size() - 1; i >= 0; i--) {
                mScreenObservers.get(i).onAwakeStateChanged(isAwake);
            }
        });
    }

    @Override
    public Bitmap getTaskDescriptionIcon(String filePath, int userId) {
        userId = handleIncomingUser(Binder.getCallingPid(), Binder.getCallingUid(),
                userId, "getTaskDescriptionIcon");

        final File passedIconFile = new File(filePath);
        final File legitIconFile = new File(TaskPersister.getUserImagesDir(userId),
                passedIconFile.getName());
        if (!legitIconFile.getPath().equals(filePath)
                || !filePath.contains(ActivityRecord.ACTIVITY_ICON_SUFFIX)) {
            throw new IllegalArgumentException("Bad file path: " + filePath
                    + " passed for userId " + userId);
        }
        return mRecentTasks.getTaskDescriptionIcon(filePath);
    }

    @Override
    public void startInPlaceAnimationOnFrontMostApplication(Bundle opts) {
        final SafeActivityOptions safeOptions = SafeActivityOptions.fromBundle(opts);
        final ActivityOptions activityOptions = safeOptions != null
                ? safeOptions.getOptions(mStackSupervisor)
                : null;
        if (activityOptions == null
                || activityOptions.getAnimationType() != ActivityOptions.ANIM_CUSTOM_IN_PLACE
                || activityOptions.getCustomInPlaceResId() == 0) {
            throw new IllegalArgumentException("Expected in-place ActivityOption " +
                    "with valid animation");
        }
        // Get top display of front most application.
        final ActivityStack focusedStack = getTopDisplayFocusedStack();
        if (focusedStack != null) {
            final DisplayContent dc = focusedStack.getDisplay().mDisplayContent;
            dc.prepareAppTransition(TRANSIT_TASK_IN_PLACE, false);
            dc.mAppTransition.overrideInPlaceAppTransition(activityOptions.getPackageName(),
                    activityOptions.getCustomInPlaceResId());
            dc.executeAppTransition();
        }
    }

    @Override
    public void removeStack(int stackId) {
        enforceCallerIsRecentsOrHasPermission(MANAGE_ACTIVITY_STACKS, "removeStack()");
        synchronized (mGlobalLock) {
            final long ident = Binder.clearCallingIdentity();
            try {
                final ActivityStack stack = mRootActivityContainer.getStack(stackId);
                if (stack == null) {
                    Slog.w(TAG, "removeStack: No stack with id=" + stackId);
                    return;
                }
                if (!stack.isActivityTypeStandardOrUndefined()) {
                    throw new IllegalArgumentException(
                            "Removing non-standard stack is not allowed.");
                }
                mStackSupervisor.removeStack(stack);
            } finally {
                Binder.restoreCallingIdentity(ident);
            }
        }
    }

    @Override
    public void moveStackToDisplay(int stackId, int displayId) {
        mAmInternal.enforceCallingPermission(INTERNAL_SYSTEM_WINDOW, "moveStackToDisplay()");

        synchronized (mGlobalLock) {
            final long ident = Binder.clearCallingIdentity();
            try {
                if (DEBUG_STACK) Slog.d(TAG_STACK, "moveStackToDisplay: moving stackId=" + stackId
                        + " to displayId=" + displayId);
                mRootActivityContainer.moveStackToDisplay(stackId, displayId, ON_TOP);
            } finally {
                Binder.restoreCallingIdentity(ident);
            }
        }
    }

    @Override
    public void toggleFreeformWindowingMode(IBinder token) {
        synchronized (mGlobalLock) {
            long ident = Binder.clearCallingIdentity();
            try {
                final ActivityRecord r = ActivityRecord.forTokenLocked(token);
                if (r == null) {
                    throw new IllegalArgumentException(
                            "toggleFreeformWindowingMode: No activity record matching token="
                                    + token);
                }

                final ActivityStack stack = r.getActivityStack();
                if (stack == null) {
                    throw new IllegalStateException("toggleFreeformWindowingMode: the activity "
                            + "doesn't have a stack");
                }

                if (!stack.inFreeformWindowingMode()
                        && stack.getWindowingMode() != WINDOWING_MODE_FULLSCREEN) {
                    throw new IllegalStateException("toggleFreeformWindowingMode: You can only "
                            + "toggle between fullscreen and freeform.");
                }

                if (stack.inFreeformWindowingMode()) {
                    stack.setWindowingMode(WINDOWING_MODE_FULLSCREEN);
                } else {
                    stack.setWindowingMode(WINDOWING_MODE_FREEFORM);
                }
            } finally {
                Binder.restoreCallingIdentity(ident);
            }
        }
    }

    /** Sets the task stack listener that gets callbacks when a task stack changes. */
    @Override
    public void registerTaskStackListener(ITaskStackListener listener) {
        enforceCallerIsRecentsOrHasPermission(MANAGE_ACTIVITY_STACKS,
                "registerTaskStackListener()");
        mTaskChangeNotificationController.registerTaskStackListener(listener);
    }

    /** Unregister a task stack listener so that it stops receiving callbacks. */
    @Override
    public void unregisterTaskStackListener(ITaskStackListener listener) {
        enforceCallerIsRecentsOrHasPermission(MANAGE_ACTIVITY_STACKS,
                "unregisterTaskStackListener()");
        mTaskChangeNotificationController.unregisterTaskStackListener(listener);
    }

    @Override
    public boolean requestAssistContextExtras(int requestType, IAssistDataReceiver receiver,
            Bundle receiverExtras, IBinder activityToken, boolean focused, boolean newSessionId) {
        return enqueueAssistContext(requestType, null, null, receiver, receiverExtras,
                activityToken, focused, newSessionId, UserHandle.getCallingUserId(), null,
                PENDING_ASSIST_EXTRAS_LONG_TIMEOUT, 0) != null;
    }

    @Override
    public boolean requestAutofillData(IAssistDataReceiver receiver, Bundle receiverExtras,
            IBinder activityToken, int flags) {
        return enqueueAssistContext(ActivityManager.ASSIST_CONTEXT_AUTOFILL, null, null,
                receiver, receiverExtras, activityToken, true, true, UserHandle.getCallingUserId(),
                null, PENDING_AUTOFILL_ASSIST_STRUCTURE_TIMEOUT, flags) != null;
    }

    @Override
    public boolean launchAssistIntent(Intent intent, int requestType, String hint, int userHandle,
            Bundle args) {
        return enqueueAssistContext(requestType, intent, hint, null, null, null,
                true /* focused */, true /* newSessionId */, userHandle, args,
                PENDING_ASSIST_EXTRAS_TIMEOUT, 0) != null;
    }

    @Override
    public Bundle getAssistContextExtras(int requestType) {
        PendingAssistExtras pae = enqueueAssistContext(requestType, null, null, null,
                null, null, true /* focused */, true /* newSessionId */,
                UserHandle.getCallingUserId(), null, PENDING_ASSIST_EXTRAS_TIMEOUT, 0);
        if (pae == null) {
            return null;
        }
        synchronized (pae) {
            while (!pae.haveResult) {
                try {
                    pae.wait();
                } catch (InterruptedException e) {
                }
            }
        }
        synchronized (mGlobalLock) {
            buildAssistBundleLocked(pae, pae.result);
            mPendingAssistExtras.remove(pae);
            mUiHandler.removeCallbacks(pae);
        }
        return pae.extras;
    }

    /**
     * Binder IPC calls go through the public entry point.
     * This can be called with or without the global lock held.
     */
    private static int checkCallingPermission(String permission) {
        return checkPermission(
                permission, Binder.getCallingPid(), UserHandle.getAppId(Binder.getCallingUid()));
    }

    /** This can be called with or without the global lock held. */
    private void enforceCallerIsRecentsOrHasPermission(String permission, String func) {
        if (!getRecentTasks().isCallerRecents(Binder.getCallingUid())) {
            mAmInternal.enforceCallingPermission(permission, func);
        }
    }

    @VisibleForTesting
    int checkGetTasksPermission(String permission, int pid, int uid) {
        return checkPermission(permission, pid, uid);
    }

    static int checkPermission(String permission, int pid, int uid) {
        if (permission == null) {
            return PackageManager.PERMISSION_DENIED;
        }
        return checkComponentPermission(permission, pid, uid, -1, true);
    }

    public static int checkComponentPermission(String permission, int pid, int uid,
            int owningUid, boolean exported) {
        return ActivityManagerService.checkComponentPermission(
                permission, pid, uid, owningUid, exported);
    }

    boolean isGetTasksAllowed(String caller, int callingPid, int callingUid) {
        if (getRecentTasks().isCallerRecents(callingUid)) {
            // Always allow the recents component to get tasks
            return true;
        }

        boolean allowed = checkGetTasksPermission(android.Manifest.permission.REAL_GET_TASKS,
                callingPid, callingUid) == PackageManager.PERMISSION_GRANTED;
        if (!allowed) {
            if (checkGetTasksPermission(android.Manifest.permission.GET_TASKS,
                    callingPid, callingUid) == PackageManager.PERMISSION_GRANTED) {
                // Temporary compatibility: some existing apps on the system image may
                // still be requesting the old permission and not switched to the new
                // one; if so, we'll still allow them full access.  This means we need
                // to see if they are holding the old permission and are a system app.
                try {
                    if (AppGlobals.getPackageManager().isUidPrivileged(callingUid)) {
                        allowed = true;
                        if (DEBUG_TASKS) Slog.w(TAG, caller + ": caller " + callingUid
                                + " is using old GET_TASKS but privileged; allowing");
                    }
                } catch (RemoteException e) {
                }
            }
            if (DEBUG_TASKS) Slog.w(TAG, caller + ": caller " + callingUid
                    + " does not hold REAL_GET_TASKS; limiting output");
        }
        return allowed;
    }

    private PendingAssistExtras enqueueAssistContext(int requestType, Intent intent, String hint,
            IAssistDataReceiver receiver, Bundle receiverExtras, IBinder activityToken,
            boolean focused, boolean newSessionId, int userHandle, Bundle args, long timeout,
            int flags) {
        mAmInternal.enforceCallingPermission(android.Manifest.permission.GET_TOP_ACTIVITY_INFO,
                "enqueueAssistContext()");

        synchronized (mGlobalLock) {
            ActivityRecord activity = getTopDisplayFocusedStack().getTopActivity();
            if (activity == null) {
                Slog.w(TAG, "getAssistContextExtras failed: no top activity");
                return null;
            }
            if (!activity.attachedToProcess()) {
                Slog.w(TAG, "getAssistContextExtras failed: no process for " + activity);
                return null;
            }
            if (focused) {
                if (activityToken != null) {
                    ActivityRecord caller = ActivityRecord.forTokenLocked(activityToken);
                    if (activity != caller) {
                        Slog.w(TAG, "enqueueAssistContext failed: caller " + caller
                                + " is not current top " + activity);
                        return null;
                    }
                }
            } else {
                activity = ActivityRecord.forTokenLocked(activityToken);
                if (activity == null) {
                    Slog.w(TAG, "enqueueAssistContext failed: activity for token=" + activityToken
                            + " couldn't be found");
                    return null;
                }
                if (!activity.attachedToProcess()) {
                    Slog.w(TAG, "enqueueAssistContext failed: no process for " + activity);
                    return null;
                }
            }

            PendingAssistExtras pae;
            Bundle extras = new Bundle();
            if (args != null) {
                extras.putAll(args);
            }
            extras.putString(Intent.EXTRA_ASSIST_PACKAGE, activity.packageName);
            extras.putInt(Intent.EXTRA_ASSIST_UID, activity.app.mUid);

            pae = new PendingAssistExtras(activity, extras, intent, hint, receiver, receiverExtras,
                    userHandle);
            pae.isHome = activity.isActivityTypeHome();

            // Increment the sessionId if necessary
            if (newSessionId) {
                mViSessionId++;
            }
            try {
                activity.app.getThread().requestAssistContextExtras(activity.appToken, pae,
                        requestType, mViSessionId, flags);
                mPendingAssistExtras.add(pae);
                mUiHandler.postDelayed(pae, timeout);
            } catch (RemoteException e) {
                Slog.w(TAG, "getAssistContextExtras failed: crash calling " + activity);
                return null;
            }
            return pae;
        }
    }

    private void buildAssistBundleLocked(PendingAssistExtras pae, Bundle result) {
        if (result != null) {
            pae.extras.putBundle(Intent.EXTRA_ASSIST_CONTEXT, result);
        }
        if (pae.hint != null) {
            pae.extras.putBoolean(pae.hint, true);
        }
    }

    private void pendingAssistExtrasTimedOut(PendingAssistExtras pae) {
        IAssistDataReceiver receiver;
        synchronized (mGlobalLock) {
            mPendingAssistExtras.remove(pae);
            receiver = pae.receiver;
        }
        if (receiver != null) {
            // Caller wants result sent back to them.
            Bundle sendBundle = new Bundle();
            // At least return the receiver extras
            sendBundle.putBundle(ASSIST_KEY_RECEIVER_EXTRAS, pae.receiverExtras);
            try {
                pae.receiver.onHandleAssistData(sendBundle);
            } catch (RemoteException e) {
            }
        }
    }

    public class PendingAssistExtras extends Binder implements Runnable {
        public final ActivityRecord activity;
        public boolean isHome;
        public final Bundle extras;
        public final Intent intent;
        public final String hint;
        public final IAssistDataReceiver receiver;
        public final int userHandle;
        public boolean haveResult = false;
        public Bundle result = null;
        public AssistStructure structure = null;
        public AssistContent content = null;
        public Bundle receiverExtras;

        public PendingAssistExtras(ActivityRecord _activity, Bundle _extras, Intent _intent,
                String _hint, IAssistDataReceiver _receiver, Bundle _receiverExtras,
                int _userHandle) {
            activity = _activity;
            extras = _extras;
            intent = _intent;
            hint = _hint;
            receiver = _receiver;
            receiverExtras = _receiverExtras;
            userHandle = _userHandle;
        }

        @Override
        public void run() {
            Slog.w(TAG, "getAssistContextExtras failed: timeout retrieving from " + activity);
            synchronized (this) {
                haveResult = true;
                notifyAll();
            }
            pendingAssistExtrasTimedOut(this);
        }
    }

    @Override
    public boolean isAssistDataAllowedOnCurrentActivity() {
        int userId;
        synchronized (mGlobalLock) {
            final ActivityStack focusedStack = getTopDisplayFocusedStack();
            if (focusedStack == null || focusedStack.isActivityTypeAssistant()) {
                return false;
            }

            final ActivityRecord activity = focusedStack.getTopActivity();
            if (activity == null) {
                return false;
            }
            userId = activity.mUserId;
        }
        return !DevicePolicyCache.getInstance().getScreenCaptureDisabled(userId);
    }

    @Override
    public boolean showAssistFromActivity(IBinder token, Bundle args) {
        long ident = Binder.clearCallingIdentity();
        try {
            synchronized (mGlobalLock) {
                ActivityRecord caller = ActivityRecord.forTokenLocked(token);
                ActivityRecord top = getTopDisplayFocusedStack().getTopActivity();
                if (top != caller) {
                    Slog.w(TAG, "showAssistFromActivity failed: caller " + caller
                            + " is not current top " + top);
                    return false;
                }
                if (!top.nowVisible) {
                    Slog.w(TAG, "showAssistFromActivity failed: caller " + caller
                            + " is not visible");
                    return false;
                }
            }
            return mAssistUtils.showSessionForActiveService(args, SHOW_SOURCE_APPLICATION, null,
                    token);
        } finally {
            Binder.restoreCallingIdentity(ident);
        }
    }

    @Override
    public boolean isRootVoiceInteraction(IBinder token) {
        synchronized (mGlobalLock) {
            ActivityRecord r = ActivityRecord.isInStackLocked(token);
            if (r == null) {
                return false;
            }
            return r.rootVoiceInteraction;
        }
    }

    private void onLocalVoiceInteractionStartedLocked(IBinder activity,
            IVoiceInteractionSession voiceSession, IVoiceInteractor voiceInteractor) {
        ActivityRecord activityToCallback = ActivityRecord.forTokenLocked(activity);
        if (activityToCallback == null) return;
        activityToCallback.setVoiceSessionLocked(voiceSession);

        // Inform the activity
        try {
            activityToCallback.app.getThread().scheduleLocalVoiceInteractionStarted(activity,
                    voiceInteractor);
            long token = Binder.clearCallingIdentity();
            try {
                startRunningVoiceLocked(voiceSession, activityToCallback.appInfo.uid);
            } finally {
                Binder.restoreCallingIdentity(token);
            }
            // TODO: VI Should we cache the activity so that it's easier to find later
            // rather than scan through all the stacks and activities?
        } catch (RemoteException re) {
            activityToCallback.clearVoiceSessionLocked();
            // TODO: VI Should this terminate the voice session?
        }
    }

    private void startRunningVoiceLocked(IVoiceInteractionSession session, int targetUid) {
        Slog.d(TAG, "<<<  startRunningVoiceLocked()");
        mVoiceWakeLock.setWorkSource(new WorkSource(targetUid));
        if (mRunningVoice == null || mRunningVoice.asBinder() != session.asBinder()) {
            boolean wasRunningVoice = mRunningVoice != null;
            mRunningVoice = session;
            if (!wasRunningVoice) {
                mVoiceWakeLock.acquire();
                updateSleepIfNeededLocked();
            }
        }
    }

    void finishRunningVoiceLocked() {
        if (mRunningVoice != null) {
            mRunningVoice = null;
            mVoiceWakeLock.release();
            updateSleepIfNeededLocked();
        }
    }

    @Override
    public void setVoiceKeepAwake(IVoiceInteractionSession session, boolean keepAwake) {
        synchronized (mGlobalLock) {
            if (mRunningVoice != null && mRunningVoice.asBinder() == session.asBinder()) {
                if (keepAwake) {
                    mVoiceWakeLock.acquire();
                } else {
                    mVoiceWakeLock.release();
                }
            }
        }
    }

    @Override
    public ComponentName getActivityClassForToken(IBinder token) {
        synchronized (mGlobalLock) {
            ActivityRecord r = ActivityRecord.isInStackLocked(token);
            if (r == null) {
                return null;
            }
            return r.intent.getComponent();
        }
    }

    @Override
    public String getPackageForToken(IBinder token) {
        synchronized (mGlobalLock) {
            ActivityRecord r = ActivityRecord.isInStackLocked(token);
            if (r == null) {
                return null;
            }
            return r.packageName;
        }
    }

    @Override
    public void showLockTaskEscapeMessage(IBinder token) {
        synchronized (mGlobalLock) {
            final ActivityRecord r = ActivityRecord.forTokenLocked(token);
            if (r == null) {
                return;
            }
            getLockTaskController().showLockTaskToast();
        }
    }

    @Override
    public void keyguardGoingAway(int flags) {
        enforceNotIsolatedCaller("keyguardGoingAway");
        final long token = Binder.clearCallingIdentity();
        try {
            synchronized (mGlobalLock) {
                mKeyguardController.keyguardGoingAway(flags);
            }
        } finally {
            Binder.restoreCallingIdentity(token);
        }
    }

    /**
     * Try to place task to provided position. The final position might be different depending on
     * current user and stacks state. The task will be moved to target stack if it's currently in
     * different stack.
     */
    @Override
    public void positionTaskInStack(int taskId, int stackId, int position) {
        mAmInternal.enforceCallingPermission(MANAGE_ACTIVITY_STACKS, "positionTaskInStack()");
        synchronized (mGlobalLock) {
            long ident = Binder.clearCallingIdentity();
            try {
                if (DEBUG_STACK) Slog.d(TAG_STACK, "positionTaskInStack: positioning task="
                        + taskId + " in stackId=" + stackId + " at position=" + position);
                final TaskRecord task = mRootActivityContainer.anyTaskForId(taskId);
                if (task == null) {
                    throw new IllegalArgumentException("positionTaskInStack: no task for id="
                            + taskId);
                }

                final ActivityStack stack = mRootActivityContainer.getStack(stackId);

                if (stack == null) {
                    throw new IllegalArgumentException("positionTaskInStack: no stack for id="
                            + stackId);
                }
                if (!stack.isActivityTypeStandardOrUndefined()) {
                    throw new IllegalArgumentException("positionTaskInStack: Attempt to change"
                            + " the position of task " + taskId + " in/to non-standard stack");
                }

                // TODO: Have the callers of this API call a separate reparent method if that is
                // what they intended to do vs. having this method also do reparenting.
                if (task.getStack() == stack) {
                    // Change position in current stack.
                    stack.positionChildAt(task, position);
                } else {
                    // Reparent to new stack.
                    task.reparent(stack, position, REPARENT_LEAVE_STACK_IN_PLACE, !ANIMATE,
                            !DEFER_RESUME, "positionTaskInStack");
                }
            } finally {
                Binder.restoreCallingIdentity(ident);
            }
        }
    }

    @Override
    public void reportSizeConfigurations(IBinder token, int[] horizontalSizeConfiguration,
            int[] verticalSizeConfigurations, int[] smallestSizeConfigurations) {
        if (DEBUG_CONFIGURATION) Slog.v(TAG, "Report configuration: " + token + " "
                + horizontalSizeConfiguration + " " + verticalSizeConfigurations);
        synchronized (mGlobalLock) {
            ActivityRecord record = ActivityRecord.isInStackLocked(token);
            if (record == null) {
                throw new IllegalArgumentException("reportSizeConfigurations: ActivityRecord not "
                        + "found for: " + token);
            }
            record.setSizeConfigurations(horizontalSizeConfiguration,
                    verticalSizeConfigurations, smallestSizeConfigurations);
        }
    }

    /**
     * Dismisses split-screen multi-window mode.
     * @param toTop If true the current primary split-screen stack will be placed or left on top.
     */
    @Override
    public void dismissSplitScreenMode(boolean toTop) {
        enforceCallerIsRecentsOrHasPermission(
                MANAGE_ACTIVITY_STACKS, "dismissSplitScreenMode()");
        final long ident = Binder.clearCallingIdentity();
        try {
            synchronized (mGlobalLock) {
                final ActivityStack stack =
                        mRootActivityContainer.getDefaultDisplay().getSplitScreenPrimaryStack();
                if (stack == null) {
                    Slog.w(TAG, "dismissSplitScreenMode: primary split-screen stack not found.");
                    return;
                }

                if (toTop) {
                    // Caller wants the current split-screen primary stack to be the top stack after
                    // it goes fullscreen, so move it to the front.
                    stack.moveToFront("dismissSplitScreenMode");
                } else if (mRootActivityContainer.isTopDisplayFocusedStack(stack)) {
                    // In this case the current split-screen primary stack shouldn't be the top
                    // stack after it goes fullscreen, but it current has focus, so we move the
                    // focus to the top-most split-screen secondary stack next to it.
                    final ActivityStack otherStack = stack.getDisplay().getTopStackInWindowingMode(
                            WINDOWING_MODE_SPLIT_SCREEN_SECONDARY);
                    if (otherStack != null) {
                        otherStack.moveToFront("dismissSplitScreenMode_other");
                    }
                }

                stack.setWindowingMode(WINDOWING_MODE_UNDEFINED);
            }
        } finally {
            Binder.restoreCallingIdentity(ident);
        }
    }

    /**
     * Dismisses Pip
     * @param animate True if the dismissal should be animated.
     * @param animationDuration The duration of the resize animation in milliseconds or -1 if the
     *                          default animation duration should be used.
     */
    @Override
    public void dismissPip(boolean animate, int animationDuration) {
        enforceCallerIsRecentsOrHasPermission(MANAGE_ACTIVITY_STACKS, "dismissPip()");
        final long ident = Binder.clearCallingIdentity();
        try {
            synchronized (mGlobalLock) {
                final ActivityStack stack =
                        mRootActivityContainer.getDefaultDisplay().getPinnedStack();
                if (stack == null) {
                    Slog.w(TAG, "dismissPip: pinned stack not found.");
                    return;
                }
                if (stack.getWindowingMode() != WINDOWING_MODE_PINNED) {
                    throw new IllegalArgumentException("Stack: " + stack
                            + " doesn't support animated resize.");
                }
                if (animate) {
                    stack.animateResizePinnedStack(null /* sourceHintBounds */,
                            null /* destBounds */, animationDuration, false /* fromFullscreen */);
                } else {
                    mStackSupervisor.moveTasksToFullscreenStackLocked(stack, true /* onTop */);
                }
            }
        } finally {
            Binder.restoreCallingIdentity(ident);
        }
    }

    @Override
    public void suppressResizeConfigChanges(boolean suppress) throws RemoteException {
        mAmInternal.enforceCallingPermission(MANAGE_ACTIVITY_STACKS, "suppressResizeConfigChanges()");
        synchronized (mGlobalLock) {
            mSuppressResizeConfigChanges = suppress;
        }
    }

    /**
     * NOTE: For the pinned stack, this method is usually called after the bounds animation has
     *       animated the stack to the fullscreen, but can also be called if we are relaunching an
     *       activity and clearing the task at the same time.
     */
    @Override
    // TODO: API should just be about changing windowing modes...
    public void moveTasksToFullscreenStack(int fromStackId, boolean onTop) {
        enforceCallerIsRecentsOrHasPermission(MANAGE_ACTIVITY_STACKS,
                "moveTasksToFullscreenStack()");
        synchronized (mGlobalLock) {
            final long origId = Binder.clearCallingIdentity();
            try {
                final ActivityStack stack = mRootActivityContainer.getStack(fromStackId);
                if (stack != null){
                    if (!stack.isActivityTypeStandardOrUndefined()) {
                        throw new IllegalArgumentException(
                                "You can't move tasks from non-standard stacks.");
                    }
                    mStackSupervisor.moveTasksToFullscreenStackLocked(stack, onTop);
                }
            } finally {
                Binder.restoreCallingIdentity(origId);
            }
        }
    }

    /**
     * Moves the top activity in the input stackId to the pinned stack.
     *
     * @param stackId Id of stack to move the top activity to pinned stack.
     * @param bounds Bounds to use for pinned stack.
     *
     * @return True if the top activity of the input stack was successfully moved to the pinned
     *          stack.
     */
    @Override
    public boolean moveTopActivityToPinnedStack(int stackId, Rect bounds) {
        enforceCallerIsRecentsOrHasPermission(MANAGE_ACTIVITY_STACKS,
                "moveTopActivityToPinnedStack()");
        synchronized (mGlobalLock) {
            if (!mSupportsPictureInPicture) {
                throw new IllegalStateException("moveTopActivityToPinnedStack:"
                        + "Device doesn't support picture-in-picture mode");
            }

            long ident = Binder.clearCallingIdentity();
            try {
                return mRootActivityContainer.moveTopStackActivityToPinnedStack(stackId);
            } finally {
                Binder.restoreCallingIdentity(ident);
            }
        }
    }

    @Override
    public boolean isInMultiWindowMode(IBinder token) {
        final long origId = Binder.clearCallingIdentity();
        try {
            synchronized (mGlobalLock) {
                final ActivityRecord r = ActivityRecord.isInStackLocked(token);
                if (r == null) {
                    return false;
                }
                // An activity is consider to be in multi-window mode if its task isn't fullscreen.
                return r.inMultiWindowMode();
            }
        } finally {
            Binder.restoreCallingIdentity(origId);
        }
    }

    @Override
    public boolean isInPictureInPictureMode(IBinder token) {
        final long origId = Binder.clearCallingIdentity();
        try {
            synchronized (mGlobalLock) {
                return isInPictureInPictureMode(ActivityRecord.forTokenLocked(token));
            }
        } finally {
            Binder.restoreCallingIdentity(origId);
        }
    }

    private boolean isInPictureInPictureMode(ActivityRecord r) {
        if (r == null || r.getActivityStack() == null || !r.inPinnedWindowingMode()
                || r.getActivityStack().isInStackLocked(r) == null) {
            return false;
        }

        // If we are animating to fullscreen then we have already dispatched the PIP mode
        // changed, so we should reflect that check here as well.
        final TaskStack taskStack = r.getActivityStack().getTaskStack();
        return !taskStack.isAnimatingBoundsToFullscreen();
    }

    @Override
    public boolean enterPictureInPictureMode(IBinder token, final PictureInPictureParams params) {
        final long origId = Binder.clearCallingIdentity();
        try {
            synchronized (mGlobalLock) {
                final ActivityRecord r = ensureValidPictureInPictureActivityParamsLocked(
                        "enterPictureInPictureMode", token, params);

                // If the activity is already in picture in picture mode, then just return early
                if (isInPictureInPictureMode(r)) {
                    return true;
                }

                // Activity supports picture-in-picture, now check that we can enter PiP at this
                // point, if it is
                if (!r.checkEnterPictureInPictureState("enterPictureInPictureMode",
                        false /* beforeStopping */)) {
                    return false;
                }

                final Runnable enterPipRunnable = () -> {
                    synchronized (mGlobalLock) {
                        // Only update the saved args from the args that are set
                        r.pictureInPictureArgs.copyOnlySet(params);
                        final float aspectRatio = r.pictureInPictureArgs.getAspectRatio();
                        final List<RemoteAction> actions = r.pictureInPictureArgs.getActions();
                        // Adjust the source bounds by the insets for the transition down
                        final Rect sourceBounds = new Rect(
                                r.pictureInPictureArgs.getSourceRectHint());
                        mRootActivityContainer.moveActivityToPinnedStack(
                                r, sourceBounds, aspectRatio, "enterPictureInPictureMode");
                        final ActivityStack stack = r.getActivityStack();
                        stack.setPictureInPictureAspectRatio(aspectRatio);
                        stack.setPictureInPictureActions(actions);
                        MetricsLoggerWrapper.logPictureInPictureEnter(mContext, r.appInfo.uid,
                                r.shortComponentName, r.supportsEnterPipOnTaskSwitch);
                        logPictureInPictureArgs(params);
                    }
                };

                if (isKeyguardLocked()) {
                    // If the keyguard is showing or occluded, then try and dismiss it before
                    // entering picture-in-picture (this will prompt the user to authenticate if the
                    // device is currently locked).
                    dismissKeyguard(token, new KeyguardDismissCallback() {
                        @Override
                        public void onDismissSucceeded() {
                            mH.post(enterPipRunnable);
                        }
                    }, null /* message */);
                } else {
                    // Enter picture in picture immediately otherwise
                    enterPipRunnable.run();
                }
                return true;
            }
        } finally {
            Binder.restoreCallingIdentity(origId);
        }
    }

    @Override
    public void setPictureInPictureParams(IBinder token, final PictureInPictureParams params) {
        final long origId = Binder.clearCallingIdentity();
        try {
            synchronized (mGlobalLock) {
                final ActivityRecord r = ensureValidPictureInPictureActivityParamsLocked(
                        "setPictureInPictureParams", token, params);

                // Only update the saved args from the args that are set
                r.pictureInPictureArgs.copyOnlySet(params);
                if (r.inPinnedWindowingMode()) {
                    // If the activity is already in picture-in-picture, update the pinned stack now
                    // if it is not already expanding to fullscreen. Otherwise, the arguments will
                    // be used the next time the activity enters PiP
                    final ActivityStack stack = r.getActivityStack();
                    if (!stack.isAnimatingBoundsToFullscreen()) {
                        stack.setPictureInPictureAspectRatio(
                                r.pictureInPictureArgs.getAspectRatio());
                        stack.setPictureInPictureActions(r.pictureInPictureArgs.getActions());
                    }
                }
                logPictureInPictureArgs(params);
            }
        } finally {
            Binder.restoreCallingIdentity(origId);
        }
    }

    @Override
    public int getMaxNumPictureInPictureActions(IBinder token) {
        // Currently, this is a static constant, but later, we may change this to be dependent on
        // the context of the activity
        return 3;
    }

    private void logPictureInPictureArgs(PictureInPictureParams params) {
        if (params.hasSetActions()) {
            MetricsLogger.histogram(mContext, "tron_varz_picture_in_picture_actions_count",
                    params.getActions().size());
        }
        if (params.hasSetAspectRatio()) {
            LogMaker lm = new LogMaker(MetricsEvent.ACTION_PICTURE_IN_PICTURE_ASPECT_RATIO_CHANGED);
            lm.addTaggedData(MetricsEvent.PICTURE_IN_PICTURE_ASPECT_RATIO, params.getAspectRatio());
            MetricsLogger.action(lm);
        }
    }

    /**
     * Checks the state of the system and the activity associated with the given {@param token} to
     * verify that picture-in-picture is supported for that activity.
     *
     * @return the activity record for the given {@param token} if all the checks pass.
     */
    private ActivityRecord ensureValidPictureInPictureActivityParamsLocked(String caller,
            IBinder token, PictureInPictureParams params) {
        if (!mSupportsPictureInPicture) {
            throw new IllegalStateException(caller
                    + ": Device doesn't support picture-in-picture mode.");
        }

        final ActivityRecord r = ActivityRecord.forTokenLocked(token);
        if (r == null) {
            throw new IllegalStateException(caller
                    + ": Can't find activity for token=" + token);
        }

        if (!r.supportsPictureInPicture()) {
            throw new IllegalStateException(caller
                    + ": Current activity does not support picture-in-picture.");
        }

        if (params.hasSetAspectRatio()
                && !mWindowManager.isValidPictureInPictureAspectRatio(
                        r.getActivityStack().mDisplayId, params.getAspectRatio())) {
            final float minAspectRatio = mContext.getResources().getFloat(
                    com.android.internal.R.dimen.config_pictureInPictureMinAspectRatio);
            final float maxAspectRatio = mContext.getResources().getFloat(
                    com.android.internal.R.dimen.config_pictureInPictureMaxAspectRatio);
            throw new IllegalArgumentException(String.format(caller
                            + ": Aspect ratio is too extreme (must be between %f and %f).",
                    minAspectRatio, maxAspectRatio));
        }

        // Truncate the number of actions if necessary
        params.truncateActions(getMaxNumPictureInPictureActions(token));

        return r;
    }

    @Override
    public IBinder getUriPermissionOwnerForActivity(IBinder activityToken) {
        enforceNotIsolatedCaller("getUriPermissionOwnerForActivity");
        synchronized (mGlobalLock) {
            ActivityRecord r = ActivityRecord.isInStackLocked(activityToken);
            if (r == null) {
                throw new IllegalArgumentException("Activity does not exist; token="
                        + activityToken);
            }
            return r.getUriPermissionsLocked().getExternalToken();
        }
    }

    @Override
    public void resizeDockedStack(Rect dockedBounds, Rect tempDockedTaskBounds,
            Rect tempDockedTaskInsetBounds,
            Rect tempOtherTaskBounds, Rect tempOtherTaskInsetBounds) {
        enforceCallerIsRecentsOrHasPermission(MANAGE_ACTIVITY_STACKS, "resizeDockedStack()");
        long ident = Binder.clearCallingIdentity();
        try {
            synchronized (mGlobalLock) {
                mStackSupervisor.resizeDockedStackLocked(dockedBounds, tempDockedTaskBounds,
                        tempDockedTaskInsetBounds, tempOtherTaskBounds, tempOtherTaskInsetBounds,
                        PRESERVE_WINDOWS);
            }
        } finally {
            Binder.restoreCallingIdentity(ident);
        }
    }

    @Override
    public void setSplitScreenResizing(boolean resizing) {
        enforceCallerIsRecentsOrHasPermission(MANAGE_ACTIVITY_STACKS, "setSplitScreenResizing()");
        final long ident = Binder.clearCallingIdentity();
        try {
            synchronized (mGlobalLock) {
                mStackSupervisor.setSplitScreenResizing(resizing);
            }
        } finally {
            Binder.restoreCallingIdentity(ident);
        }
    }

    /**
     * Check that we have the features required for VR-related API calls, and throw an exception if
     * not.
     */
    public void enforceSystemHasVrFeature() {
        if (!mContext.getPackageManager().hasSystemFeature(
                PackageManager.FEATURE_VR_MODE_HIGH_PERFORMANCE)) {
            throw new UnsupportedOperationException("VR mode not supported on this device!");
        }
    }

    @Override
    public int setVrMode(IBinder token, boolean enabled, ComponentName packageName) {
        enforceSystemHasVrFeature();

        final VrManagerInternal vrService = LocalServices.getService(VrManagerInternal.class);

        ActivityRecord r;
        synchronized (mGlobalLock) {
            r = ActivityRecord.isInStackLocked(token);
        }

        if (r == null) {
            throw new IllegalArgumentException();
        }

        int err;
        if ((err = vrService.hasVrPackage(packageName, r.mUserId)) !=
                VrManagerInternal.NO_ERROR) {
            return err;
        }

        // Clear the binder calling uid since this path may call moveToTask().
        final long callingId = Binder.clearCallingIdentity();
        try {
            synchronized (mGlobalLock) {
                r.requestedVrComponent = (enabled) ? packageName : null;

                // Update associated state if this activity is currently focused
                if (r.isResumedActivityOnDisplay()) {
                    applyUpdateVrModeLocked(r);
                }
                return 0;
            }
        } finally {
            Binder.restoreCallingIdentity(callingId);
        }
    }

    @Override
    public void startLocalVoiceInteraction(IBinder callingActivity, Bundle options) {
        Slog.i(TAG, "Activity tried to startLocalVoiceInteraction");
        synchronized (mGlobalLock) {
            ActivityRecord activity = getTopDisplayFocusedStack().getTopActivity();
            if (ActivityRecord.forTokenLocked(callingActivity) != activity) {
                throw new SecurityException("Only focused activity can call startVoiceInteraction");
            }
            if (mRunningVoice != null || activity.getTaskRecord().voiceSession != null
                    || activity.voiceSession != null) {
                Slog.w(TAG, "Already in a voice interaction, cannot start new voice interaction");
                return;
            }
            if (activity.pendingVoiceInteractionStart) {
                Slog.w(TAG, "Pending start of voice interaction already.");
                return;
            }
            activity.pendingVoiceInteractionStart = true;
        }
        LocalServices.getService(VoiceInteractionManagerInternal.class)
                .startLocalVoiceInteraction(callingActivity, options);
    }

    @Override
    public void stopLocalVoiceInteraction(IBinder callingActivity) {
        LocalServices.getService(VoiceInteractionManagerInternal.class)
                .stopLocalVoiceInteraction(callingActivity);
    }

    @Override
    public boolean supportsLocalVoiceInteraction() {
        return LocalServices.getService(VoiceInteractionManagerInternal.class)
                .supportsLocalVoiceInteraction();
    }

    /** Notifies all listeners when the pinned stack animation starts. */
    @Override
    public void notifyPinnedStackAnimationStarted() {
        mTaskChangeNotificationController.notifyPinnedStackAnimationStarted();
    }

    /** Notifies all listeners when the pinned stack animation ends. */
    @Override
    public void notifyPinnedStackAnimationEnded() {
        mTaskChangeNotificationController.notifyPinnedStackAnimationEnded();
    }

    @Override
    public void resizePinnedStack(Rect pinnedBounds, Rect tempPinnedTaskBounds) {
        enforceCallerIsRecentsOrHasPermission(MANAGE_ACTIVITY_STACKS, "resizePinnedStack()");
        final long ident = Binder.clearCallingIdentity();
        try {
            synchronized (mGlobalLock) {
                mStackSupervisor.resizePinnedStackLocked(pinnedBounds, tempPinnedTaskBounds);
            }
        } finally {
            Binder.restoreCallingIdentity(ident);
        }
    }

    @Override
    public boolean updateDisplayOverrideConfiguration(Configuration values, int displayId) {
        mAmInternal.enforceCallingPermission(CHANGE_CONFIGURATION, "updateDisplayOverrideConfiguration()");

        synchronized (mGlobalLock) {
            // Check if display is initialized in AM.
            if (!mRootActivityContainer.isDisplayAdded(displayId)) {
                // Call might come when display is not yet added or has already been removed.
                if (DEBUG_CONFIGURATION) {
                    Slog.w(TAG, "Trying to update display configuration for non-existing displayId="
                            + displayId);
                }
                return false;
            }

            if (values == null && mWindowManager != null) {
                // sentinel: fetch the current configuration from the window manager
                values = mWindowManager.computeNewConfiguration(displayId);
            }

            if (mWindowManager != null) {
                final Message msg = PooledLambda.obtainMessage(
                        ActivityManagerInternal::updateOomLevelsForDisplay, mAmInternal, displayId);
                mH.sendMessage(msg);
            }

            final long origId = Binder.clearCallingIdentity();
            try {
                if (values != null) {
                    Settings.System.clearConfiguration(values);
                }
                updateDisplayOverrideConfigurationLocked(values, null /* starting */,
                        false /* deferResume */, displayId, mTmpUpdateConfigurationResult);
                return mTmpUpdateConfigurationResult.changes != 0;
            } finally {
                Binder.restoreCallingIdentity(origId);
            }
        }
    }

    @Override
    public boolean updateConfiguration(Configuration values) {
        mAmInternal.enforceCallingPermission(CHANGE_CONFIGURATION, "updateConfiguration()");

        synchronized (mGlobalLock) {
            if (values == null && mWindowManager != null) {
                // sentinel: fetch the current configuration from the window manager
                values = mWindowManager.computeNewConfiguration(DEFAULT_DISPLAY);
            }

            if (mWindowManager != null) {
                final Message msg = PooledLambda.obtainMessage(
                        ActivityManagerInternal::updateOomLevelsForDisplay, mAmInternal,
                        DEFAULT_DISPLAY);
                mH.sendMessage(msg);
            }

            final long origId = Binder.clearCallingIdentity();
            try {
                if (values != null) {
                    Settings.System.clearConfiguration(values);
                }
                updateConfigurationLocked(values, null, false, false /* persistent */,
                        UserHandle.USER_NULL, false /* deferResume */,
                        mTmpUpdateConfigurationResult);
                return mTmpUpdateConfigurationResult.changes != 0;
            } finally {
                Binder.restoreCallingIdentity(origId);
            }
        }
    }

    @Override
    public void dismissKeyguard(IBinder token, IKeyguardDismissCallback callback,
            CharSequence message) {
        if (message != null) {
            mAmInternal.enforceCallingPermission(
                    Manifest.permission.SHOW_KEYGUARD_MESSAGE, "dismissKeyguard()");
        }
        final long callingId = Binder.clearCallingIdentity();
        try {
            synchronized (mGlobalLock) {
                mKeyguardController.dismissKeyguard(token, callback, message);
            }
        } finally {
            Binder.restoreCallingIdentity(callingId);
        }
    }

    @Override
    public void cancelTaskWindowTransition(int taskId) {
        enforceCallerIsRecentsOrHasPermission(MANAGE_ACTIVITY_STACKS,
                "cancelTaskWindowTransition()");
        final long ident = Binder.clearCallingIdentity();
        try {
            synchronized (mGlobalLock) {
                final TaskRecord task = mRootActivityContainer.anyTaskForId(taskId,
                        MATCH_TASK_IN_STACKS_ONLY);
                if (task == null) {
                    Slog.w(TAG, "cancelTaskWindowTransition: taskId=" + taskId + " not found");
                    return;
                }
                task.cancelWindowTransition();
            }
        } finally {
            Binder.restoreCallingIdentity(ident);
        }
    }

    @Override
    public ActivityManager.TaskSnapshot getTaskSnapshot(int taskId, boolean reducedResolution) {
        enforceCallerIsRecentsOrHasPermission(READ_FRAME_BUFFER, "getTaskSnapshot()");
        final long ident = Binder.clearCallingIdentity();
        try {
            final TaskRecord task;
            synchronized (mGlobalLock) {
                task = mRootActivityContainer.anyTaskForId(taskId,
                        MATCH_TASK_IN_STACKS_OR_RECENT_TASKS);
                if (task == null) {
                    Slog.w(TAG, "getTaskSnapshot: taskId=" + taskId + " not found");
                    return null;
                }
            }
            // Don't call this while holding the lock as this operation might hit the disk.
            return task.getSnapshot(reducedResolution);
        } finally {
            Binder.restoreCallingIdentity(ident);
        }
    }

    @Override
    public void setDisablePreviewScreenshots(IBinder token, boolean disable) {
        synchronized (mGlobalLock) {
            final ActivityRecord r = ActivityRecord.isInStackLocked(token);
            if (r == null) {
                Slog.w(TAG, "setDisablePreviewScreenshots: Unable to find activity for token="
                        + token);
                return;
            }
            final long origId = Binder.clearCallingIdentity();
            try {
                r.setDisablePreviewScreenshots(disable);
            } finally {
                Binder.restoreCallingIdentity(origId);
            }
        }
    }

    /** Return the user id of the last resumed activity. */
    @Override
    public @UserIdInt
    int getLastResumedActivityUserId() {
        mAmInternal.enforceCallingPermission(
                Manifest.permission.INTERACT_ACROSS_USERS_FULL, "getLastResumedActivityUserId()");
        synchronized (mGlobalLock) {
            if (mLastResumedActivity == null) {
                return getCurrentUserId();
            }
            return mLastResumedActivity.mUserId;
        }
    }

    @Override
    public void updateLockTaskFeatures(int userId, int flags) {
        final int callingUid = Binder.getCallingUid();
        if (callingUid != 0 && callingUid != SYSTEM_UID) {
            mAmInternal.enforceCallingPermission(android.Manifest.permission.UPDATE_LOCK_TASK_PACKAGES,
                    "updateLockTaskFeatures()");
        }
        synchronized (mGlobalLock) {
            if (DEBUG_LOCKTASK) Slog.w(TAG_LOCKTASK, "Allowing features " + userId + ":0x" +
                    Integer.toHexString(flags));
            getLockTaskController().updateLockTaskFeatures(userId, flags);
        }
    }

    @Override
    public void setShowWhenLocked(IBinder token, boolean showWhenLocked) {
        synchronized (mGlobalLock) {
            final ActivityRecord r = ActivityRecord.isInStackLocked(token);
            if (r == null) {
                return;
            }
            final long origId = Binder.clearCallingIdentity();
            try {
                r.setShowWhenLocked(showWhenLocked);
            } finally {
                Binder.restoreCallingIdentity(origId);
            }
        }
    }

    @Override
    public void setInheritShowWhenLocked(IBinder token, boolean inheritShowWhenLocked) {
        synchronized (mGlobalLock) {
            final ActivityRecord r = ActivityRecord.isInStackLocked(token);
            if (r == null) {
                return;
            }
            final long origId = Binder.clearCallingIdentity();
            try {
                r.setInheritShowWhenLocked(inheritShowWhenLocked);
            } finally {
                Binder.restoreCallingIdentity(origId);
            }
        }
    }

    @Override
    public void setTurnScreenOn(IBinder token, boolean turnScreenOn) {
        synchronized (mGlobalLock) {
            final ActivityRecord r = ActivityRecord.isInStackLocked(token);
            if (r == null) {
                return;
            }
            final long origId = Binder.clearCallingIdentity();
            try {
                r.setTurnScreenOn(turnScreenOn);
            } finally {
                Binder.restoreCallingIdentity(origId);
            }
        }
    }

    @Override
    public void registerRemoteAnimations(IBinder token, RemoteAnimationDefinition definition) {
        mAmInternal.enforceCallingPermission(CONTROL_REMOTE_APP_TRANSITION_ANIMATIONS,
                "registerRemoteAnimations");
        definition.setCallingPid(Binder.getCallingPid());
        synchronized (mGlobalLock) {
            final ActivityRecord r = ActivityRecord.isInStackLocked(token);
            if (r == null) {
                return;
            }
            final long origId = Binder.clearCallingIdentity();
            try {
                r.registerRemoteAnimations(definition);
            } finally {
                Binder.restoreCallingIdentity(origId);
            }
        }
    }

    @Override
    public void registerRemoteAnimationForNextActivityStart(String packageName,
            RemoteAnimationAdapter adapter) {
        mAmInternal.enforceCallingPermission(CONTROL_REMOTE_APP_TRANSITION_ANIMATIONS,
                "registerRemoteAnimationForNextActivityStart");
        adapter.setCallingPid(Binder.getCallingPid());
        synchronized (mGlobalLock) {
            final long origId = Binder.clearCallingIdentity();
            try {
                getActivityStartController().registerRemoteAnimationForNextActivityStart(
                        packageName, adapter);
            } finally {
                Binder.restoreCallingIdentity(origId);
            }
        }
    }

    @Override
    public void registerRemoteAnimationsForDisplay(int displayId,
            RemoteAnimationDefinition definition) {
        mAmInternal.enforceCallingPermission(CONTROL_REMOTE_APP_TRANSITION_ANIMATIONS,
                "registerRemoteAnimations");
        definition.setCallingPid(Binder.getCallingPid());
        synchronized (mGlobalLock) {
            final ActivityDisplay display = mRootActivityContainer.getActivityDisplay(displayId);
            if (display == null) {
                Slog.e(TAG, "Couldn't find display with id: " + displayId);
                return;
            }
            final long origId = Binder.clearCallingIdentity();
            try {
                display.mDisplayContent.registerRemoteAnimations(definition);
            } finally {
                Binder.restoreCallingIdentity(origId);
            }
        }
    }

    /** @see android.app.ActivityManager#alwaysShowUnsupportedCompileSdkWarning */
    @Override
    public void alwaysShowUnsupportedCompileSdkWarning(ComponentName activity) {
        synchronized (mGlobalLock) {
            final long origId = Binder.clearCallingIdentity();
            try {
                mAppWarnings.alwaysShowUnsupportedCompileSdkWarning(activity);
            } finally {
                Binder.restoreCallingIdentity(origId);
            }
        }
    }

    @Override
    public void setVrThread(int tid) {
        enforceSystemHasVrFeature();
        synchronized (mGlobalLock) {
            final int pid = Binder.getCallingPid();
            final WindowProcessController wpc = mPidMap.get(pid);
            mVrController.setVrThreadLocked(tid, pid, wpc);
        }
    }

    @Override
    public void setPersistentVrThread(int tid) {
        if (checkCallingPermission(Manifest.permission.RESTRICTED_VR_ACCESS)
                != PERMISSION_GRANTED) {
            final String msg = "Permission Denial: setPersistentVrThread() from pid="
                    + Binder.getCallingPid()
                    + ", uid=" + Binder.getCallingUid()
                    + " requires " + Manifest.permission.RESTRICTED_VR_ACCESS;
            Slog.w(TAG, msg);
            throw new SecurityException(msg);
        }
        enforceSystemHasVrFeature();
        synchronized (mGlobalLock) {
            final int pid = Binder.getCallingPid();
            final WindowProcessController proc = mPidMap.get(pid);
            mVrController.setPersistentVrThreadLocked(tid, pid, proc);
        }
    }

    @Override
    public void stopAppSwitches() {
        enforceCallerIsRecentsOrHasPermission(STOP_APP_SWITCHES, "stopAppSwitches");
        synchronized (mGlobalLock) {
            mAppSwitchesAllowedTime = SystemClock.uptimeMillis() + APP_SWITCH_DELAY_TIME;
            mDidAppSwitch = false;
            getActivityStartController().schedulePendingActivityLaunches(APP_SWITCH_DELAY_TIME);
        }
    }

    @Override
    public void resumeAppSwitches() {
        enforceCallerIsRecentsOrHasPermission(STOP_APP_SWITCHES, "resumeAppSwitches");
        synchronized (mGlobalLock) {
            // Note that we don't execute any pending app switches... we will
            // let those wait until either the timeout, or the next start
            // activity request.
            mAppSwitchesAllowedTime = 0;
        }
    }

    void onStartActivitySetDidAppSwitch() {
        if (mDidAppSwitch) {
            // This is the second allowed switch since we stopped switches, so now just generally
            // allow switches. Use case:
            // - user presses home (switches disabled, switch to home, mDidAppSwitch now true);
            // - user taps a home icon (coming from home so allowed, we hit here and now allow
            // anyone to switch again).
            mAppSwitchesAllowedTime = 0;
        } else {
            mDidAppSwitch = true;
        }
    }

    /** @return whether the system should disable UI modes incompatible with VR mode. */
    boolean shouldDisableNonVrUiLocked() {
        return mVrController.shouldDisableNonVrUiLocked();
    }

    private void applyUpdateVrModeLocked(ActivityRecord r) {
        // VR apps are expected to run in a main display. If an app is turning on VR for
        // itself, but lives in a dynamic stack, then make sure that it is moved to the main
        // fullscreen stack before enabling VR Mode.
        // TODO: The goal of this code is to keep the VR app on the main display. When the
        // stack implementation changes in the future, keep in mind that the use of the fullscreen
        // stack is a means to move the activity to the main display and a moveActivityToDisplay()
        // option would be a better choice here.
        if (r.requestedVrComponent != null && r.getDisplayId() != DEFAULT_DISPLAY) {
            Slog.i(TAG, "Moving " + r.shortComponentName + " from stack " + r.getStackId()
                    + " to main stack for VR");
            final ActivityStack stack = mRootActivityContainer.getDefaultDisplay().getOrCreateStack(
                    WINDOWING_MODE_FULLSCREEN, r.getActivityType(), true /* toTop */);
            moveTaskToStack(r.getTaskRecord().taskId, stack.mStackId, true /* toTop */);
        }
        mH.post(() -> {
            if (!mVrController.onVrModeChanged(r)) {
                return;
            }
            synchronized (mGlobalLock) {
                final boolean disableNonVrUi = mVrController.shouldDisableNonVrUiLocked();
                mWindowManager.disableNonVrUi(disableNonVrUi);
                if (disableNonVrUi) {
                    // If we are in a VR mode where Picture-in-Picture mode is unsupported,
                    // then remove the pinned stack.
                    mRootActivityContainer.removeStacksInWindowingModes(WINDOWING_MODE_PINNED);
                }
            }
        });
    }

    @Override
    public int getPackageScreenCompatMode(String packageName) {
        enforceNotIsolatedCaller("getPackageScreenCompatMode");
        synchronized (mGlobalLock) {
            return mCompatModePackages.getPackageScreenCompatModeLocked(packageName);
        }
    }

    @Override
    public void setPackageScreenCompatMode(String packageName, int mode) {
        mAmInternal.enforceCallingPermission(android.Manifest.permission.SET_SCREEN_COMPATIBILITY,
                "setPackageScreenCompatMode");
        synchronized (mGlobalLock) {
            mCompatModePackages.setPackageScreenCompatModeLocked(packageName, mode);
        }
    }

    @Override
    public boolean getPackageAskScreenCompat(String packageName) {
        enforceNotIsolatedCaller("getPackageAskScreenCompat");
        synchronized (mGlobalLock) {
            return mCompatModePackages.getPackageAskCompatModeLocked(packageName);
        }
    }

    @Override
    public void setPackageAskScreenCompat(String packageName, boolean ask) {
        mAmInternal.enforceCallingPermission(android.Manifest.permission.SET_SCREEN_COMPATIBILITY,
                "setPackageAskScreenCompat");
        synchronized (mGlobalLock) {
            mCompatModePackages.setPackageAskCompatModeLocked(packageName, ask);
        }
    }

    public static String relaunchReasonToString(int relaunchReason) {
        switch (relaunchReason) {
            case RELAUNCH_REASON_WINDOWING_MODE_RESIZE:
                return "window_resize";
            case RELAUNCH_REASON_FREE_RESIZE:
                return "free_resize";
            default:
                return null;
        }
    }

    ActivityStack getTopDisplayFocusedStack() {
        return mRootActivityContainer.getTopDisplayFocusedStack();
    }

    /** Pokes the task persister. */
    void notifyTaskPersisterLocked(TaskRecord task, boolean flush) {
        mRecentTasks.notifyTaskPersisterLocked(task, flush);
    }

    boolean isKeyguardLocked() {
        return mKeyguardController.isKeyguardLocked();
    }

    /**
     * Clears launch params for the given package.
     * @param packageNames the names of the packages of which the launch params are to be cleared
     */
    @Override
    public void clearLaunchParamsForPackages(List<String> packageNames) {
        mAmInternal.enforceCallingPermission(Manifest.permission.MANAGE_ACTIVITY_STACKS,
                "clearLaunchParamsForPackages");
        synchronized (mGlobalLock) {
            for (int i = 0; i < packageNames.size(); ++i) {
                mStackSupervisor.mLaunchParamsPersister.removeRecordForPackage(packageNames.get(i));
            }
        }
    }

    /**
     * Makes the display with the given id a single task instance display. I.e the display can only
     * contain one task.
     */
    @Override
    public void setDisplayToSingleTaskInstance(int displayId) {
        mAmInternal.enforceCallingPermission(Manifest.permission.MANAGE_ACTIVITY_STACKS,
                "setDisplayToSingleTaskInstance");
        final long origId = Binder.clearCallingIdentity();
        try {
            final ActivityDisplay display =
                    mRootActivityContainer.getActivityDisplayOrCreate(displayId);
            if (display != null) {
                display.setDisplayToSingleTaskInstance();
            }
        } finally {
            Binder.restoreCallingIdentity(origId);
        }
    }

    void dumpLastANRLocked(PrintWriter pw) {
        pw.println("ACTIVITY MANAGER LAST ANR (dumpsys activity lastanr)");
        if (mLastANRState == null) {
            pw.println("  <no ANR has occurred since boot>");
        } else {
            pw.println(mLastANRState);
        }
    }

    void dumpLastANRTracesLocked(PrintWriter pw) {
        pw.println("ACTIVITY MANAGER LAST ANR TRACES (dumpsys activity lastanr-traces)");

        final File[] files = new File(ANR_TRACE_DIR).listFiles();
        if (ArrayUtils.isEmpty(files)) {
            pw.println("  <no ANR has occurred since boot>");
            return;
        }
        // Find the latest file.
        File latest = null;
        for (File f : files) {
            if ((latest == null) || (latest.lastModified() < f.lastModified())) {
                latest = f;
            }
        }
        pw.print("File: ");
        pw.print(latest.getName());
        pw.println();
        try (BufferedReader in = new BufferedReader(new FileReader(latest))) {
            String line;
            while ((line = in.readLine()) != null) {
                pw.println(line);
            }
        } catch (IOException e) {
            pw.print("Unable to read: ");
            pw.print(e);
            pw.println();
        }
    }

    void dumpActivitiesLocked(FileDescriptor fd, PrintWriter pw, String[] args,
            int opti, boolean dumpAll, boolean dumpClient, String dumpPackage) {
        dumpActivitiesLocked(fd, pw, args, opti, dumpAll, dumpClient, dumpPackage,
                "ACTIVITY MANAGER ACTIVITIES (dumpsys activity activities)");
    }

    void dumpActivitiesLocked(FileDescriptor fd, PrintWriter pw, String[] args,
            int opti, boolean dumpAll, boolean dumpClient, String dumpPackage, String header) {
        pw.println(header);

        boolean printedAnything = mRootActivityContainer.dumpActivities(fd, pw, dumpAll, dumpClient,
                dumpPackage);
        boolean needSep = printedAnything;

        boolean printed = ActivityStackSupervisor.printThisActivity(pw,
                mRootActivityContainer.getTopResumedActivity(),  dumpPackage, needSep,
                "  ResumedActivity: ");
        if (printed) {
            printedAnything = true;
            needSep = false;
        }

        if (dumpPackage == null) {
            if (needSep) {
                pw.println();
            }
            printedAnything = true;
            mStackSupervisor.dump(pw, "  ");
        }

        if (!printedAnything) {
            pw.println("  (nothing)");
        }
    }

    void dumpActivityContainersLocked(PrintWriter pw) {
        pw.println("ACTIVITY MANAGER STARTER (dumpsys activity containers)");
        mRootActivityContainer.dumpChildrenNames(pw, " ");
        pw.println(" ");
    }

    void dumpActivityStarterLocked(PrintWriter pw, String dumpPackage) {
        pw.println("ACTIVITY MANAGER STARTER (dumpsys activity starter)");
        getActivityStartController().dump(pw, "", dumpPackage);
    }

    /**
     * There are three things that cmd can be:
     *  - a flattened component name that matches an existing activity
     *  - the cmd arg isn't the flattened component name of an existing activity:
     *    dump all activity whose component contains the cmd as a substring
     *  - A hex number of the ActivityRecord object instance.
     *
     *  @param dumpVisibleStacksOnly dump activity with {@param name} only if in a visible stack
     *  @param dumpFocusedStackOnly dump activity with {@param name} only if in the focused stack
     */
    protected boolean dumpActivity(FileDescriptor fd, PrintWriter pw, String name, String[] args,
            int opti, boolean dumpAll, boolean dumpVisibleStacksOnly, boolean dumpFocusedStackOnly) {
        ArrayList<ActivityRecord> activities;

        synchronized (mGlobalLock) {
            activities = mRootActivityContainer.getDumpActivities(name, dumpVisibleStacksOnly,
                    dumpFocusedStackOnly);
        }

        if (activities.size() <= 0) {
            return false;
        }

        String[] newArgs = new String[args.length - opti];
        System.arraycopy(args, opti, newArgs, 0, args.length - opti);

        TaskRecord lastTask = null;
        boolean needSep = false;
        for (int i = activities.size() - 1; i >= 0; i--) {
            ActivityRecord r = activities.get(i);
            if (needSep) {
                pw.println();
            }
            needSep = true;
            synchronized (mGlobalLock) {
                final TaskRecord task = r.getTaskRecord();
                if (lastTask != task) {
                    lastTask = task;
                    pw.print("TASK "); pw.print(lastTask.affinity);
                    pw.print(" id="); pw.print(lastTask.taskId);
                    pw.print(" userId="); pw.println(lastTask.userId);
                    if (dumpAll) {
                        lastTask.dump(pw, "  ");
                    }
                }
            }
            dumpActivity("  ", fd, pw, activities.get(i), newArgs, dumpAll);
        }
        return true;
    }

    /**
     * Invokes IApplicationThread.dumpActivity() on the thread of the specified activity if
     * there is a thread associated with the activity.
     */
    private void dumpActivity(String prefix, FileDescriptor fd, PrintWriter pw,
            final ActivityRecord r, String[] args, boolean dumpAll) {
        String innerPrefix = prefix + "  ";
        synchronized (mGlobalLock) {
            pw.print(prefix); pw.print("ACTIVITY "); pw.print(r.shortComponentName);
            pw.print(" "); pw.print(Integer.toHexString(System.identityHashCode(r)));
            pw.print(" pid=");
            if (r.hasProcess()) pw.println(r.app.getPid());
            else pw.println("(not running)");
            if (dumpAll) {
                r.dump(pw, innerPrefix);
            }
        }
        if (r.attachedToProcess()) {
            // flush anything that is already in the PrintWriter since the thread is going
            // to write to the file descriptor directly
            pw.flush();
            try {
                TransferPipe tp = new TransferPipe();
                try {
                    r.app.getThread().dumpActivity(tp.getWriteFd(),
                            r.appToken, innerPrefix, args);
                    tp.go(fd);
                } finally {
                    tp.kill();
                }
            } catch (IOException e) {
                pw.println(innerPrefix + "Failure while dumping the activity: " + e);
            } catch (RemoteException e) {
                pw.println(innerPrefix + "Got a RemoteException while dumping the activity");
            }
        }
    }

    private void writeSleepStateToProto(ProtoOutputStream proto, int wakeFullness,
            boolean testPssMode) {
        final long sleepToken = proto.start(ActivityManagerServiceDumpProcessesProto.SLEEP_STATUS);
        proto.write(ActivityManagerServiceDumpProcessesProto.SleepStatus.WAKEFULNESS,
                PowerManagerInternal.wakefulnessToProtoEnum(wakeFullness));
        for (ActivityTaskManagerInternal.SleepToken st : mRootActivityContainer.mSleepTokens) {
            proto.write(ActivityManagerServiceDumpProcessesProto.SleepStatus.SLEEP_TOKENS,
                    st.toString());
        }
        proto.write(ActivityManagerServiceDumpProcessesProto.SleepStatus.SLEEPING, mSleeping);
        proto.write(ActivityManagerServiceDumpProcessesProto.SleepStatus.SHUTTING_DOWN,
                mShuttingDown);
        proto.write(ActivityManagerServiceDumpProcessesProto.SleepStatus.TEST_PSS_MODE,
                testPssMode);
        proto.end(sleepToken);
    }

    int getCurrentUserId() {
        return mAmInternal.getCurrentUserId();
    }

    private void enforceNotIsolatedCaller(String caller) {
        if (UserHandle.isIsolated(Binder.getCallingUid())) {
            throw new SecurityException("Isolated process not allowed to call " + caller);
        }
    }

    public Configuration getConfiguration() {
        Configuration ci;
        synchronized(mGlobalLock) {
            ci = new Configuration(getGlobalConfigurationForCallingPid());
            ci.userSetLocale = false;
        }
        return ci;
    }

    /**
     * Current global configuration information. Contains general settings for the entire system,
     * also corresponds to the merged configuration of the default display.
     */
    Configuration getGlobalConfiguration() {
        return mRootActivityContainer.getConfiguration();
    }

    boolean updateConfigurationLocked(Configuration values, ActivityRecord starting,
            boolean initLocale) {
        return updateConfigurationLocked(values, starting, initLocale, false /* deferResume */);
    }

    boolean updateConfigurationLocked(Configuration values, ActivityRecord starting,
            boolean initLocale, boolean deferResume) {
        // pass UserHandle.USER_NULL as userId because we don't persist configuration for any user
        return updateConfigurationLocked(values, starting, initLocale, false /* persistent */,
                UserHandle.USER_NULL, deferResume);
    }

    public void updatePersistentConfiguration(Configuration values, @UserIdInt int userId) {
        final long origId = Binder.clearCallingIdentity();
        try {
            synchronized (mGlobalLock) {
                updateConfigurationLocked(values, null, false, true, userId,
                        false /* deferResume */);
            }
        } finally {
            Binder.restoreCallingIdentity(origId);
        }
    }

    private boolean updateConfigurationLocked(Configuration values, ActivityRecord starting,
            boolean initLocale, boolean persistent, int userId, boolean deferResume) {
        return updateConfigurationLocked(values, starting, initLocale, persistent, userId,
                deferResume, null /* result */);
    }

    /**
     * Do either or both things: (1) change the current configuration, and (2)
     * make sure the given activity is running with the (now) current
     * configuration.  Returns true if the activity has been left running, or
     * false if <var>starting</var> is being destroyed to match the new
     * configuration.
     *
     * @param userId is only used when persistent parameter is set to true to persist configuration
     *               for that particular user
     */
    boolean updateConfigurationLocked(Configuration values, ActivityRecord starting,
            boolean initLocale, boolean persistent, int userId, boolean deferResume,
            ActivityTaskManagerService.UpdateConfigurationResult result) {
        int changes = 0;
        boolean kept = true;

        if (mWindowManager != null) {
            mWindowManager.deferSurfaceLayout();
        }
        try {
            if (values != null) {
                changes = updateGlobalConfigurationLocked(values, initLocale, persistent, userId,
                        deferResume);
            }

            kept = ensureConfigAndVisibilityAfterUpdate(starting, changes);
        } finally {
            if (mWindowManager != null) {
                mWindowManager.continueSurfaceLayout();
            }
        }

        if (result != null) {
            result.changes = changes;
            result.activityRelaunched = !kept;
        }
        return kept;
    }

    /** Update default (global) configuration and notify listeners about changes. */
    private int updateGlobalConfigurationLocked(@NonNull Configuration values, boolean initLocale,
            boolean persistent, int userId, boolean deferResume) {
        mTempConfig.setTo(getGlobalConfiguration());
        final int changes = mTempConfig.updateFrom(values);
        if (changes == 0) {
            // Since calling to Activity.setRequestedOrientation leads to freezing the window with
            // setting WindowManagerService.mWaitingForConfig to true, it is important that we call
            // performDisplayOverrideConfigUpdate in order to send the new display configuration
            // (even if there are no actual changes) to unfreeze the window.
            performDisplayOverrideConfigUpdate(values, deferResume, DEFAULT_DISPLAY);
            return 0;
        }

        if (DEBUG_SWITCH || DEBUG_CONFIGURATION) Slog.i(TAG_CONFIGURATION,
                "Updating global configuration to: " + values);

        EventLog.writeEvent(EventLogTags.CONFIGURATION_CHANGED, changes);
        StatsLog.write(StatsLog.RESOURCE_CONFIGURATION_CHANGED,
                values.colorMode,
                values.densityDpi,
                values.fontScale,
                values.hardKeyboardHidden,
                values.keyboard,
                values.keyboardHidden,
                values.mcc,
                values.mnc,
                values.navigation,
                values.navigationHidden,
                values.orientation,
                values.screenHeightDp,
                values.screenLayout,
                values.screenWidthDp,
                values.smallestScreenWidthDp,
                values.touchscreen,
                values.uiMode);


        if (!initLocale && !values.getLocales().isEmpty() && values.userSetLocale) {
            final LocaleList locales = values.getLocales();
            int bestLocaleIndex = 0;
            if (locales.size() > 1) {
                if (mSupportedSystemLocales == null) {
                    mSupportedSystemLocales = Resources.getSystem().getAssets().getLocales();
                }
                bestLocaleIndex = Math.max(0, locales.getFirstMatchIndex(mSupportedSystemLocales));
            }
            SystemProperties.set("persist.sys.locale",
                    locales.get(bestLocaleIndex).toLanguageTag());
            LocaleList.setDefault(locales, bestLocaleIndex);

            final Message m = PooledLambda.obtainMessage(
                    ActivityTaskManagerService::sendLocaleToMountDaemonMsg, this,
                    locales.get(bestLocaleIndex));
            mH.sendMessage(m);
        }

        mTempConfig.seq = increaseConfigurationSeqLocked();

        // Update stored global config and notify everyone about the change.
        mRootActivityContainer.onConfigurationChanged(mTempConfig);

        Slog.i(TAG, "Config changes=" + Integer.toHexString(changes) + " " + mTempConfig);
        // TODO(multi-display): Update UsageEvents#Event to include displayId.
        mUsageStatsInternal.reportConfigurationChange(mTempConfig, mAmInternal.getCurrentUserId());

        // TODO: If our config changes, should we auto dismiss any currently showing dialogs?
        updateShouldShowDialogsLocked(mTempConfig);

        AttributeCache ac = AttributeCache.instance();
        if (ac != null) {
            ac.updateConfiguration(mTempConfig);
        }

        // Make sure all resources in our process are updated right now, so that anyone who is going
        // to retrieve resource values after we return will be sure to get the new ones. This is
        // especially important during boot, where the first config change needs to guarantee all
        // resources have that config before following boot code is executed.
        mSystemThread.applyConfigurationToResources(mTempConfig);

        // We need another copy of global config because we're scheduling some calls instead of
        // running them in place. We need to be sure that object we send will be handled unchanged.
        final Configuration configCopy = new Configuration(mTempConfig);
        if (persistent && Settings.System.hasInterestingConfigurationChanges(changes)) {
            final Message msg = PooledLambda.obtainMessage(
                    ActivityTaskManagerService::sendPutConfigurationForUserMsg,
                    this, userId, configCopy);
            mH.sendMessage(msg);
        }

        for (int i = mPidMap.size() - 1; i >= 0; i--) {
            final int pid = mPidMap.keyAt(i);
            final WindowProcessController app = mPidMap.get(pid);
            if (DEBUG_CONFIGURATION) {
                Slog.v(TAG_CONFIGURATION, "Update process config of "
                        + app.mName + " to new config " + configCopy);
            }
            app.onConfigurationChanged(configCopy);
        }

        final Message msg = PooledLambda.obtainMessage(
                ActivityManagerInternal::broadcastGlobalConfigurationChanged,
                mAmInternal, changes, initLocale);
        mH.sendMessage(msg);

        // Override configuration of the default display duplicates global config, so we need to
        // update it also. This will also notify WindowManager about changes.
        performDisplayOverrideConfigUpdate(mRootActivityContainer.getConfiguration(), deferResume,
                DEFAULT_DISPLAY);

        return changes;
    }

    boolean updateDisplayOverrideConfigurationLocked(Configuration values, ActivityRecord starting,
            boolean deferResume, int displayId) {
        return updateDisplayOverrideConfigurationLocked(values, starting, deferResume /* deferResume */,
                displayId, null /* result */);
    }

    /**
     * Updates override configuration specific for the selected display. If no config is provided,
     * new one will be computed in WM based on current display info.
     */
    boolean updateDisplayOverrideConfigurationLocked(Configuration values,
            ActivityRecord starting, boolean deferResume, int displayId,
            ActivityTaskManagerService.UpdateConfigurationResult result) {
        int changes = 0;
        boolean kept = true;

        if (mWindowManager != null) {
            mWindowManager.deferSurfaceLayout();
        }
        try {
            if (values != null) {
                if (displayId == DEFAULT_DISPLAY) {
                    // Override configuration of the default display duplicates global config, so
                    // we're calling global config update instead for default display. It will also
                    // apply the correct override config.
                    changes = updateGlobalConfigurationLocked(values, false /* initLocale */,
                            false /* persistent */, UserHandle.USER_NULL /* userId */, deferResume);
                } else {
                    changes = performDisplayOverrideConfigUpdate(values, deferResume, displayId);
                }
            }

            kept = ensureConfigAndVisibilityAfterUpdate(starting, changes);
        } finally {
            if (mWindowManager != null) {
                mWindowManager.continueSurfaceLayout();
            }
        }

        if (result != null) {
            result.changes = changes;
            result.activityRelaunched = !kept;
        }
        return kept;
    }

    private int performDisplayOverrideConfigUpdate(Configuration values, boolean deferResume,
            int displayId) {
        mTempConfig.setTo(mRootActivityContainer.getDisplayOverrideConfiguration(displayId));
        final int changes = mTempConfig.updateFrom(values);
        if (changes != 0) {
            Slog.i(TAG, "Override config changes=" + Integer.toHexString(changes) + " "
                    + mTempConfig + " for displayId=" + displayId);
            mRootActivityContainer.setDisplayOverrideConfiguration(mTempConfig, displayId);

            final boolean isDensityChange = (changes & ActivityInfo.CONFIG_DENSITY) != 0;
            if (isDensityChange && displayId == DEFAULT_DISPLAY) {
                mAppWarnings.onDensityChanged();

                // Post message to start process to avoid possible deadlock of calling into AMS with
                // the ATMS lock held.
                final Message msg = PooledLambda.obtainMessage(
                        ActivityManagerInternal::killAllBackgroundProcessesExcept, mAmInternal,
                        N, ActivityManager.PROCESS_STATE_BOUND_FOREGROUND_SERVICE);
                mH.sendMessage(msg);
            }
        }
        return changes;
    }

    private void updateEventDispatchingLocked(boolean booted) {
        mWindowManager.setEventDispatching(booted && !mShuttingDown);
    }

    private void sendPutConfigurationForUserMsg(int userId, Configuration config) {
        final ContentResolver resolver = mContext.getContentResolver();
        Settings.System.putConfigurationForUser(resolver, config, userId);
    }

    private void sendLocaleToMountDaemonMsg(Locale l) {
        try {
            IBinder service = ServiceManager.getService("mount");
            IStorageManager storageManager = IStorageManager.Stub.asInterface(service);
            Log.d(TAG, "Storing locale " + l.toLanguageTag() + " for decryption UI");
            storageManager.setField(StorageManager.SYSTEM_LOCALE_KEY, l.toLanguageTag());
        } catch (RemoteException e) {
            Log.e(TAG, "Error storing locale for decryption UI", e);
        }
    }

    private void expireStartAsCallerTokenMsg(IBinder permissionToken) {
        mStartActivitySources.remove(permissionToken);
        mExpiredStartAsCallerTokens.add(permissionToken);
    }

    private void forgetStartAsCallerTokenMsg(IBinder permissionToken) {
        mExpiredStartAsCallerTokens.remove(permissionToken);
    }

    boolean isActivityStartsLoggingEnabled() {
        return mAmInternal.isActivityStartsLoggingEnabled();
    }

    boolean isBackgroundActivityStartsEnabled() {
        return mAmInternal.isBackgroundActivityStartsEnabled();
    }

    boolean isPackageNameWhitelistedForBgActivityStarts(String packageName) {
        return mAmInternal.isPackageNameWhitelistedForBgActivityStarts(packageName);
    }

    void enableScreenAfterBoot(boolean booted) {
        EventLog.writeEvent(EventLogTags.BOOT_PROGRESS_ENABLE_SCREEN,
                SystemClock.uptimeMillis());
        mWindowManager.enableScreenAfterBoot();

        synchronized (mGlobalLock) {
            updateEventDispatchingLocked(booted);
        }
    }

    static long getInputDispatchingTimeoutLocked(ActivityRecord r) {
        if (r == null || !r.hasProcess()) {
            return KEY_DISPATCHING_TIMEOUT_MS;
        }
        return getInputDispatchingTimeoutLocked(r.app);
    }

    private static long getInputDispatchingTimeoutLocked(WindowProcessController r) {
        return r != null ? r.getInputDispatchingTimeout() : KEY_DISPATCHING_TIMEOUT_MS;
    }

    /**
     * Decide based on the configuration whether we should show the ANR,
     * crash, etc dialogs.  The idea is that if there is no affordance to
     * press the on-screen buttons, or the user experience would be more
     * greatly impacted than the crash itself, we shouldn't show the dialog.
     *
     * A thought: SystemUI might also want to get told about this, the Power
     * dialog / global actions also might want different behaviors.
     */
    private void updateShouldShowDialogsLocked(Configuration config) {
        final boolean inputMethodExists = !(config.keyboard == Configuration.KEYBOARD_NOKEYS
                && config.touchscreen == Configuration.TOUCHSCREEN_NOTOUCH
                && config.navigation == Configuration.NAVIGATION_NONAV);
        int modeType = config.uiMode & Configuration.UI_MODE_TYPE_MASK;
        final boolean uiModeSupportsDialogs = (modeType != Configuration.UI_MODE_TYPE_CAR
                && !(modeType == Configuration.UI_MODE_TYPE_WATCH && Build.IS_USER)
                && modeType != Configuration.UI_MODE_TYPE_TELEVISION
                && modeType != Configuration.UI_MODE_TYPE_VR_HEADSET);
        final boolean hideDialogsSet = Settings.Global.getInt(mContext.getContentResolver(),
                HIDE_ERROR_DIALOGS, 0) != 0;
        mShowDialogs = inputMethodExists && uiModeSupportsDialogs && !hideDialogsSet;
    }

    private void updateFontScaleIfNeeded(@UserIdInt int userId) {
        final float scaleFactor = Settings.System.getFloatForUser(mContext.getContentResolver(),
                FONT_SCALE, 1.0f, userId);

        synchronized (this) {
            if (getGlobalConfiguration().fontScale == scaleFactor) {
                return;
            }

            final Configuration configuration
                    = mWindowManager.computeNewConfiguration(DEFAULT_DISPLAY);
            configuration.fontScale = scaleFactor;
            updatePersistentConfiguration(configuration, userId);
        }
    }

    // Actually is sleeping or shutting down or whatever else in the future
    // is an inactive state.
    boolean isSleepingOrShuttingDownLocked() {
        return isSleepingLocked() || mShuttingDown;
    }

    boolean isSleepingLocked() {
        return mSleeping;
    }

    /** Update AMS states when an activity is resumed. */
    void setResumedActivityUncheckLocked(ActivityRecord r, String reason) {
        final TaskRecord task = r.getTaskRecord();
        if (task.isActivityTypeStandard()) {
            if (mCurAppTimeTracker != r.appTimeTracker) {
                // We are switching app tracking.  Complete the current one.
                if (mCurAppTimeTracker != null) {
                    mCurAppTimeTracker.stop();
                    mH.obtainMessage(
                            REPORT_TIME_TRACKER_MSG, mCurAppTimeTracker).sendToTarget();
                    mRootActivityContainer.clearOtherAppTimeTrackers(r.appTimeTracker);
                    mCurAppTimeTracker = null;
                }
                if (r.appTimeTracker != null) {
                    mCurAppTimeTracker = r.appTimeTracker;
                    startTimeTrackingFocusedActivityLocked();
                }
            } else {
                startTimeTrackingFocusedActivityLocked();
            }
        } else {
            r.appTimeTracker = null;
        }
        // TODO: VI Maybe r.task.voiceInteractor || r.voiceInteractor != null
        // TODO: Probably not, because we don't want to resume voice on switching
        // back to this activity
        if (task.voiceInteractor != null) {
            startRunningVoiceLocked(task.voiceSession, r.info.applicationInfo.uid);
        } else {
            finishRunningVoiceLocked();

            if (mLastResumedActivity != null) {
                final IVoiceInteractionSession session;

                final TaskRecord lastResumedActivityTask = mLastResumedActivity.getTaskRecord();
                if (lastResumedActivityTask != null
                        && lastResumedActivityTask.voiceSession != null) {
                    session = lastResumedActivityTask.voiceSession;
                } else {
                    session = mLastResumedActivity.voiceSession;
                }

                if (session != null) {
                    // We had been in a voice interaction session, but now focused has
                    // move to something different.  Just finish the session, we can't
                    // return to it and retain the proper state and synchronization with
                    // the voice interaction service.
                    finishVoiceTask(session);
                }
            }
        }

        if (mLastResumedActivity != null && r.mUserId != mLastResumedActivity.mUserId) {
            mAmInternal.sendForegroundProfileChanged(r.mUserId);
        }
        updateResumedAppTrace(r);
        mLastResumedActivity = r;

        r.getDisplay().setFocusedApp(r, true);

        applyUpdateLockStateLocked(r);
        applyUpdateVrModeLocked(r);

        EventLogTags.writeAmSetResumedActivity(
                r == null ? -1 : r.mUserId,
                r == null ? "NULL" : r.shortComponentName,
                reason);
    }

    ActivityTaskManagerInternal.SleepToken acquireSleepToken(String tag, int displayId) {
        synchronized (mGlobalLock) {
            final ActivityTaskManagerInternal.SleepToken token =
                    mRootActivityContainer.createSleepToken(tag, displayId);
            updateSleepIfNeededLocked();
            return token;
        }
    }

    void updateSleepIfNeededLocked() {
        final boolean shouldSleep = !mRootActivityContainer.hasAwakeDisplay();
        final boolean wasSleeping = mSleeping;
        boolean updateOomAdj = false;

        if (!shouldSleep) {
            // If wasSleeping is true, we need to wake up activity manager state from when
            // we started sleeping. In either case, we need to apply the sleep tokens, which
            // will wake up stacks or put them to sleep as appropriate.
            if (wasSleeping) {
                mSleeping = false;
                StatsLog.write(StatsLog.ACTIVITY_MANAGER_SLEEP_STATE_CHANGED,
                        StatsLog.ACTIVITY_MANAGER_SLEEP_STATE_CHANGED__STATE__AWAKE);
                startTimeTrackingFocusedActivityLocked();
                mTopProcessState = ActivityManager.PROCESS_STATE_TOP;
                mStackSupervisor.comeOutOfSleepIfNeededLocked();
            }
            mRootActivityContainer.applySleepTokens(true /* applyToStacks */);
            if (wasSleeping) {
                updateOomAdj = true;
            }
        } else if (!mSleeping && shouldSleep) {
            mSleeping = true;
            StatsLog.write(StatsLog.ACTIVITY_MANAGER_SLEEP_STATE_CHANGED,
                    StatsLog.ACTIVITY_MANAGER_SLEEP_STATE_CHANGED__STATE__ASLEEP);
            if (mCurAppTimeTracker != null) {
                mCurAppTimeTracker.stop();
            }
            mTopProcessState = ActivityManager.PROCESS_STATE_TOP_SLEEPING;
            mStackSupervisor.goingToSleepLocked();
            updateResumedAppTrace(null /* resumed */);
            updateOomAdj = true;
        }
        if (updateOomAdj) {
            mH.post(mAmInternal::updateOomAdj);
        }
    }

    void updateOomAdj() {
        mH.post(mAmInternal::updateOomAdj);
    }

    void updateCpuStats() {
        mH.post(mAmInternal::updateCpuStats);
    }

    void updateBatteryStats(ActivityRecord component, boolean resumed) {
        final Message m = PooledLambda.obtainMessage(ActivityManagerInternal::updateBatteryStats,
                mAmInternal, component.mActivityComponent, component.app.mUid, component.mUserId,
                resumed);
        mH.sendMessage(m);
    }

    void updateActivityUsageStats(ActivityRecord activity, int event) {
        ComponentName taskRoot = null;
        final TaskRecord task = activity.getTaskRecord();
        if (task != null) {
            final ActivityRecord rootActivity = task.getRootActivity();
            if (rootActivity != null) {
                taskRoot = rootActivity.mActivityComponent;
            }
        }

        final Message m = PooledLambda.obtainMessage(
                ActivityManagerInternal::updateActivityUsageStats, mAmInternal,
                activity.mActivityComponent, activity.mUserId, event, activity.appToken, taskRoot);
        mH.sendMessage(m);
    }

    void setBooting(boolean booting) {
        mAmInternal.setBooting(booting);
    }

    boolean isBooting() {
        return mAmInternal.isBooting();
    }

    void setBooted(boolean booted) {
        mAmInternal.setBooted(booted);
    }

    boolean isBooted() {
        return mAmInternal.isBooted();
    }

    void postFinishBooting(boolean finishBooting, boolean enableScreen) {
        mH.post(() -> {
            if (finishBooting) {
                mAmInternal.finishBooting();
            }
            if (enableScreen) {
                mInternal.enableScreenAfterBoot(isBooted());
            }
        });
    }

    void setHeavyWeightProcess(ActivityRecord root) {
        mHeavyWeightProcess = root.app;
        final Message m = PooledLambda.obtainMessage(
                ActivityTaskManagerService::postHeavyWeightProcessNotification, this,
                root.app, root.intent, root.mUserId);
        mH.sendMessage(m);
    }

    void clearHeavyWeightProcessIfEquals(WindowProcessController proc) {
        if (mHeavyWeightProcess == null || mHeavyWeightProcess != proc) {
            return;
        }

        mHeavyWeightProcess = null;
        final Message m = PooledLambda.obtainMessage(
                ActivityTaskManagerService::cancelHeavyWeightProcessNotification, this,
                proc.mUserId);
        mH.sendMessage(m);
    }

    private void cancelHeavyWeightProcessNotification(int userId) {
        final INotificationManager inm = NotificationManager.getService();
        if (inm == null) {
            return;
        }
        try {
            inm.cancelNotificationWithTag("android", null,
                    SystemMessage.NOTE_HEAVY_WEIGHT_NOTIFICATION, userId);
        } catch (RuntimeException e) {
            Slog.w(TAG, "Error canceling notification for service", e);
        } catch (RemoteException e) {
        }

    }

    private void postHeavyWeightProcessNotification(
            WindowProcessController proc, Intent intent, int userId) {
        if (proc == null) {
            return;
        }

        final INotificationManager inm = NotificationManager.getService();
        if (inm == null) {
            return;
        }

        try {
            Context context = mContext.createPackageContext(proc.mInfo.packageName, 0);
            String text = mContext.getString(R.string.heavy_weight_notification,
                    context.getApplicationInfo().loadLabel(context.getPackageManager()));
            Notification notification =
                    new Notification.Builder(context,
                            SystemNotificationChannels.HEAVY_WEIGHT_APP)
                            .setSmallIcon(com.android.internal.R.drawable.stat_sys_adb)
                            .setWhen(0)
                            .setOngoing(true)
                            .setTicker(text)
                            .setColor(mContext.getColor(
                                    com.android.internal.R.color.system_notification_accent_color))
                            .setContentTitle(text)
                            .setContentText(
                                    mContext.getText(R.string.heavy_weight_notification_detail))
                            .setContentIntent(PendingIntent.getActivityAsUser(mContext, 0,
                                    intent, PendingIntent.FLAG_CANCEL_CURRENT, null,
                                    new UserHandle(userId)))
                            .build();
            try {
                inm.enqueueNotificationWithTag("android", "android", null,
                        SystemMessage.NOTE_HEAVY_WEIGHT_NOTIFICATION, notification, userId);
            } catch (RuntimeException e) {
                Slog.w(TAG, "Error showing notification for heavy-weight app", e);
            } catch (RemoteException e) {
            }
        } catch (PackageManager.NameNotFoundException e) {
            Slog.w(TAG, "Unable to create context for heavy notification", e);
        }

    }

    IIntentSender getIntentSenderLocked(int type, String packageName, int callingUid, int userId,
            IBinder token, String resultWho, int requestCode, Intent[] intents,
            String[] resolvedTypes, int flags, Bundle bOptions) {

        ActivityRecord activity = null;
        if (type == ActivityManager.INTENT_SENDER_ACTIVITY_RESULT) {
            activity = ActivityRecord.isInStackLocked(token);
            if (activity == null) {
                Slog.w(TAG, "Failed createPendingResult: activity " + token + " not in any stack");
                return null;
            }
            if (activity.finishing) {
                Slog.w(TAG, "Failed createPendingResult: activity " + activity + " is finishing");
                return null;
            }
        }

        final PendingIntentRecord rec = mPendingIntentController.getIntentSender(type, packageName,
                callingUid, userId, token, resultWho, requestCode, intents, resolvedTypes, flags,
                bOptions);
        final boolean noCreate = (flags & PendingIntent.FLAG_NO_CREATE) != 0;
        if (noCreate) {
            return rec;
        }
        if (type == ActivityManager.INTENT_SENDER_ACTIVITY_RESULT) {
            if (activity.pendingResults == null) {
                activity.pendingResults = new HashSet<>();
            }
            activity.pendingResults.add(rec.ref);
        }
        return rec;
    }

    // TODO(b/111541062): Update app time tracking to make it aware of multiple resumed activities
    private void startTimeTrackingFocusedActivityLocked() {
        final ActivityRecord resumedActivity = mRootActivityContainer.getTopResumedActivity();
        if (!mSleeping && mCurAppTimeTracker != null && resumedActivity != null) {
            mCurAppTimeTracker.start(resumedActivity.packageName);
        }
    }

    private void updateResumedAppTrace(@Nullable ActivityRecord resumed) {
        if (mTracedResumedActivity != null) {
            Trace.asyncTraceEnd(TRACE_TAG_ACTIVITY_MANAGER,
                    constructResumedTraceName(mTracedResumedActivity.packageName), 0);
        }
        if (resumed != null) {
            Trace.asyncTraceBegin(TRACE_TAG_ACTIVITY_MANAGER,
                    constructResumedTraceName(resumed.packageName), 0);
        }
        mTracedResumedActivity = resumed;
    }

    private String constructResumedTraceName(String packageName) {
        return "focused app: " + packageName;
    }

    /** Applies latest configuration and/or visibility updates if needed. */
    private boolean ensureConfigAndVisibilityAfterUpdate(ActivityRecord starting, int changes) {
        boolean kept = true;
        final ActivityStack mainStack = mRootActivityContainer.getTopDisplayFocusedStack();
        // mainStack is null during startup.
        if (mainStack != null) {
            if (changes != 0 && starting == null) {
                // If the configuration changed, and the caller is not already
                // in the process of starting an activity, then find the top
                // activity to check if its configuration needs to change.
                starting = mainStack.topRunningActivityLocked();
            }

            if (starting != null) {
                kept = starting.ensureActivityConfiguration(changes,
                        false /* preserveWindow */);
                // And we need to make sure at this point that all other activities
                // are made visible with the correct configuration.
                mRootActivityContainer.ensureActivitiesVisible(starting, changes,
                        !PRESERVE_WINDOWS);
            }
        }

        return kept;
    }

    void scheduleAppGcsLocked() {
        mH.post(() -> mAmInternal.scheduleAppGcs());
    }

    CompatibilityInfo compatibilityInfoForPackageLocked(ApplicationInfo ai) {
        return mCompatModePackages.compatibilityInfoForPackageLocked(ai);
    }

    /**
     * Returns the PackageManager. Used by classes hosted by {@link ActivityTaskManagerService}. The
     * PackageManager could be unavailable at construction time and therefore needs to be accessed
     * on demand.
     */
    IPackageManager getPackageManager() {
        return AppGlobals.getPackageManager();
    }

    PackageManagerInternal getPackageManagerInternalLocked() {
        if (mPmInternal == null) {
            mPmInternal = LocalServices.getService(PackageManagerInternal.class);
        }
        return mPmInternal;
    }

    AppWarnings getAppWarningsLocked() {
        return mAppWarnings;
    }

    Intent getHomeIntent() {
        Intent intent = new Intent(mTopAction, mTopData != null ? Uri.parse(mTopData) : null);
        intent.setComponent(mTopComponent);
        intent.addFlags(Intent.FLAG_DEBUG_TRIAGED_MISSING);
        if (mFactoryTest != FactoryTest.FACTORY_TEST_LOW_LEVEL) {
            intent.addCategory(Intent.CATEGORY_HOME);
        }
        return intent;
    }

    /**
     * Return the intent set with {@link Intent#CATEGORY_SECONDARY_HOME} to resolve secondary home
     * activities.
     *
     * @param preferredPackage Specify a preferred package name, otherwise use secondary home
     *                        component defined in config_secondaryHomeComponent.
     * @return the intent set with {@link Intent#CATEGORY_SECONDARY_HOME}
     */
    Intent getSecondaryHomeIntent(String preferredPackage) {
        final Intent intent = new Intent(mTopAction, mTopData != null ? Uri.parse(mTopData) : null);
        if (preferredPackage == null) {
            // Using the component stored in config if no package name.
            final String secondaryHomeComponent = mContext.getResources().getString(
                    com.android.internal.R.string.config_secondaryHomeComponent);
            intent.setComponent(ComponentName.unflattenFromString(secondaryHomeComponent));
        } else {
            intent.setPackage(preferredPackage);
        }
        intent.addFlags(Intent.FLAG_DEBUG_TRIAGED_MISSING);
        if (mFactoryTest != FactoryTest.FACTORY_TEST_LOW_LEVEL) {
            intent.addCategory(Intent.CATEGORY_SECONDARY_HOME);
        }
        return intent;
    }

    ApplicationInfo getAppInfoForUser(ApplicationInfo info, int userId) {
        if (info == null) return null;
        ApplicationInfo newInfo = new ApplicationInfo(info);
        newInfo.initForUser(userId);
        return newInfo;
    }

    WindowProcessController getProcessController(String processName, int uid) {
        if (uid == SYSTEM_UID) {
            // The system gets to run in any process. If there are multiple processes with the same
            // uid, just pick the first (this should never happen).
            final SparseArray<WindowProcessController> procs =
                    mProcessNames.getMap().get(processName);
            if (procs == null) return null;
            final int procCount = procs.size();
            for (int i = 0; i < procCount; i++) {
                final int procUid = procs.keyAt(i);
                if (UserHandle.isApp(procUid) || !UserHandle.isSameUser(procUid, uid)) {
                    // Don't use an app process or different user process for system component.
                    continue;
                }
                return procs.valueAt(i);
            }
        }

        return mProcessNames.get(processName, uid);
    }

    WindowProcessController getProcessController(IApplicationThread thread) {
        if (thread == null) {
            return null;
        }

        final IBinder threadBinder = thread.asBinder();
        final ArrayMap<String, SparseArray<WindowProcessController>> pmap = mProcessNames.getMap();
        for (int i = pmap.size()-1; i >= 0; i--) {
            final SparseArray<WindowProcessController> procs = pmap.valueAt(i);
            for (int j = procs.size() - 1; j >= 0; j--) {
                final WindowProcessController proc = procs.valueAt(j);
                if (proc.hasThread() && proc.getThread().asBinder() == threadBinder) {
                    return proc;
                }
            }
        }

        return null;
    }

    WindowProcessController getProcessController(int pid, int uid) {
        final ArrayMap<String, SparseArray<WindowProcessController>> pmap = mProcessNames.getMap();
        for (int i = pmap.size()-1; i >= 0; i--) {
            final SparseArray<WindowProcessController> procs = pmap.valueAt(i);
            for (int j = procs.size() - 1; j >= 0; j--) {
                final WindowProcessController proc = procs.valueAt(j);
                if (UserHandle.isApp(uid) && proc.getPid() == pid && proc.mUid == uid) {
                    return proc;
                }
            }
        }
        return null;
    }

    int getUidState(int uid) {
        return mActiveUids.getUidState(uid);
    }

    boolean isUidForeground(int uid) {
        return (getUidState(uid) == ActivityManager.PROCESS_STATE_TOP)
                || mWindowManager.mRoot.isAnyNonToastWindowVisibleForUid(uid);
    }

    boolean isDeviceOwner(String packageName) {
        if (packageName == null) {
            return false;
        }
        return packageName.equals(mDeviceOwnerPackageName);
    }

    void setDeviceOwnerPackageName(String deviceOwnerPkg) {
        mDeviceOwnerPackageName = deviceOwnerPkg;
    }

    /**
     * @return whitelist tag for a uid from mPendingTempWhitelist, null if not currently on
     * the whitelist
     */
    String getPendingTempWhitelistTagForUidLocked(int uid) {
        return mPendingTempWhitelist.get(uid);
    }

    void logAppTooSlow(WindowProcessController app, long startTime, String msg) {
        if (true || Build.IS_USER) {
            return;
        }

        StrictMode.ThreadPolicy oldPolicy = StrictMode.allowThreadDiskReads();
        StrictMode.allowThreadDiskWrites();
        try {
            File tracesDir = new File("/data/anr");
            File tracesFile = null;
            try {
                tracesFile = File.createTempFile("app_slow", null, tracesDir);

                StringBuilder sb = new StringBuilder();
                Time tobj = new Time();
                tobj.set(System.currentTimeMillis());
                sb.append(tobj.format("%Y-%m-%d %H:%M:%S"));
                sb.append(": ");
                TimeUtils.formatDuration(SystemClock.uptimeMillis()-startTime, sb);
                sb.append(" since ");
                sb.append(msg);
                FileOutputStream fos = new FileOutputStream(tracesFile);
                fos.write(sb.toString().getBytes());
                if (app == null) {
                    fos.write("\n*** No application process!".getBytes());
                }
                fos.close();
                FileUtils.setPermissions(tracesFile.getPath(), 0666, -1, -1); // -rw-rw-rw-
            } catch (IOException e) {
                Slog.w(TAG, "Unable to prepare slow app traces file: " + tracesFile, e);
                return;
            }

            if (app != null && app.getPid() > 0) {
                ArrayList<Integer> firstPids = new ArrayList<Integer>();
                firstPids.add(app.getPid());
                dumpStackTraces(tracesFile.getAbsolutePath(), firstPids, null, null);
            }

            File lastTracesFile = null;
            File curTracesFile = null;
            for (int i=9; i>=0; i--) {
                String name = String.format(Locale.US, "slow%02d.txt", i);
                curTracesFile = new File(tracesDir, name);
                if (curTracesFile.exists()) {
                    if (lastTracesFile != null) {
                        curTracesFile.renameTo(lastTracesFile);
                    } else {
                        curTracesFile.delete();
                    }
                }
                lastTracesFile = curTracesFile;
            }
            tracesFile.renameTo(curTracesFile);
        } finally {
            StrictMode.setThreadPolicy(oldPolicy);
        }
    }

    final class H extends Handler {
        static final int REPORT_TIME_TRACKER_MSG = 1;


        static final int FIRST_ACTIVITY_STACK_MSG = 100;
        static final int FIRST_SUPERVISOR_STACK_MSG = 200;

        H(Looper looper) {
            super(looper);
        }

        @Override
        public void handleMessage(Message msg) {
            switch (msg.what) {
                case REPORT_TIME_TRACKER_MSG: {
                    AppTimeTracker tracker = (AppTimeTracker) msg.obj;
                    tracker.deliverResult(mContext);
                } break;
            }
        }
    }

    final class UiHandler extends Handler {
        static final int DISMISS_DIALOG_UI_MSG = 1;

        public UiHandler() {
            super(UiThread.get().getLooper(), null, true);
        }

        @Override
        public void handleMessage(Message msg) {
            switch (msg.what) {
                case DISMISS_DIALOG_UI_MSG: {
                    final Dialog d = (Dialog) msg.obj;
                    d.dismiss();
                    break;
                }
            }
        }
    }

    final class LocalService extends ActivityTaskManagerInternal {
        @Override
        public SleepToken acquireSleepToken(String tag, int displayId) {
            Preconditions.checkNotNull(tag);
            return ActivityTaskManagerService.this.acquireSleepToken(tag, displayId);
        }

        @Override
        public ComponentName getHomeActivityForUser(int userId) {
            synchronized (mGlobalLock) {
                final ActivityRecord homeActivity =
                        mRootActivityContainer.getDefaultDisplayHomeActivityForUser(userId);
                return homeActivity == null ? null : homeActivity.mActivityComponent;
            }
        }

        @Override
        public void onLocalVoiceInteractionStarted(IBinder activity,
                IVoiceInteractionSession voiceSession, IVoiceInteractor voiceInteractor) {
            synchronized (mGlobalLock) {
                onLocalVoiceInteractionStartedLocked(activity, voiceSession, voiceInteractor);
            }
        }

        @Override
        public void notifyAppTransitionStarting(SparseIntArray reasons, long timestamp) {
            synchronized (mGlobalLock) {
                mStackSupervisor.getActivityMetricsLogger().notifyTransitionStarting(
                        reasons, timestamp);
            }
        }

        @Override
        public void notifyAppTransitionFinished() {
            synchronized (mGlobalLock) {
                mStackSupervisor.notifyAppTransitionDone();
            }
        }

        @Override
        public void notifyAppTransitionCancelled() {
            synchronized (mGlobalLock) {
                mStackSupervisor.notifyAppTransitionDone();
            }
        }

        @Override
        public List<IBinder> getTopVisibleActivities() {
            synchronized (mGlobalLock) {
                return mRootActivityContainer.getTopVisibleActivities();
            }
        }

        @Override
        public void notifyDockedStackMinimizedChanged(boolean minimized) {
            synchronized (mGlobalLock) {
                mRootActivityContainer.setDockedStackMinimized(minimized);
            }
        }

        @Override
        public int startActivitiesAsPackage(String packageName, int userId, Intent[] intents,
                Bundle bOptions) {
            Preconditions.checkNotNull(intents, "intents");
            final String[] resolvedTypes = new String[intents.length];

            // UID of the package on user userId.
            // "= 0" is needed because otherwise catch(RemoteException) would make it look like
            // packageUid may not be initialized.
            int packageUid = 0;
            final long ident = Binder.clearCallingIdentity();

            try {
                for (int i = 0; i < intents.length; i++) {
                    resolvedTypes[i] =
                            intents[i].resolveTypeIfNeeded(mContext.getContentResolver());
                }

                packageUid = AppGlobals.getPackageManager().getPackageUid(
                        packageName, PackageManager.MATCH_DEBUG_TRIAGED_MISSING, userId);
            } catch (RemoteException e) {
                // Shouldn't happen.
            } finally {
                Binder.restoreCallingIdentity(ident);
            }

            return getActivityStartController().startActivitiesInPackage(
                    packageUid, packageName,
                    intents, resolvedTypes, null /* resultTo */,
                    SafeActivityOptions.fromBundle(bOptions), userId,
                    false /* validateIncomingUser */, null /* originatingPendingIntent */,
                    false /* allowBackgroundActivityStart */);
        }

        @Override
        public int startActivitiesInPackage(int uid, int realCallingPid, int realCallingUid,
                String callingPackage, Intent[] intents, String[] resolvedTypes, IBinder resultTo,
                SafeActivityOptions options, int userId, boolean validateIncomingUser,
                PendingIntentRecord originatingPendingIntent,
                boolean allowBackgroundActivityStart) {
            synchronized (mGlobalLock) {
                return getActivityStartController().startActivitiesInPackage(uid, realCallingPid,
                        realCallingUid, callingPackage, intents, resolvedTypes, resultTo, options,
                        userId, validateIncomingUser, originatingPendingIntent,
                        allowBackgroundActivityStart);
            }
        }

        @Override
        public int startActivityInPackage(int uid, int realCallingPid, int realCallingUid,
                String callingPackage, Intent intent, String resolvedType, IBinder resultTo,
                String resultWho, int requestCode, int startFlags, SafeActivityOptions options,
                int userId, TaskRecord inTask, String reason, boolean validateIncomingUser,
                PendingIntentRecord originatingPendingIntent,
                boolean allowBackgroundActivityStart) {
            synchronized (mGlobalLock) {
                return getActivityStartController().startActivityInPackage(uid, realCallingPid,
                        realCallingUid, callingPackage, intent, resolvedType, resultTo, resultWho,
                        requestCode, startFlags, options, userId, inTask, reason,
                        validateIncomingUser, originatingPendingIntent,
                        allowBackgroundActivityStart);
            }
        }

        @Override
        public int startActivityAsUser(IApplicationThread caller, String callerPacakge,
                Intent intent, Bundle options, int userId) {
            return ActivityTaskManagerService.this.startActivityAsUser(
                    caller, callerPacakge, intent,
                    intent.resolveTypeIfNeeded(mContext.getContentResolver()),
                    null, null, 0, Intent.FLAG_ACTIVITY_NEW_TASK, null, options, userId,
                    false /*validateIncomingUser*/);
        }

        @Override
        public void notifyKeyguardFlagsChanged(@Nullable Runnable callback, int displayId) {
            synchronized (mGlobalLock) {

                // We might change the visibilities here, so prepare an empty app transition which
                // might be overridden later if we actually change visibilities.
                final ActivityDisplay activityDisplay =
                        mRootActivityContainer.getActivityDisplay(displayId);
                if (activityDisplay == null) {
                    return;
                }
                final DisplayContent dc = activityDisplay.mDisplayContent;
                final boolean wasTransitionSet =
                        dc.mAppTransition.getAppTransition() != TRANSIT_NONE;
                if (!wasTransitionSet) {
                    dc.prepareAppTransition(TRANSIT_NONE, false /* alwaysKeepCurrent */);
                }
                mRootActivityContainer.ensureActivitiesVisible(null, 0, !PRESERVE_WINDOWS);

                // If there was a transition set already we don't want to interfere with it as we
                // might be starting it too early.
                if (!wasTransitionSet) {
                    dc.executeAppTransition();
                }
            }
            if (callback != null) {
                callback.run();
            }
        }

        @Override
        public void notifyKeyguardTrustedChanged() {
            synchronized (mGlobalLock) {
                if (mKeyguardController.isKeyguardShowing(DEFAULT_DISPLAY)) {
                    mRootActivityContainer.ensureActivitiesVisible(null, 0, !PRESERVE_WINDOWS);
                }
            }
        }

        /**
         * Called after virtual display Id is updated by
         * {@link com.android.server.vr.Vr2dDisplay} with a specific
         * {@param vrVr2dDisplayId}.
         */
        @Override
        public void setVr2dDisplayId(int vr2dDisplayId) {
            if (DEBUG_STACK) Slog.d(TAG, "setVr2dDisplayId called for: " + vr2dDisplayId);
            synchronized (mGlobalLock) {
                mVr2dDisplayId = vr2dDisplayId;
            }
        }

        @Override
        public void setFocusedActivity(IBinder token) {
            synchronized (mGlobalLock) {
                final ActivityRecord r = ActivityRecord.forTokenLocked(token);
                if (r == null) {
                    throw new IllegalArgumentException(
                            "setFocusedActivity: No activity record matching token=" + token);
                }
                if (r.moveFocusableActivityToTop("setFocusedActivity")) {
                    mRootActivityContainer.resumeFocusedStacksTopActivities();
                }
            }
        }

        @Override
        public void registerScreenObserver(ScreenObserver observer) {
            mScreenObservers.add(observer);
        }

        @Override
        public boolean isCallerRecents(int callingUid) {
            return getRecentTasks().isCallerRecents(callingUid);
        }

        @Override
        public boolean isRecentsComponentHomeActivity(int userId) {
            return getRecentTasks().isRecentsComponentHomeActivity(userId);
        }

        @Override
        public void cancelRecentsAnimation(boolean restoreHomeStackPosition) {
            ActivityTaskManagerService.this.cancelRecentsAnimation(restoreHomeStackPosition);
        }

        @Override
        public void enforceCallerIsRecentsOrHasPermission(String permission, String func) {
            ActivityTaskManagerService.this.enforceCallerIsRecentsOrHasPermission(permission, func);
        }

        @Override
        public void notifyActiveVoiceInteractionServiceChanged(ComponentName component) {
            synchronized (mGlobalLock) {
                mActiveVoiceInteractionServiceComponent = component;
            }
        }

        @Override
        public void setAllowAppSwitches(@NonNull String type, int uid, int userId) {
            if (!mAmInternal.isUserRunning(userId, ActivityManager.FLAG_OR_STOPPED)) {
                return;
            }
            synchronized (mGlobalLock) {
                ArrayMap<String, Integer> types = mAllowAppSwitchUids.get(userId);
                if (types == null) {
                    if (uid < 0) {
                        return;
                    }
                    types = new ArrayMap<>();
                    mAllowAppSwitchUids.put(userId, types);
                }
                if (uid < 0) {
                    types.remove(type);
                } else {
                    types.put(type, uid);
                }
            }
        }

        @Override
        public void onUserStopped(int userId) {
            synchronized (mGlobalLock) {
                getRecentTasks().unloadUserDataFromMemoryLocked(userId);
                mAllowAppSwitchUids.remove(userId);
            }
        }

        @Override
        public boolean isGetTasksAllowed(String caller, int callingPid, int callingUid) {
            synchronized (mGlobalLock) {
                return ActivityTaskManagerService.this.isGetTasksAllowed(
                        caller, callingPid, callingUid);
            }
        }

        @HotPath(caller = HotPath.PROCESS_CHANGE)
        @Override
        public void onProcessAdded(WindowProcessController proc) {
            synchronized (mGlobalLockWithoutBoost) {
                mProcessNames.put(proc.mName, proc.mUid, proc);
            }
        }

        @HotPath(caller = HotPath.PROCESS_CHANGE)
        @Override
        public void onProcessRemoved(String name, int uid) {
            synchronized (mGlobalLockWithoutBoost) {
                mProcessNames.remove(name, uid);
            }
        }

        @HotPath(caller = HotPath.PROCESS_CHANGE)
        @Override
        public void onCleanUpApplicationRecord(WindowProcessController proc) {
            synchronized (mGlobalLockWithoutBoost) {
                if (proc == mHomeProcess) {
                    mHomeProcess = null;
                }
                if (proc == mPreviousProcess) {
                    mPreviousProcess = null;
                }
            }
        }

        @HotPath(caller = HotPath.OOM_ADJUSTMENT)
        @Override
        public int getTopProcessState() {
            synchronized (mGlobalLockWithoutBoost) {
                return mTopProcessState;
            }
        }

        @HotPath(caller = HotPath.OOM_ADJUSTMENT)
        @Override
        public boolean isHeavyWeightProcess(WindowProcessController proc) {
            synchronized (mGlobalLockWithoutBoost) {
                return proc == mHeavyWeightProcess;
            }
        }

        @HotPath(caller = HotPath.PROCESS_CHANGE)
        @Override
        public void clearHeavyWeightProcessIfEquals(WindowProcessController proc) {
            synchronized (mGlobalLockWithoutBoost) {
                ActivityTaskManagerService.this.clearHeavyWeightProcessIfEquals(proc);
            }
        }

        @Override
        public void finishHeavyWeightApp() {
            synchronized (mGlobalLock) {
                if (mHeavyWeightProcess != null) {
                    mHeavyWeightProcess.finishActivities();
                }
                ActivityTaskManagerService.this.clearHeavyWeightProcessIfEquals(
                        mHeavyWeightProcess);
            }
        }

        @HotPath(caller = HotPath.OOM_ADJUSTMENT)
        @Override
        public boolean isSleeping() {
            synchronized (mGlobalLockWithoutBoost) {
                return isSleepingLocked();
            }
        }

        @Override
        public boolean isShuttingDown() {
            synchronized (mGlobalLock) {
                return mShuttingDown;
            }
        }

        @Override
        public boolean shuttingDown(boolean booted, int timeout) {
            synchronized (mGlobalLock) {
                mShuttingDown = true;
                mRootActivityContainer.prepareForShutdown();
                updateEventDispatchingLocked(booted);
                notifyTaskPersisterLocked(null, true);
                return mStackSupervisor.shutdownLocked(timeout);
            }
        }

        @Override
        public void enableScreenAfterBoot(boolean booted) {
            synchronized (mGlobalLock) {
                EventLog.writeEvent(EventLogTags.BOOT_PROGRESS_ENABLE_SCREEN,
                        SystemClock.uptimeMillis());
                mWindowManager.enableScreenAfterBoot();
                updateEventDispatchingLocked(booted);
            }
        }

        @Override
        public boolean showStrictModeViolationDialog() {
            synchronized (mGlobalLock) {
                return mShowDialogs && !mSleeping && !mShuttingDown;
            }
        }

        @Override
        public void showSystemReadyErrorDialogsIfNeeded() {
            synchronized (mGlobalLock) {
                try {
                    if (AppGlobals.getPackageManager().hasSystemUidErrors()) {
                        Slog.e(TAG, "UIDs on the system are inconsistent, you need to wipe your"
                                + " data partition or your device will be unstable.");
                        mUiHandler.post(() -> {
                            if (mShowDialogs) {
                                AlertDialog d = new BaseErrorDialog(mUiContext);
                                d.getWindow().setType(WindowManager.LayoutParams.TYPE_SYSTEM_ERROR);
                                d.setCancelable(false);
                                d.setTitle(mUiContext.getText(R.string.android_system_label));
                                d.setMessage(mUiContext.getText(R.string.system_error_wipe_data));
                                d.setButton(DialogInterface.BUTTON_POSITIVE,
                                        mUiContext.getText(R.string.ok),
                                        mUiHandler.obtainMessage(DISMISS_DIALOG_UI_MSG, d));
                                d.show();
                            }
                        });
                    }
                } catch (RemoteException e) {
                }

                if (!Build.isBuildConsistent()) {
                    Slog.e(TAG, "Build fingerprint is not consistent, warning user");
                    mUiHandler.post(() -> {
                        if (mShowDialogs) {
                            AlertDialog d = new BaseErrorDialog(mUiContext);
                            d.getWindow().setType(WindowManager.LayoutParams.TYPE_SYSTEM_ERROR);
                            d.setCancelable(false);
                            d.setTitle(mUiContext.getText(R.string.android_system_label));
                            d.setMessage(mUiContext.getText(R.string.system_error_manufacturer));
                            d.setButton(DialogInterface.BUTTON_POSITIVE,
                                    mUiContext.getText(R.string.ok),
                                    mUiHandler.obtainMessage(DISMISS_DIALOG_UI_MSG, d));
                            d.show();
                        }
                    });
                }
            }
        }

        @Override
        public void onProcessMapped(int pid, WindowProcessController proc) {
            synchronized (mGlobalLock) {
                mPidMap.put(pid, proc);
            }
        }

        @Override
        public void onProcessUnMapped(int pid) {
            synchronized (mGlobalLock) {
                mPidMap.remove(pid);
            }
        }

        @Override
        public void onPackageDataCleared(String name) {
            synchronized (mGlobalLock) {
                mCompatModePackages.handlePackageDataClearedLocked(name);
                mAppWarnings.onPackageDataCleared(name);
            }
        }

        @Override
        public void onPackageUninstalled(String name) {
            synchronized (mGlobalLock) {
                mAppWarnings.onPackageUninstalled(name);
                mCompatModePackages.handlePackageUninstalledLocked(name);
            }
        }

        @Override
        public void onPackageAdded(String name, boolean replacing) {
            synchronized (mGlobalLock) {
                mCompatModePackages.handlePackageAddedLocked(name, replacing);
            }
        }

        @Override
        public void onPackageReplaced(ApplicationInfo aInfo) {
            synchronized (mGlobalLock) {
                mRootActivityContainer.updateActivityApplicationInfo(aInfo);
            }
        }

        @Override
        public CompatibilityInfo compatibilityInfoForPackage(ApplicationInfo ai) {
            synchronized (mGlobalLock) {
                return compatibilityInfoForPackageLocked(ai);
            }
        }

        /**
         * Set the corresponding display information for the process global configuration. To be
         * called when we need to show IME on a different display.
         *
         * @param pid The process id associated with the IME window.
         * @param displayId The ID of the display showing the IME.
         */
        @Override
        public void onImeWindowSetOnDisplay(final int pid, final int displayId) {
            if (pid == MY_PID || pid < 0) {
                if (DEBUG_CONFIGURATION) {
                    Slog.w(TAG,
                            "Trying to update display configuration for system/invalid process.");
                }
                return;
            }
            synchronized (mGlobalLock) {
                final ActivityDisplay activityDisplay =
                        mRootActivityContainer.getActivityDisplay(displayId);
                if (activityDisplay == null) {
                    // Call might come when display is not yet added or has been removed.
                    if (DEBUG_CONFIGURATION) {
                        Slog.w(TAG, "Trying to update display configuration for non-existing "
                                + "displayId=" + displayId);
                    }
                    return;
                }
                final WindowProcessController process = mPidMap.get(pid);
                if (process == null) {
                    if (DEBUG_CONFIGURATION) {
                        Slog.w(TAG, "Trying to update display configuration for invalid "
                                + "process, pid=" + pid);
                    }
                    return;
                }
                process.registerDisplayConfigurationListenerLocked(activityDisplay);
            }
        }

        @Override
        public void sendActivityResult(int callingUid, IBinder activityToken, String resultWho,
                int requestCode, int resultCode, Intent data) {
            synchronized (mGlobalLock) {
                final ActivityRecord r = ActivityRecord.isInStackLocked(activityToken);
                if (r != null && r.getActivityStack() != null) {
                    r.getActivityStack().sendActivityResultLocked(callingUid, r, resultWho,
                            requestCode, resultCode, data);
                }
            }
        }

        @Override
        public void clearPendingResultForActivity(IBinder activityToken,
                WeakReference<PendingIntentRecord> pir) {
            synchronized (mGlobalLock) {
                final ActivityRecord r = ActivityRecord.isInStackLocked(activityToken);
                if (r != null && r.pendingResults != null) {
                    r.pendingResults.remove(pir);
                }
            }
        }

        @Override
        public IIntentSender getIntentSender(int type, String packageName,
                int callingUid, int userId, IBinder token, String resultWho,
                int requestCode, Intent[] intents, String[] resolvedTypes, int flags,
                Bundle bOptions) {
            synchronized (mGlobalLock) {
                return getIntentSenderLocked(type, packageName, callingUid, userId, token,
                        resultWho, requestCode, intents, resolvedTypes, flags, bOptions);
            }
        }

        @Override
        public ActivityServiceConnectionsHolder getServiceConnectionsHolder(IBinder token) {
            synchronized (mGlobalLock) {
                final ActivityRecord r = ActivityRecord.isInStackLocked(token);
                if (r == null) {
                    return null;
                }
                if (r.mServiceConnectionsHolder == null) {
                    r.mServiceConnectionsHolder = new ActivityServiceConnectionsHolder(
                            ActivityTaskManagerService.this, r);
                }

                return r.mServiceConnectionsHolder;
            }
        }

        @Override
        public Intent getHomeIntent() {
            synchronized (mGlobalLock) {
                return ActivityTaskManagerService.this.getHomeIntent();
            }
        }

        @Override
        public boolean startHomeActivity(int userId, String reason) {
            synchronized (mGlobalLock) {
                return mRootActivityContainer.startHomeOnDisplay(userId, reason, DEFAULT_DISPLAY);
            }
        }

        @Override
        public boolean startHomeOnDisplay(int userId, String reason, int displayId,
<<<<<<< HEAD
                boolean fromHomeKey) {
            synchronized (mGlobalLock) {
                return mRootActivityContainer.startHomeOnDisplay(userId, reason, displayId,
                        fromHomeKey);
=======
                boolean allowInstrumenting, boolean fromHomeKey) {
            synchronized (mGlobalLock) {
                return mRootActivityContainer.startHomeOnDisplay(userId, reason, displayId,
                        allowInstrumenting, fromHomeKey);
>>>>>>> 2c7f2b55
            }
        }

        @Override
        public boolean startHomeOnAllDisplays(int userId, String reason) {
            synchronized (mGlobalLock) {
                return mRootActivityContainer.startHomeOnAllDisplays(userId, reason);
            }
        }

        @HotPath(caller = HotPath.PROCESS_CHANGE)
        @Override
        public boolean isFactoryTestProcess(WindowProcessController wpc) {
            synchronized (mGlobalLockWithoutBoost) {
                if (mFactoryTest == FACTORY_TEST_OFF) {
                    return false;
                }
                if (mFactoryTest == FACTORY_TEST_LOW_LEVEL && mTopComponent != null
                        && wpc.mName.equals(mTopComponent.getPackageName())) {
                    return true;
                }
                return mFactoryTest == FACTORY_TEST_HIGH_LEVEL
                        && (wpc.mInfo.flags & FLAG_FACTORY_TEST) != 0;
            }
        }

        @Override
        public void updateTopComponentForFactoryTest() {
            synchronized (mGlobalLock) {
                if (mFactoryTest != FACTORY_TEST_LOW_LEVEL) {
                    return;
                }
                final ResolveInfo ri = mContext.getPackageManager()
                        .resolveActivity(new Intent(Intent.ACTION_FACTORY_TEST), STOCK_PM_FLAGS);
                final CharSequence errorMsg;
                if (ri != null) {
                    final ActivityInfo ai = ri.activityInfo;
                    final ApplicationInfo app = ai.applicationInfo;
                    if ((app.flags & ApplicationInfo.FLAG_SYSTEM) != 0) {
                        mTopAction = Intent.ACTION_FACTORY_TEST;
                        mTopData = null;
                        mTopComponent = new ComponentName(app.packageName, ai.name);
                        errorMsg = null;
                    } else {
                        errorMsg = mContext.getResources().getText(
                                com.android.internal.R.string.factorytest_not_system);
                    }
                } else {
                    errorMsg = mContext.getResources().getText(
                            com.android.internal.R.string.factorytest_no_action);
                }
                if (errorMsg == null) {
                    return;
                }

                mTopAction = null;
                mTopData = null;
                mTopComponent = null;
                mUiHandler.post(() -> {
                    Dialog d = new FactoryErrorDialog(mUiContext, errorMsg);
                    d.show();
                    mAmInternal.ensureBootCompleted();
                });
            }
        }

        @HotPath(caller = HotPath.PROCESS_CHANGE)
        @Override
        public void handleAppDied(WindowProcessController wpc, boolean restarting,
                Runnable finishInstrumentationCallback) {
            synchronized (mGlobalLockWithoutBoost) {
                // Remove this application's activities from active lists.
                boolean hasVisibleActivities = mRootActivityContainer.handleAppDied(wpc);

                wpc.clearRecentTasks();
                wpc.clearActivities();

                if (wpc.isInstrumenting()) {
                    finishInstrumentationCallback.run();
                }

                if (!restarting && hasVisibleActivities) {
                    mWindowManager.deferSurfaceLayout();
                    try {
                        if (!mRootActivityContainer.resumeFocusedStacksTopActivities()) {
                            // If there was nothing to resume, and we are not already restarting
                            // this process, but there is a visible activity that is hosted by the
                            // process...then make sure all visible activities are running, taking
                            // care of restarting this process.
                            mRootActivityContainer.ensureActivitiesVisible(null, 0,
                                    !PRESERVE_WINDOWS);
                        }
                    } finally {
                        mWindowManager.continueSurfaceLayout();
                    }
                }
            }
        }

        @Override
        public void closeSystemDialogs(String reason) {
            enforceNotIsolatedCaller("closeSystemDialogs");

            final int pid = Binder.getCallingPid();
            final int uid = Binder.getCallingUid();
            final long origId = Binder.clearCallingIdentity();
            try {
                synchronized (mGlobalLock) {
                    // Only allow this from foreground processes, so that background
                    // applications can't abuse it to prevent system UI from being shown.
                    if (uid >= FIRST_APPLICATION_UID) {
                        final WindowProcessController proc = mPidMap.get(pid);
                        if (!proc.isPerceptible()) {
                            Slog.w(TAG, "Ignoring closeSystemDialogs " + reason
                                    + " from background process " + proc);
                            return;
                        }
                    }
                    mWindowManager.closeSystemDialogs(reason);

                    mRootActivityContainer.closeSystemDialogs();
                }
                // Call into AM outside the synchronized block.
                mAmInternal.broadcastCloseSystemDialogs(reason);
            } finally {
                Binder.restoreCallingIdentity(origId);
            }
        }

        @Override
        public void cleanupDisabledPackageComponents(
                String packageName, Set<String> disabledClasses, int userId, boolean booted) {
            synchronized (mGlobalLock) {
                // Clean-up disabled activities.
                if (mRootActivityContainer.finishDisabledPackageActivities(
                        packageName, disabledClasses, true, false, userId) && booted) {
                    mRootActivityContainer.resumeFocusedStacksTopActivities();
                    mStackSupervisor.scheduleIdleLocked();
                }

                // Clean-up disabled tasks
                getRecentTasks().cleanupDisabledPackageTasksLocked(
                        packageName, disabledClasses, userId);
            }
        }

        @Override
        public boolean onForceStopPackage(String packageName, boolean doit, boolean evenPersistent,
                int userId) {
            synchronized (mGlobalLock) {

                boolean didSomething =
                        getActivityStartController().clearPendingActivityLaunches(packageName);
                didSomething |= mRootActivityContainer.finishDisabledPackageActivities(packageName,
                        null, doit, evenPersistent, userId);
                return didSomething;
            }
        }

        @Override
        public void resumeTopActivities(boolean scheduleIdle) {
            synchronized (mGlobalLock) {
                mRootActivityContainer.resumeFocusedStacksTopActivities();
                if (scheduleIdle) {
                    mStackSupervisor.scheduleIdleLocked();
                }
            }
        }

        @HotPath(caller = HotPath.PROCESS_CHANGE)
        @Override
        public void preBindApplication(WindowProcessController wpc) {
            synchronized (mGlobalLockWithoutBoost) {
                mStackSupervisor.getActivityMetricsLogger().notifyBindApplication(wpc.mInfo);
            }
        }

        @HotPath(caller = HotPath.PROCESS_CHANGE)
        @Override
        public boolean attachApplication(WindowProcessController wpc) throws RemoteException {
            synchronized (mGlobalLockWithoutBoost) {
                return mRootActivityContainer.attachApplication(wpc);
            }
        }

        @Override
        public void notifyLockedProfile(@UserIdInt int userId, int currentUserId) {
            try {
                if (!AppGlobals.getPackageManager().isUidPrivileged(Binder.getCallingUid())) {
                    throw new SecurityException("Only privileged app can call notifyLockedProfile");
                }
            } catch (RemoteException ex) {
                throw new SecurityException("Fail to check is caller a privileged app", ex);
            }

            synchronized (mGlobalLock) {
                final long ident = Binder.clearCallingIdentity();
                try {
                    if (mAmInternal.shouldConfirmCredentials(userId)) {
                        if (mKeyguardController.isKeyguardLocked()) {
                            // Showing launcher to avoid user entering credential twice.
                            startHomeActivity(currentUserId, "notifyLockedProfile");
                        }
                        mRootActivityContainer.lockAllProfileTasks(userId);
                    }
                } finally {
                    Binder.restoreCallingIdentity(ident);
                }
            }
        }

        @Override
        public void startConfirmDeviceCredentialIntent(Intent intent, Bundle options) {
            mAmInternal.enforceCallingPermission(
                    MANAGE_ACTIVITY_STACKS, "startConfirmDeviceCredentialIntent");

            synchronized (mGlobalLock) {
                final long ident = Binder.clearCallingIdentity();
                try {
                    intent.addFlags(FLAG_ACTIVITY_NEW_TASK | FLAG_ACTIVITY_EXCLUDE_FROM_RECENTS |
                            FLAG_ACTIVITY_TASK_ON_HOME);
                    ActivityOptions activityOptions = options != null
                            ? new ActivityOptions(options) : ActivityOptions.makeBasic();
                    final ActivityRecord homeActivity =
                            mRootActivityContainer.getDefaultDisplayHomeActivity();
                    if (homeActivity != null) {
                        activityOptions.setLaunchTaskId(homeActivity.getTaskRecord().taskId);
                    }
                    mContext.startActivityAsUser(intent, activityOptions.toBundle(),
                            UserHandle.CURRENT);
                } finally {
                    Binder.restoreCallingIdentity(ident);
                }
            }
        }

        @Override
        public void writeActivitiesToProto(ProtoOutputStream proto) {
            synchronized (mGlobalLock) {
                // The output proto of "activity --proto activities"
                // is ActivityManagerServiceDumpActivitiesProto
                mRootActivityContainer.writeToProto(proto,
                        ActivityManagerServiceDumpActivitiesProto.ACTIVITY_STACK_SUPERVISOR,
                        WindowTraceLogLevel.ALL);
            }
        }

        @Override
        public void saveANRState(String reason) {
            synchronized (mGlobalLock) {
                final StringWriter sw = new StringWriter();
                final PrintWriter pw = new FastPrintWriter(sw, false, 1024);
                pw.println("  ANR time: " + DateFormat.getDateTimeInstance().format(new Date()));
                if (reason != null) {
                    pw.println("  Reason: " + reason);
                }
                pw.println();
                getActivityStartController().dump(pw, "  ", null);
                pw.println();
                pw.println("-------------------------------------------------------------------------------");
                dumpActivitiesLocked(null /* fd */, pw, null /* args */, 0 /* opti */,
                        true /* dumpAll */, false /* dumpClient */, null /* dumpPackage */,
                        "" /* header */);
                pw.println();
                pw.close();

                mLastANRState = sw.toString();
            }
        }

        @Override
        public void clearSavedANRState() {
            synchronized (mGlobalLock) {
                mLastANRState = null;
            }
        }

        @Override
        public void dump(String cmd, FileDescriptor fd, PrintWriter pw, String[] args, int opti,
                boolean dumpAll, boolean dumpClient, String dumpPackage) {
            synchronized (mGlobalLock) {
                if (DUMP_ACTIVITIES_CMD.equals(cmd) || DUMP_ACTIVITIES_SHORT_CMD.equals(cmd)) {
                    dumpActivitiesLocked(fd, pw, args, opti, dumpAll, dumpClient, dumpPackage);
                } else if (DUMP_LASTANR_CMD.equals(cmd)) {
                    dumpLastANRLocked(pw);
                } else if (DUMP_LASTANR_TRACES_CMD.equals(cmd)) {
                    dumpLastANRTracesLocked(pw);
                } else if (DUMP_STARTER_CMD.equals(cmd)) {
                    dumpActivityStarterLocked(pw, dumpPackage);
                } else if (DUMP_CONTAINERS_CMD.equals(cmd)) {
                    dumpActivityContainersLocked(pw);
                } else if (DUMP_RECENTS_CMD.equals(cmd) || DUMP_RECENTS_SHORT_CMD.equals(cmd)) {
                    if (getRecentTasks() != null) {
                        getRecentTasks().dump(pw, dumpAll, dumpPackage);
                    }
                }
            }
        }

        @Override
        public boolean dumpForProcesses(FileDescriptor fd, PrintWriter pw, boolean dumpAll,
                String dumpPackage, int dumpAppId, boolean needSep, boolean testPssMode,
                int wakefulness) {
            synchronized (mGlobalLock) {
                if (mHomeProcess != null && (dumpPackage == null
                        || mHomeProcess.mPkgList.contains(dumpPackage))) {
                    if (needSep) {
                        pw.println();
                        needSep = false;
                    }
                    pw.println("  mHomeProcess: " + mHomeProcess);
                }
                if (mPreviousProcess != null && (dumpPackage == null
                        || mPreviousProcess.mPkgList.contains(dumpPackage))) {
                    if (needSep) {
                        pw.println();
                        needSep = false;
                    }
                    pw.println("  mPreviousProcess: " + mPreviousProcess);
                }
                if (dumpAll && (mPreviousProcess == null || dumpPackage == null
                        || mPreviousProcess.mPkgList.contains(dumpPackage))) {
                    StringBuilder sb = new StringBuilder(128);
                    sb.append("  mPreviousProcessVisibleTime: ");
                    TimeUtils.formatDuration(mPreviousProcessVisibleTime, sb);
                    pw.println(sb);
                }
                if (mHeavyWeightProcess != null && (dumpPackage == null
                        || mHeavyWeightProcess.mPkgList.contains(dumpPackage))) {
                    if (needSep) {
                        pw.println();
                        needSep = false;
                    }
                    pw.println("  mHeavyWeightProcess: " + mHeavyWeightProcess);
                }
                if (dumpPackage == null) {
                    pw.println("  mGlobalConfiguration: " + getGlobalConfiguration());
                    mRootActivityContainer.dumpDisplayConfigs(pw, "  ");
                }
                if (dumpAll) {
                    if (dumpPackage == null) {
                        pw.println("  mConfigWillChange: "
                                + getTopDisplayFocusedStack().mConfigWillChange);
                    }
                    if (mCompatModePackages.getPackages().size() > 0) {
                        boolean printed = false;
                        for (Map.Entry<String, Integer> entry
                                : mCompatModePackages.getPackages().entrySet()) {
                            String pkg = entry.getKey();
                            int mode = entry.getValue();
                            if (dumpPackage != null && !dumpPackage.equals(pkg)) {
                                continue;
                            }
                            if (!printed) {
                                pw.println("  mScreenCompatPackages:");
                                printed = true;
                            }
                            pw.println("    " + pkg + ": " + mode);
                        }
                    }
                }

                if (dumpPackage == null) {
                    pw.println("  mWakefulness="
                            + PowerManagerInternal.wakefulnessToString(wakefulness));
                    pw.println("  mSleepTokens=" + mRootActivityContainer.mSleepTokens);
                    if (mRunningVoice != null) {
                        pw.println("  mRunningVoice=" + mRunningVoice);
                        pw.println("  mVoiceWakeLock" + mVoiceWakeLock);
                    }
                    pw.println("  mSleeping=" + mSleeping);
                    pw.println("  mShuttingDown=" + mShuttingDown + " mTestPssMode=" + testPssMode);
                    pw.println("  mVrController=" + mVrController);
                }
                if (mCurAppTimeTracker != null) {
                    mCurAppTimeTracker.dumpWithHeader(pw, "  ", true);
                }
                if (mAllowAppSwitchUids.size() > 0) {
                    boolean printed = false;
                    for (int i = 0; i < mAllowAppSwitchUids.size(); i++) {
                        ArrayMap<String, Integer> types = mAllowAppSwitchUids.valueAt(i);
                        for (int j = 0; j < types.size(); j++) {
                            if (dumpPackage == null ||
                                    UserHandle.getAppId(types.valueAt(j).intValue()) == dumpAppId) {
                                if (needSep) {
                                    pw.println();
                                    needSep = false;
                                }
                                if (!printed) {
                                    pw.println("  mAllowAppSwitchUids:");
                                    printed = true;
                                }
                                pw.print("    User ");
                                pw.print(mAllowAppSwitchUids.keyAt(i));
                                pw.print(": Type ");
                                pw.print(types.keyAt(j));
                                pw.print(" = ");
                                UserHandle.formatUid(pw, types.valueAt(j).intValue());
                                pw.println();
                            }
                        }
                    }
                }
                if (dumpPackage == null) {
                    if (mController != null) {
                        pw.println("  mController=" + mController
                                + " mControllerIsAMonkey=" + mControllerIsAMonkey);
                    }
                    pw.println("  mGoingToSleepWakeLock=" + mStackSupervisor.mGoingToSleepWakeLock);
                    pw.println("  mLaunchingActivityWakeLock="
                            + mStackSupervisor.mLaunchingActivityWakeLock);
                }

                return needSep;
            }
        }

        @Override
        public void writeProcessesToProto(ProtoOutputStream proto, String dumpPackage,
                int wakeFullness, boolean testPssMode) {
            synchronized (mGlobalLock) {
                if (dumpPackage == null) {
                    getGlobalConfiguration().writeToProto(proto, GLOBAL_CONFIGURATION);
                    proto.write(CONFIG_WILL_CHANGE, getTopDisplayFocusedStack().mConfigWillChange);
                    writeSleepStateToProto(proto, wakeFullness, testPssMode);
                    if (mRunningVoice != null) {
                        final long vrToken = proto.start(
                                ActivityManagerServiceDumpProcessesProto.RUNNING_VOICE);
                        proto.write(ActivityManagerServiceDumpProcessesProto.Voice.SESSION,
                                mRunningVoice.toString());
                        mVoiceWakeLock.writeToProto(
                                proto, ActivityManagerServiceDumpProcessesProto.Voice.WAKELOCK);
                        proto.end(vrToken);
                    }
                    mVrController.writeToProto(proto,
                            ActivityManagerServiceDumpProcessesProto.VR_CONTROLLER);
                    if (mController != null) {
                        final long token = proto.start(CONTROLLER);
                        proto.write(CONTROLLER, mController.toString());
                        proto.write(IS_A_MONKEY, mControllerIsAMonkey);
                        proto.end(token);
                    }
                    mStackSupervisor.mGoingToSleepWakeLock.writeToProto(proto, GOING_TO_SLEEP);
                    mStackSupervisor.mLaunchingActivityWakeLock.writeToProto(proto,
                            LAUNCHING_ACTIVITY);
                }

                if (mHomeProcess != null && (dumpPackage == null
                        || mHomeProcess.mPkgList.contains(dumpPackage))) {
                    mHomeProcess.writeToProto(proto, HOME_PROC);
                }

                if (mPreviousProcess != null && (dumpPackage == null
                        || mPreviousProcess.mPkgList.contains(dumpPackage))) {
                    mPreviousProcess.writeToProto(proto, PREVIOUS_PROC);
                    proto.write(PREVIOUS_PROC_VISIBLE_TIME_MS, mPreviousProcessVisibleTime);
                }

                if (mHeavyWeightProcess != null && (dumpPackage == null
                        || mHeavyWeightProcess.mPkgList.contains(dumpPackage))) {
                    mHeavyWeightProcess.writeToProto(proto, HEAVY_WEIGHT_PROC);
                }

                for (Map.Entry<String, Integer> entry
                        : mCompatModePackages.getPackages().entrySet()) {
                    String pkg = entry.getKey();
                    int mode = entry.getValue();
                    if (dumpPackage == null || dumpPackage.equals(pkg)) {
                        long compatToken = proto.start(SCREEN_COMPAT_PACKAGES);
                        proto.write(PACKAGE, pkg);
                        proto.write(MODE, mode);
                        proto.end(compatToken);
                    }
                }

                if (mCurAppTimeTracker != null) {
                    mCurAppTimeTracker.writeToProto(proto, CURRENT_TRACKER, true);
                }

            }
        }

        @Override
        public boolean dumpActivity(FileDescriptor fd, PrintWriter pw, String name,
                String[] args, int opti, boolean dumpAll, boolean dumpVisibleStacksOnly,
                boolean dumpFocusedStackOnly) {
            synchronized (mGlobalLock) {
                return ActivityTaskManagerService.this.dumpActivity(fd, pw, name, args, opti,
                        dumpAll, dumpVisibleStacksOnly, dumpFocusedStackOnly);
            }
        }

        @Override
        public void dumpForOom(PrintWriter pw) {
            synchronized (mGlobalLock) {
                pw.println("  mHomeProcess: " + mHomeProcess);
                pw.println("  mPreviousProcess: " + mPreviousProcess);
                if (mHeavyWeightProcess != null) {
                    pw.println("  mHeavyWeightProcess: " + mHeavyWeightProcess);
                }
            }
        }

        @Override
        public boolean canGcNow() {
            synchronized (mGlobalLock) {
                return isSleeping() || mRootActivityContainer.allResumedActivitiesIdle();
            }
        }

        @HotPath(caller = HotPath.OOM_ADJUSTMENT)
        @Override
        public WindowProcessController getTopApp() {
            synchronized (mGlobalLockWithoutBoost) {
                final ActivityRecord top = mRootActivityContainer.getTopResumedActivity();
                return top != null ? top.app : null;
            }
        }

        @HotPath(caller = HotPath.OOM_ADJUSTMENT)
        @Override
        public void rankTaskLayersIfNeeded() {
            synchronized (mGlobalLockWithoutBoost) {
                if (mRootActivityContainer != null) {
                    mRootActivityContainer.rankTaskLayersIfNeeded();
                }
            }
        }

        @Override
        public void scheduleDestroyAllActivities(String reason) {
            synchronized (mGlobalLock) {
                mRootActivityContainer.scheduleDestroyAllActivities(null, reason);
            }
        }

        @Override
        public void removeUser(int userId) {
            synchronized (mGlobalLock) {
                mRootActivityContainer.removeUser(userId);
            }
        }

        @Override
        public boolean switchUser(int userId, UserState userState) {
            synchronized (mGlobalLock) {
                return mRootActivityContainer.switchUser(userId, userState);
            }
        }

        @Override
        public void onHandleAppCrash(WindowProcessController wpc) {
            synchronized (mGlobalLock) {
                mRootActivityContainer.handleAppCrash(wpc);
            }
        }

        @Override
        public int finishTopCrashedActivities(WindowProcessController crashedApp, String reason) {
            synchronized (mGlobalLock) {
                return mRootActivityContainer.finishTopCrashedActivities(crashedApp, reason);
            }
        }

        @HotPath(caller = HotPath.OOM_ADJUSTMENT)
        @Override
        public void onUidActive(int uid, int procState) {
            mActiveUids.onUidActive(uid, procState);
        }

        @HotPath(caller = HotPath.OOM_ADJUSTMENT)
        @Override
        public void onUidInactive(int uid) {
            mActiveUids.onUidInactive(uid);
        }

        @HotPath(caller = HotPath.OOM_ADJUSTMENT)
        @Override
        public void onActiveUidsCleared() {
            mActiveUids.onActiveUidsCleared();
        }

        @HotPath(caller = HotPath.OOM_ADJUSTMENT)
        @Override
        public void onUidProcStateChanged(int uid, int procState) {
            mActiveUids.onUidProcStateChanged(uid, procState);
        }

        @Override
        public void onUidAddedToPendingTempWhitelist(int uid, String tag) {
            synchronized (mGlobalLockWithoutBoost) {
                mPendingTempWhitelist.put(uid, tag);
            }
        }

        @Override
        public void onUidRemovedFromPendingTempWhitelist(int uid) {
            synchronized (mGlobalLockWithoutBoost) {
                mPendingTempWhitelist.remove(uid);
            }
        }

        @Override
        public boolean handleAppCrashInActivityController(String processName, int pid,
                String shortMsg, String longMsg, long timeMillis, String stackTrace,
                Runnable killCrashingAppCallback) {
            synchronized (mGlobalLock) {
                if (mController == null) {
                    return false;
                }

                try {
                    if (!mController.appCrashed(processName, pid, shortMsg, longMsg, timeMillis,
                            stackTrace)) {
                        killCrashingAppCallback.run();
                        return true;
                    }
                } catch (RemoteException e) {
                    mController = null;
                    Watchdog.getInstance().setActivityController(null);
                }
                return false;
            }
        }

        @Override
        public void removeRecentTasksByPackageName(String packageName, int userId) {
            synchronized (mGlobalLock) {
                mRecentTasks.removeTasksByPackageName(packageName, userId);
            }
        }

        @Override
        public void cleanupRecentTasksForUser(int userId) {
            synchronized (mGlobalLock) {
                mRecentTasks.cleanupLocked(userId);
            }
        }

        @Override
        public void loadRecentTasksForUser(int userId) {
            synchronized (mGlobalLock) {
                mRecentTasks.loadUserRecentsLocked(userId);
            }
        }

        @Override
        public void onPackagesSuspendedChanged(String[] packages, boolean suspended, int userId) {
            synchronized (mGlobalLock) {
                mRecentTasks.onPackagesSuspendedChanged(packages, suspended, userId);
            }
        }

        @Override
        public void flushRecentTasks() {
            mRecentTasks.flush();
        }

        @Override
        public WindowProcessController getHomeProcess() {
            synchronized (mGlobalLock) {
                return mHomeProcess;
            }
        }

        @Override
        public WindowProcessController getPreviousProcess() {
            synchronized (mGlobalLock) {
                return mPreviousProcess;
            }
        }

        @Override
        public void clearLockedTasks(String reason) {
            synchronized (mGlobalLock) {
                getLockTaskController().clearLockedTasks(reason);
            }
        }

        @Override
        public void updateUserConfiguration() {
            synchronized (mGlobalLock) {
                final Configuration configuration = new Configuration(getGlobalConfiguration());
                final int currentUserId = mAmInternal.getCurrentUserId();
                Settings.System.adjustConfigurationForUser(mContext.getContentResolver(),
                        configuration, currentUserId, Settings.System.canWrite(mContext));
                updateConfigurationLocked(configuration, null /* starting */,
                        false /* initLocale */, false /* persistent */, currentUserId,
                        false /* deferResume */);
            }
        }

        @Override
        public boolean canShowErrorDialogs() {
            synchronized (mGlobalLock) {
                return mShowDialogs && !mSleeping && !mShuttingDown
                        && !mKeyguardController.isKeyguardOrAodShowing(DEFAULT_DISPLAY)
                        && !hasUserRestriction(UserManager.DISALLOW_SYSTEM_ERROR_DIALOGS,
                        mAmInternal.getCurrentUserId())
                        && !(UserManager.isDeviceInDemoMode(mContext)
                        && mAmInternal.getCurrentUser().isDemo());
            }
        }

        @Override
        public void setProfileApp(String profileApp) {
            synchronized (mGlobalLock) {
                mProfileApp = profileApp;
            }
        }

        @Override
        public void setProfileProc(WindowProcessController wpc) {
            synchronized (mGlobalLock) {
                mProfileProc = wpc;
            }
        }

        @Override
        public void setProfilerInfo(ProfilerInfo profilerInfo) {
            synchronized (mGlobalLock) {
                mProfilerInfo = profilerInfo;
            }
        }

        @Override
        public ActivityMetricsLaunchObserverRegistry getLaunchObserverRegistry() {
            synchronized (mGlobalLock) {
                return mStackSupervisor.getActivityMetricsLogger().getLaunchObserverRegistry();
            }
        }

        @Override
        public ActivityManager.TaskSnapshot getTaskSnapshot(int taskId, boolean reducedResolution) {
            synchronized (mGlobalLock) {
                return ActivityTaskManagerService.this.getTaskSnapshot(taskId, reducedResolution);
            }
        }

        @Override
        public boolean isUidForeground(int uid) {
            synchronized (mGlobalLock) {
                return ActivityTaskManagerService.this.isUidForeground(uid);
            }
        }

        @Override
        public void setDeviceOwnerPackageName(String deviceOwnerPkg) {
            synchronized (mGlobalLock) {
                ActivityTaskManagerService.this.setDeviceOwnerPackageName(deviceOwnerPkg);
            }
        }
    }
}<|MERGE_RESOLUTION|>--- conflicted
+++ resolved
@@ -6492,17 +6492,10 @@
 
         @Override
         public boolean startHomeOnDisplay(int userId, String reason, int displayId,
-<<<<<<< HEAD
-                boolean fromHomeKey) {
-            synchronized (mGlobalLock) {
-                return mRootActivityContainer.startHomeOnDisplay(userId, reason, displayId,
-                        fromHomeKey);
-=======
                 boolean allowInstrumenting, boolean fromHomeKey) {
             synchronized (mGlobalLock) {
                 return mRootActivityContainer.startHomeOnDisplay(userId, reason, displayId,
                         allowInstrumenting, fromHomeKey);
->>>>>>> 2c7f2b55
             }
         }
 
