--- conflicted
+++ resolved
@@ -11173,33 +11173,17 @@
         public void waitForAllWindowsDrawn(Runnable callback, long timeout) {
             synchronized (mWindowMap) {
                 mWaitingForDrawnCallback = callback;
-<<<<<<< HEAD
-                final WindowList windows = getDefaultWindowListLocked();
-                for (int winNdx = windows.size() - 1; winNdx >= 0; --winNdx) {
-                    final WindowState win = windows.get(winNdx);
-                    if (win.mHasSurface && win.isWinVisibleLw()) {
-                        if (!win.mIsWallpaper) {
-                            // Don't force wallpaper to redraw.
-                            win.mWinAnimator.mDrawState = WindowStateAnimator.DRAW_PENDING;
-                        }
-                        // Force add to mResizingWindows.
-                        win.mLastContentInsets.set(-1, -1, -1, -1);
-                        mWaitingForDrawn.add(win);
-=======
                 for (int displayNdx = mDisplayContents.size() - 1; displayNdx >= 0; --displayNdx) {
                     final WindowList windows =
                             mDisplayContents.valueAt(displayNdx).getWindowList();
                     for (int winNdx = windows.size() - 1; winNdx >= 0; --winNdx) {
                         final WindowState win = windows.get(winNdx);
-                        if (win.mHasSurface) {
+                        if (win.mHasSurface && win.isWinVisibleLw() && !win.mIsWallpaper) {
                             win.mWinAnimator.mDrawState = WindowStateAnimator.DRAW_PENDING;
                             // Force add to mResizingWindows.
                             win.mLastContentInsets.set(-1, -1, -1, -1);
-                            if (DEBUG_SCREEN_ON) Slog.d(TAG, "waitForAllWindowsDrawn: adding " +
-                                    win);
                             mWaitingForDrawn.add(win);
                         }
->>>>>>> 75f31740
                     }
                 }
                 requestTraversalLocked();
